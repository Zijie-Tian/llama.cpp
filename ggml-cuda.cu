#include <algorithm>
#include <assert.h>
#include <atomic>
#include <cinttypes>
#include <cstddef>
#include <cstdint>
#include <float.h>
#include <limits>
#include <stdint.h>
#include <stdio.h>
#include <vector>


#if defined(GGML_USE_HIPBLAS)
#include <hip/hip_runtime.h>
#include <hipblas/hipblas.h>
#include <hip/hip_fp16.h>
#ifdef __HIP_PLATFORM_AMD__
// for rocblas_initialize()
#include "rocblas/rocblas.h"
#endif // __HIP_PLATFORM_AMD__
#define CUBLAS_COMPUTE_16F HIPBLAS_R_16F
#define CUBLAS_COMPUTE_32F HIPBLAS_R_32F
#define CUBLAS_COMPUTE_32F_FAST_16F HIPBLAS_R_32F
#define CUBLAS_GEMM_DEFAULT HIPBLAS_GEMM_DEFAULT
#define CUBLAS_GEMM_DEFAULT_TENSOR_OP HIPBLAS_GEMM_DEFAULT
#define CUBLAS_OP_N HIPBLAS_OP_N
#define CUBLAS_OP_T HIPBLAS_OP_T
#define CUBLAS_STATUS_SUCCESS HIPBLAS_STATUS_SUCCESS
#define CUBLAS_TF32_TENSOR_OP_MATH 0
#define CUDA_R_16F  HIPBLAS_R_16F
#define CUDA_R_32F  HIPBLAS_R_32F
#define __shfl_xor_sync(mask, var, laneMask, width) __shfl_xor(var, laneMask, width)
#define cublasCreate hipblasCreate
#define cublasGemmEx hipblasGemmEx
#define cublasGemmBatchedEx hipblasGemmBatchedEx
#define cublasGemmStridedBatchedEx hipblasGemmStridedBatchedEx
#define cublasHandle_t hipblasHandle_t
#define cublasSetMathMode(handle, mode) CUBLAS_STATUS_SUCCESS
#define cublasSetStream hipblasSetStream
#define cublasSgemm hipblasSgemm
#define cublasStatus_t hipblasStatus_t
#define cudaDeviceCanAccessPeer hipDeviceCanAccessPeer
#define cudaDeviceDisablePeerAccess hipDeviceDisablePeerAccess
#define cudaDeviceEnablePeerAccess hipDeviceEnablePeerAccess
#define cudaDeviceProp hipDeviceProp_t
#define cudaDeviceSynchronize hipDeviceSynchronize
#define cudaError_t hipError_t
#define cudaEventCreateWithFlags hipEventCreateWithFlags
#define cudaEventDisableTiming hipEventDisableTiming
#define cudaEventRecord hipEventRecord
#define cudaEvent_t hipEvent_t
#define cudaEventDestroy hipEventDestroy
#define cudaFree hipFree
#define cudaFreeHost hipHostFree
#define cudaGetDevice hipGetDevice
#define cudaGetDeviceCount hipGetDeviceCount
#define cudaGetDeviceProperties hipGetDeviceProperties
#define cudaGetErrorString hipGetErrorString
#define cudaGetLastError hipGetLastError
#define cudaMalloc hipMalloc
#define cudaMallocHost(ptr, size) hipHostMalloc(ptr, size, hipHostMallocDefault)
#define cudaMemcpy hipMemcpy
#define cudaMemcpy2DAsync hipMemcpy2DAsync
#define cudaMemcpyAsync hipMemcpyAsync
#define cudaMemcpyDeviceToDevice hipMemcpyDeviceToDevice
#define cudaMemcpyDeviceToHost hipMemcpyDeviceToHost
#define cudaMemcpyHostToDevice hipMemcpyHostToDevice
#define cudaMemcpyKind hipMemcpyKind
#define cudaMemset hipMemset
#define cudaMemsetAsync hipMemsetAsync
#define cudaOccupancyMaxPotentialBlockSize hipOccupancyMaxPotentialBlockSize
#define cudaSetDevice hipSetDevice
#define cudaStreamCreateWithFlags hipStreamCreateWithFlags
#define cudaStreamFireAndForget hipStreamFireAndForget
#define cudaStreamNonBlocking hipStreamNonBlocking
#define cudaStreamSynchronize hipStreamSynchronize
#define cudaStreamWaitEvent(stream, event, flags) hipStreamWaitEvent(stream, event, flags)
#define cudaStream_t hipStream_t
#define cudaSuccess hipSuccess
#else
#include <cuda_runtime.h>
#include <cublas_v2.h>
#include <cuda_fp16.h>
#endif // defined(GGML_USE_HIPBLAS)

#include "ggml-cuda.h"
#include "ggml.h"
#include "ggml-backend-impl.h"

#define MIN_CC_DP4A   610 // minimum compute capability for __dp4a, an intrinsic for byte-wise dot products
#define CC_VOLTA      700
#define CC_OFFSET_AMD 1000000
#define CC_RDNA2      (CC_OFFSET_AMD + 1030)

#define GGML_CUDA_MAX_NODES 8192

// define this if you want to always fallback to MMQ kernels and not use cuBLAS for matrix multiplication
// on modern hardware, using cuBLAS is recommended as it utilizes F16 tensor cores which are very performant
// for large computational tasks. the drawback is that this requires some extra amount of VRAM:
// -  7B quantum model: +100-200 MB
// - 13B quantum model: +200-400 MB
//
//#define GGML_CUDA_FORCE_MMQ

// TODO: improve this to be correct for more hardware
//       for example, currently fails for GeForce GTX 1660 which is TURING arch (> VOLTA) but does not have tensor cores
//       probably other such cases, and not sure what happens on AMD hardware
#if !defined(GGML_CUDA_FORCE_MMQ)
#define CUDA_USE_TENSOR_CORES
#endif

// max batch size to use MMQ kernels when tensor cores are available
#define MMQ_MAX_BATCH_SIZE 32

#if defined(GGML_USE_HIPBLAS)
#define __CUDA_ARCH__ 1300

#if defined(__gfx1100__) || defined(__gfx1101__) || defined(__gfx1102__) || defined(__gfx1103__) || \
    defined(__gfx1150__) || defined(__gfx1151__)
#define RDNA3
#endif

#if defined(__gfx1030__) || defined(__gfx1031__) || defined(__gfx1032__) || defined(__gfx1033__) || \
    defined(__gfx1034__) || defined(__gfx1035__) || defined(__gfx1036__) || defined(__gfx1037__)
#define RDNA2
#endif

#ifndef __has_builtin
    #define __has_builtin(x) 0
#endif

typedef int8_t int8x4_t __attribute__((ext_vector_type(4)));
static __device__ __forceinline__ int __vsubss4(const int a, const int b) {
    const int8x4_t va = reinterpret_cast<const int8x4_t&>(a);
    const int8x4_t vb = reinterpret_cast<const int8x4_t&>(b);
#if __has_builtin(__builtin_elementwise_sub_sat)
    const int8x4_t c = __builtin_elementwise_sub_sat(va, vb);
    return reinterpret_cast<const int&>(c);
#else
    int8x4_t c;
    int16_t tmp;
#pragma unroll
    for (int i = 0; i < 4; i++) {
        tmp = va[i] - vb[i];
        if(tmp > std::numeric_limits<int8_t>::max()) tmp = std::numeric_limits<int8_t>::max();
        if(tmp < std::numeric_limits<int8_t>::min()) tmp = std::numeric_limits<int8_t>::min();
        c[i] = tmp;
    }
    return reinterpret_cast<int&>(c);
#endif // __has_builtin(__builtin_elementwise_sub_sat)
}

static __device__ __forceinline__ int __dp4a(const int a, const int b, int c) {
#if defined(__gfx906__) || defined(__gfx908__) || defined(__gfx90a__) || defined(__gfx1030__)
    c = __builtin_amdgcn_sdot4(a, b, c, false);
#elif defined(__gfx1100__)
    c = __builtin_amdgcn_sudot4( true, a, true, b, c, false);
#elif defined(__gfx1010__) || defined(__gfx900__)
    int tmp1;
    int tmp2;
    asm("\n \
        v_mul_i32_i24 %1, sext(%3), sext(%4) dst_sel:DWORD dst_unused:UNUSED_PAD src0_sel:BYTE_0 src1_sel:BYTE_0 \n \
        v_mul_i32_i24 %2, sext(%3), sext(%4) dst_sel:DWORD dst_unused:UNUSED_PAD src0_sel:BYTE_1 src1_sel:BYTE_1 \n \
        v_add3_u32 %0, %1, %2, %0 \n \
        v_mul_i32_i24 %1, sext(%3), sext(%4) dst_sel:DWORD dst_unused:UNUSED_PAD src0_sel:BYTE_2 src1_sel:BYTE_2 \n \
        v_mul_i32_i24 %2, sext(%3), sext(%4) dst_sel:DWORD dst_unused:UNUSED_PAD src0_sel:BYTE_3 src1_sel:BYTE_3 \n \
        v_add3_u32 %0, %1, %2, %0 \n \
        "
        : "+v"(c), "=&v"(tmp1), "=&v"(tmp2)
        : "v"(a), "v"(b)
    );
#else
    const int8x4_t va = reinterpret_cast<const int8x4_t&>(a);
    const int8x4_t vb = reinterpret_cast<const int8x4_t&>(b);
    c += va[0] * vb[0] + va[1] * vb[1] + va[2] * vb[2] + va[3] * vb[3];
#endif
    return c;
}
#endif // defined(GGML_USE_HIPBLAS)

#if defined(_MSC_VER)
#pragma warning(disable: 4244 4267) // possible loss of data
#endif

static_assert(sizeof(half) == sizeof(ggml_fp16_t), "wrong fp16 size");

#define CUDA_CHECK(err)                                                                 \
    do {                                                                                \
        cudaError_t err_ = (err);                                                       \
        if (err_ != cudaSuccess) {                                                      \
            int id;                                                                     \
            cudaGetDevice(&id);                                                         \
            fprintf(stderr, "\nCUDA error %d at %s:%d: %s\n", err_, __FILE__, __LINE__, \
                cudaGetErrorString(err_));                                              \
            fprintf(stderr, "current device: %d\n", id);                                \
            GGML_ASSERT(!"CUDA error");                                                 \
        }                                                                               \
    } while (0)

#if CUDART_VERSION >= 12000
#define CUBLAS_CHECK(err)                                                               \
    do {                                                                                \
        cublasStatus_t err_ = (err);                                                    \
        if (err_ != CUBLAS_STATUS_SUCCESS) {                                            \
            int id;                                                                     \
            cudaGetDevice(&id);                                                         \
            fprintf(stderr, "\ncuBLAS error %d at %s:%d: %s\n",                         \
                    err_, __FILE__, __LINE__, cublasGetStatusString(err_));             \
            fprintf(stderr, "current device: %d\n", id);                                \
            GGML_ASSERT(!"cuBLAS error");                                               \
        }                                                                               \
    } while (0)
#else
#define CUBLAS_CHECK(err)                                                               \
    do {                                                                                \
        cublasStatus_t err_ = (err);                                                    \
        if (err_ != CUBLAS_STATUS_SUCCESS) {                                            \
            int id;                                                                     \
            cudaGetDevice(&id);                                                         \
            fprintf(stderr, "\ncuBLAS error %d at %s:%d\n", err_, __FILE__, __LINE__);  \
            fprintf(stderr, "current device: %d\n", id);                                \
            GGML_ASSERT(!"cuBLAS error");                                               \
        }                                                                               \
    } while (0)
#endif // CUDART_VERSION >= 11

#if CUDART_VERSION >= 11100
#define GGML_CUDA_ASSUME(x) __builtin_assume(x)
#else
#define GGML_CUDA_ASSUME(x)
#endif // CUDART_VERSION >= 11100

#ifdef GGML_CUDA_F16
typedef half dfloat; // dequantize float
typedef half2 dfloat2;
#else
typedef float dfloat; // dequantize float
typedef float2 dfloat2;
#endif //GGML_CUDA_F16

static __device__ __forceinline__ int get_int_from_int8(const int8_t * x8, const int & i32) {
    const uint16_t * x16 = (const uint16_t *) (x8 + sizeof(int) * i32); // assume at least 2 byte alignment

    int x32 = 0;
    x32 |= x16[0] <<  0;
    x32 |= x16[1] << 16;

    return x32;
}

static __device__ __forceinline__ int get_int_from_uint8(const uint8_t * x8, const int & i32) {
    const uint16_t * x16 = (const uint16_t *) (x8 + sizeof(int) * i32); // assume at least 2 byte alignment

    int x32 = 0;
    x32 |= x16[0] <<  0;
    x32 |= x16[1] << 16;

    return x32;
}

static __device__ __forceinline__ int get_int_from_int8_aligned(const int8_t * x8, const int & i32) {
    return *((const int *) (x8 + sizeof(int) * i32)); // assume at least 4 byte alignment
}

static __device__ __forceinline__ int get_int_from_uint8_aligned(const uint8_t * x8, const int & i32) {
    return *((const int *) (x8 + sizeof(int) * i32)); // assume at least 4 byte alignment
}

template<typename T>
using to_t_cuda_t = void (*)(const void * __restrict__ x, T * __restrict__ y, int k, cudaStream_t stream);
typedef to_t_cuda_t<float> to_fp32_cuda_t;
typedef to_t_cuda_t<half> to_fp16_cuda_t;

typedef void (*dequantize_kernel_t)(const void * vx, const int ib, const int iqs, dfloat2 & v);
typedef void (*dot_kernel_k_t)(const void * __restrict__ vx, const int ib, const int iqs, const float * __restrict__ y, float & v);
typedef void (*cpy_kernel_t)(const char * cx, char * cdst);
typedef void (*ggml_cuda_func_t)(const ggml_tensor * src0, const ggml_tensor * src1, ggml_tensor * dst);
typedef void (*ggml_cuda_op_mul_mat_t)(
    const ggml_tensor * src0, const ggml_tensor * src1, ggml_tensor * dst, const char * src0_dd_i, const float * src1_ddf_i,
    const char * src1_ddq_i, float * dst_dd_i, const int64_t row_low, const int64_t row_high, const int64_t src1_ncols,
    const int64_t src1_padded_row_size, const cudaStream_t & stream);
typedef void (*ggml_cuda_op_flatten_t)(
    const ggml_tensor * src0, const ggml_tensor * src1, ggml_tensor * dst,
    const float * src0_dd, const float * src1_dd, float * dst_dd, const cudaStream_t & main_stream);

// QK = number of values after dequantization
// QR = QK / number of values before dequantization
// QI = number of 32 bit integers before dequantization

#define QK4_0 32
#define QR4_0 2
#define QI4_0 (QK4_0 / (4 * QR4_0))
typedef struct {
    half    d;              // delta
    uint8_t qs[QK4_0 / 2];  // nibbles / quants
} block_q4_0;
static_assert(sizeof(block_q4_0) == sizeof(ggml_fp16_t) + QK4_0 / 2, "wrong q4_0 block size/padding");

#define QK4_1 32
#define QR4_1 2
#define QI4_1 (QK4_1 / (4 * QR4_1))
typedef struct {
    half2   dm;             // dm.x = delta, dm.y = min
    uint8_t qs[QK4_1 / 2];  // nibbles / quants
} block_q4_1;
static_assert(sizeof(block_q4_1) == sizeof(ggml_fp16_t) * 2 + QK4_1 / 2, "wrong q4_1 block size/padding");

#define QK5_0 32
#define QR5_0 2
#define QI5_0 (QK5_0 / (4 * QR5_0))
typedef struct {
    half d;                 // delta
    uint8_t qh[4];          // 5-th bit of quants
    uint8_t qs[QK5_0 / 2];  // nibbles / quants
} block_q5_0;
static_assert(sizeof(block_q5_0) == sizeof(ggml_fp16_t) + sizeof(uint32_t) + QK5_0 / 2, "wrong q5_0 block size/padding");

#define QK5_1 32
#define QR5_1 2
#define QI5_1 (QK5_1 / (4 * QR5_1))
typedef struct {
    half2 dm;               // dm.x = delta, dm.y = min
    uint8_t qh[4];          // 5-th bit of quants
    uint8_t qs[QK5_1 / 2];  // nibbles / quants
} block_q5_1;
static_assert(sizeof(block_q5_1) == 2 * sizeof(ggml_fp16_t) + sizeof(uint32_t) + QK5_1 / 2, "wrong q5_1 block size/padding");

#define QK8_0 32
#define QR8_0 1
#define QI8_0 (QK8_0 / (4 * QR8_0))
typedef struct {
    half    d;              // delta
    int8_t  qs[QK8_0];      // quants
} block_q8_0;
static_assert(sizeof(block_q8_0) == sizeof(ggml_fp16_t) + QK8_0, "wrong q8_0 block size/padding");

#define QK8_1 32
#define QR8_1 1
#define QI8_1 (QK8_1 / (4 * QR8_1))
typedef struct {
    half2   ds;             // ds.x = delta, ds.y = sum
    int8_t  qs[QK8_0];      // quants
} block_q8_1;
static_assert(sizeof(block_q8_1) == 2*sizeof(ggml_fp16_t) + QK8_0, "wrong q8_1 block size/padding");

typedef float (*vec_dot_q_cuda_t)(const void * __restrict__ vbq, const block_q8_1 * __restrict__ bq8_1, const int & iqs);
typedef void (*allocate_tiles_cuda_t)(int ** x_ql, half2 ** x_dm, int ** x_qh, int ** x_sc);
typedef void (*load_tiles_cuda_t)(
    const void * __restrict__ vx, int * __restrict__ x_ql, half2 * __restrict__ x_dm, int * __restrict__ x_qh,
    int * __restrict__ x_sc, const int & i_offset, const int & i_max, const int & k, const int & blocks_per_row);
typedef float (*vec_dot_q_mul_mat_cuda_t)(
    const int * __restrict__ x_ql, const half2 * __restrict__ x_dm, const int * __restrict__ x_qh, const int * __restrict__ x_sc,
    const int * __restrict__ y_qs, const half2 * __restrict__ y_ms, const int & i, const int & j, const int & k);

//================================= k-quants

#ifdef GGML_QKK_64
#define QK_K 64
#define K_SCALE_SIZE 4
#else
#define QK_K 256
#define K_SCALE_SIZE 12
#endif

#define QR2_K 4
#define QI2_K (QK_K / (4*QR2_K))
typedef struct {
    uint8_t scales[QK_K/16]; // scales and mins, quantized with 4 bits
    uint8_t qs[QK_K/4];      // quants
    half2 dm;                // super-block scale for quantized scales/mins
} block_q2_K;
static_assert(sizeof(block_q2_K) == 2*sizeof(ggml_fp16_t) + QK_K/16 + QK_K/4, "wrong q2_K block size/padding");

#define QR3_K 4
#define QI3_K (QK_K / (4*QR3_K))
typedef struct {
    uint8_t hmask[QK_K/8];     // quants - high bit
    uint8_t qs[QK_K/4];        // quants - low 2 bits
#ifdef GGML_QKK_64
    uint8_t scales[2]; // scales, quantized with 8 bits
#else
    uint8_t scales[K_SCALE_SIZE]; // scales, quantized with 6 bits
#endif
    half d;             // super-block scale
} block_q3_K;
//static_assert(sizeof(block_q3_K) == sizeof(ggml_fp16_t) + QK_K / 4 + QK_K / 8 + K_SCALE_SIZE, "wrong q3_K block size/padding");

#define QR4_K 2
#define QI4_K (QK_K / (4*QR4_K))
#ifdef GGML_QKK_64
typedef struct {
    half    dm[2];             // super-block scales/mins
    uint8_t scales[2];         // 4-bit block scales/mins
    uint8_t qs[QK_K/2];        // 4--bit quants
} block_q4_K;
static_assert(sizeof(block_q4_K) == sizeof(half2) + QK_K/2 + 2, "wrong q4_K block size/padding");
#else
typedef struct {
    half2 dm;                  // super-block scale for quantized scales/mins
    uint8_t scales[3*QK_K/64]; // scales, quantized with 6 bits
    uint8_t qs[QK_K/2];        // 4--bit quants
} block_q4_K;
static_assert(sizeof(block_q4_K) == 2*sizeof(ggml_fp16_t) + 3*QK_K/64 + QK_K/2, "wrong q4_K block size/padding");
#endif

#define QR5_K 2
#define QI5_K (QK_K / (4*QR5_K))
#ifdef GGML_QKK_64
typedef struct {
    half d;                  // super-block scale
    int8_t scales[QK_K/16];  // block scales
    uint8_t qh[QK_K/8];      // quants, high bit
    uint8_t qs[QK_K/2];      // quants, low 4 bits
} block_q5_K;
static_assert(sizeof(block_q5_K) == sizeof(ggml_fp16_t) + QK_K/2 + QK_K/8 + QK_K/16, "wrong q5_K block size/padding");
#else
typedef struct {
    half2 dm;                     // super-block scale for quantized scales/mins
    uint8_t scales[K_SCALE_SIZE]; // scales and mins, quantized with 6 bits
    uint8_t qh[QK_K/8];           // quants, high bit
    uint8_t qs[QK_K/2];           // quants, low 4 bits
} block_q5_K;
static_assert(sizeof(block_q5_K) == 2*sizeof(ggml_fp16_t) + K_SCALE_SIZE + QK_K/2 + QK_K/8, "wrong q5_K block size/padding");
#endif

#define QR6_K 2
#define QI6_K (QK_K / (4*QR6_K))
typedef struct {
    uint8_t ql[QK_K/2];   // quants, lower 4 bits
    uint8_t qh[QK_K/4];   // quants, upper 2 bits
    int8_t  scales[QK_K/16]; // scales
    half    d;         // delta
} block_q6_K;
static_assert(sizeof(block_q6_K) == sizeof(ggml_fp16_t) + 13*QK_K/16, "wrong q6_K block size/padding");

#define WARP_SIZE 32
#define MATRIX_ROW_PADDING 512 // last row of quant. matrices is a multiple of this to avoid out-of-bounds memory accesses

#define CUDA_GELU_BLOCK_SIZE 256
#define CUDA_SILU_BLOCK_SIZE 256
#define CUDA_TANH_BLOCK_SIZE 256
#define CUDA_RELU_BLOCK_SIZE 256
#define CUDA_SQR_BLOCK_SIZE 256
#define CUDA_CPY_BLOCK_SIZE 32
#define CUDA_SCALE_BLOCK_SIZE 256
#define CUDA_CLAMP_BLOCK_SIZE 256
#define CUDA_ROPE_BLOCK_SIZE 256
#define CUDA_SOFT_MAX_BLOCK_SIZE 1024
#define CUDA_ALIBI_BLOCK_SIZE 32
#define CUDA_DIAG_MASK_INF_BLOCK_SIZE 32
#define CUDA_QUANTIZE_BLOCK_SIZE 256
#define CUDA_DEQUANTIZE_BLOCK_SIZE 256
#define CUDA_GET_ROWS_BLOCK_SIZE 256
#define CUDA_UPSCALE_BLOCK_SIZE 256
#define CUDA_CONCAT_BLOCK_SIZE 256
#define CUDA_PAD_BLOCK_SIZE 256
#define CUDA_ACC_BLOCK_SIZE 256
#define CUDA_IM2COL_BLOCK_SIZE 256

// dmmv = dequantize_mul_mat_vec
#ifndef GGML_CUDA_DMMV_X
#define GGML_CUDA_DMMV_X 32
#endif
#ifndef GGML_CUDA_MMV_Y
#define GGML_CUDA_MMV_Y 1
#endif

#ifndef K_QUANTS_PER_ITERATION
#define K_QUANTS_PER_ITERATION 2
#else
static_assert(K_QUANTS_PER_ITERATION == 1 || K_QUANTS_PER_ITERATION == 2, "K_QUANTS_PER_ITERATION must be 1 or 2");
#endif

#ifndef GGML_CUDA_PEER_MAX_BATCH_SIZE
#define GGML_CUDA_PEER_MAX_BATCH_SIZE 128
#endif // GGML_CUDA_PEER_MAX_BATCH_SIZE

#define MUL_MAT_SRC1_COL_STRIDE 128

#define MAX_STREAMS 8
static cudaStream_t g_cudaStreams[GGML_CUDA_MAX_DEVICES][MAX_STREAMS] = { { nullptr } };

struct ggml_tensor_extra_gpu {
    void * data_device[GGML_CUDA_MAX_DEVICES]; // 1 pointer for each device for split tensors
    cudaEvent_t events[GGML_CUDA_MAX_DEVICES][MAX_STREAMS]; // events for synchronizing multiple GPUs
};

// this is faster on Windows
// probably because the Windows CUDA libraries forget to make this check before invoking the drivers
inline cudaError_t ggml_cuda_set_device(const int device) {
    int current_device;
    CUDA_CHECK(cudaGetDevice(&current_device));

    if (device == current_device) {
        return cudaSuccess;
    }

    return cudaSetDevice(device);
}

static int g_device_count = -1;
static int g_main_device = 0;
static int g_compute_capabilities[GGML_CUDA_MAX_DEVICES];
static float g_tensor_split[GGML_CUDA_MAX_DEVICES] = {0};

static void * g_scratch_buffer = nullptr;
static size_t g_scratch_size = 0; // disabled by default
static size_t g_scratch_offset = 0;

static cublasHandle_t g_cublas_handles[GGML_CUDA_MAX_DEVICES] = {nullptr};

static __device__ __forceinline__ float warp_reduce_sum(float x) {
#pragma unroll
    for (int mask = 16; mask > 0; mask >>= 1) {
        x += __shfl_xor_sync(0xffffffff, x, mask, 32);
    }
    return x;
}

static __device__ __forceinline__ float2 warp_reduce_sum(float2 a) {
#pragma unroll
    for (int mask = 16; mask > 0; mask >>= 1) {
        a.x += __shfl_xor_sync(0xffffffff, a.x, mask, 32);
        a.y += __shfl_xor_sync(0xffffffff, a.y, mask, 32);
    }
    return a;
}

static __device__ __forceinline__ float warp_reduce_max(float x) {
#pragma unroll
    for (int mask = 16; mask > 0; mask >>= 1) {
        x = fmaxf(x, __shfl_xor_sync(0xffffffff, x, mask, 32));
    }
    return x;
}

static __device__ __forceinline__ float op_repeat(const float a, const float b) {
    return b;
}

static __device__ __forceinline__ float op_add(const float a, const float b) {
    return a + b;
}

static __device__ __forceinline__ float op_mul(const float a, const float b) {
    return a * b;
}

static __device__ __forceinline__ float op_div(const float a, const float b) {
    return a / b;
}

template<float (*bin_op)(const float, const float), typename src0_t, typename src1_t, typename dst_t>
static __global__ void k_bin_bcast(const src0_t * src0, const src1_t * src1, dst_t * dst,
        int ne0, int ne1, int ne2, int ne3,
        int ne10, int ne11, int ne12, int ne13,
        /*int s0, */ int s1,  int s2,  int s3,
        /*int s10,*/ int s11, int s12, int s13) {
    const int i0s = blockDim.x*blockIdx.x + threadIdx.x;
    const int i1 = (blockDim.y*blockIdx.y + threadIdx.y);
    const int i2 = (blockDim.z*blockIdx.z + threadIdx.z) / ne3;
    const int i3 = (blockDim.z*blockIdx.z + threadIdx.z) % ne3;

    if (i0s >= ne0 || i1 >= ne1 || i2 >= ne2 || i3 >= ne3) {
        return;
    }

    const int i11 = i1 % ne11;
    const int i12 = i2 % ne12;
    const int i13 = i3 % ne13;

    const size_t i_src0 = i3*s3 + i2*s2 + i1*s1;
    const size_t i_src1 = i13*s13 + i12*s12 + i11*s11;
    const size_t i_dst  = i_src0;

    const src0_t * src0_row = src0 + i_src0;
    const src1_t * src1_row = src1 + i_src1;
    dst_t * dst_row = dst + i_dst;

    for (int i0 = i0s; i0 < ne0; i0 += blockDim.x*gridDim.x) {
        const int i10 = i0 % ne10;
        dst_row[i0] = (dst_t)bin_op(src0 ? (float)src0_row[i0] : 0.0f, (float)src1_row[i10]);
    }
}

template<float (*bin_op)(const float, const float), typename src0_t, typename src1_t, typename dst_t>
static __global__ void k_bin_bcast_unravel(const src0_t * src0, const src1_t * src1, dst_t * dst,
        int ne0, int ne1, int ne2, int ne3,
        int ne10, int ne11, int ne12, int ne13,
        /*int s0, */ int s1,  int s2,  int s3,
        /*int s10,*/ int s11, int s12, int s13) {

    const int i = blockDim.x*blockIdx.x + threadIdx.x;

    const int i3 = i/(ne2*ne1*ne0);
    const int i2 = (i/(ne1*ne0)) % ne2;
    const int i1 = (i/ne0) % ne1;
    const int i0 = i % ne0;

    if (i0 >= ne0 || i1 >= ne1 || i2 >= ne2 || i3 >= ne3) {
        return;
    }

    const int i11 = i1 % ne11;
    const int i12 = i2 % ne12;
    const int i13 = i3 % ne13;

    const size_t i_src0 = i3*s3 + i2*s2 + i1*s1;
    const size_t i_src1 = i13*s13 + i12*s12 + i11*s11;
    const size_t i_dst  = i_src0;

    const src0_t * src0_row = src0 + i_src0;
    const src1_t * src1_row = src1 + i_src1;
    dst_t * dst_row = dst + i_dst;

    const int i10 = i0 % ne10;
    dst_row[i0] = (dst_t)bin_op(src0 ? (float)src0_row[i0] : 0.0f, (float)src1_row[i10]);
}

static __global__ void acc_f32(const float * x, const float * y, float * dst, const int ne,
    const int ne10, const int ne11, const int ne12,
    const int nb1, const int nb2, int offset) {
    const int i = blockDim.x * blockIdx.x + threadIdx.x;
    if (i >= ne) {
        return;
    }
    int src1_idx = i - offset;
    int oz = src1_idx / nb2;
    int oy = (src1_idx - (oz * nb2)) / nb1;
    int ox = src1_idx % nb1;
    if (src1_idx >= 0 && ox < ne10 && oy < ne11 && oz < ne12) {
        dst[i] = x[i] + y[ox + oy * ne10 + oz * ne10 * ne11];
    } else {
        dst[i] = x[i];
    }
}

static __global__ void gelu_f32(const float * x, float * dst, const int k) {
    const float GELU_COEF_A    = 0.044715f;
    const float SQRT_2_OVER_PI = 0.79788456080286535587989211986876f;
    const int i = blockDim.x*blockIdx.x + threadIdx.x;

    if (i >= k) {
        return;
    }

    float xi = x[i];
    dst[i] = 0.5f*xi*(1.0f + tanhf(SQRT_2_OVER_PI*xi*(1.0f + GELU_COEF_A*xi*xi)));
}

static __global__ void silu_f32(const float * x, float * dst, const int k) {
    const int i = blockDim.x*blockIdx.x + threadIdx.x;

    if (i >= k) {
        return;
    }
    dst[i] = x[i] / (1.0f + expf(-x[i]));
}

static __global__ void gelu_quick_f32(const float *x, float *dst, int k) {
    const float GELU_QUICK_COEF = -1.702f;
    const int i  = blockDim.x*blockIdx.x + threadIdx.x;
    if (i >= k) {
        return;
    }
    dst[i] = x[i] * (1.0f / (1.0f + expf(GELU_QUICK_COEF * x[i])));
}

static __global__ void tanh_f32(const float *x, float *dst, int k) {
    const int i  = blockDim.x*blockIdx.x + threadIdx.x;
    if (i >= k) {
        return;
    }
    dst[i] = tanhf(x[i]);
}

static __global__ void relu_f32(const float * x, float * dst, const int k) {
    const int i = blockDim.x*blockIdx.x + threadIdx.x;

    if (i >= k) {
        return;
    }
    dst[i] = fmaxf(x[i], 0);
}

static __global__ void leaky_relu_f32(const float *x, float *dst, const int k, const float negative_slope) {
    const int i  = blockDim.x*blockIdx.x + threadIdx.x;
    if (i >= k) {
        return;
    }
    dst[i] = fmaxf(x[i], 0) + fminf(x[i], 0.0f) * negative_slope;
}

static __global__ void sqr_f32(const float * x, float * dst, const int k) {
    const int i = blockDim.x*blockIdx.x + threadIdx.x;

    if (i >= k) {
        return;
    }
    dst[i] = x[i] * x[i];
}

template <int block_size>
static __global__ void norm_f32(const float * x, float * dst, const int ncols, const float eps) {
    const int row = blockIdx.x*blockDim.y + threadIdx.y;
    const int tid = threadIdx.x;

    float2 mean_var = make_float2(0.f, 0.f);

    for (int col = tid; col < ncols; col += block_size) {
        const float xi = x[row*ncols + col];
        mean_var.x += xi;
        mean_var.y += xi * xi;
    }

    // sum up partial sums
    mean_var = warp_reduce_sum(mean_var);
    if (block_size > WARP_SIZE) {
        __shared__ float2 s_sum[32];
        int warp_id = threadIdx.x / WARP_SIZE;
        int lane_id = threadIdx.x % WARP_SIZE;
        if (lane_id == 0) {
            s_sum[warp_id] = mean_var;
        }
        __syncthreads();
        mean_var = s_sum[lane_id];
        mean_var = warp_reduce_sum(mean_var);
    }

    const float mean = mean_var.x / ncols;
    const float var = mean_var.y / ncols - mean * mean;
    const float inv_std = rsqrtf(var + eps);

    for (int col = tid; col < ncols; col += block_size) {
        dst[row*ncols + col] = (x[row*ncols + col] - mean) * inv_std;
    }
}

static __global__ void concat_f32(const float  *x,const float  *y, float *dst, const int ne0, const int ne02) {
    int nidx = threadIdx.x + blockIdx.x * blockDim.x;
    if (nidx >= ne0) {
        return;
    }
    // operation
    int offset_dst =
        nidx +
        blockIdx.y * ne0 +
        blockIdx.z * ne0 * gridDim.y;
    if (blockIdx.z < ne02) { // src0
        int offset_src =
            nidx +
            blockIdx.y * ne0 +
            blockIdx.z * ne0 * gridDim.y;
            dst[offset_dst] = x[offset_src];
    } else {
        int offset_src =
            nidx +
            blockIdx.y * ne0 +
            (blockIdx.z - ne02) * ne0 *  gridDim.y;
            dst[offset_dst] = y[offset_src];
    }
}

static __global__ void upscale_f32(const float  *x, float *dst, const int ne00, const int nb02, const int scale_factor) {
    int ne0 = ne00 * scale_factor;
    int nidx = threadIdx.x + blockIdx.x * blockDim.x;
    if (nidx >= ne0) {
        return;
    }
    // operation
    int i00 = nidx / scale_factor;
    int i01 = blockIdx.y / scale_factor;
    int offset_src =
        i00 +
        i01 * ne00 +
        blockIdx.z * nb02;
    int offset_dst =
        nidx +
        blockIdx.y * ne0 +
        blockIdx.z * ne0 * gridDim.y;
    dst[offset_dst] = x[offset_src];
}

static __global__ void pad_f32(const float  *x, float *dst, const int ne0, const int ne00, const int ne01, const int ne02) {
    int nidx = threadIdx.x + blockIdx.x * blockDim.x;
    if (nidx >= ne0) {
        return;
    }

    // operation
    int offset_dst =
        nidx +
        blockIdx.y * ne0 +
        blockIdx.z * ne0 * gridDim.y;
    if (nidx < ne00 && blockIdx.y < ne01 && blockIdx.z < ne02) {
        int offset_src =
            nidx +
            blockIdx.y * ne00 +
            blockIdx.z * ne00 * ne01;
            dst[offset_dst] = x[offset_src];
    } else {
        dst[offset_dst] = 0.0f;
    }
}

template <int block_size>
static __global__ void group_norm_f32(const float * x, float * dst, const int group_size, const int ne_elements, const float eps) {
    int start = blockIdx.x * group_size;
    int end = start + group_size;

    start += threadIdx.x;

    if (end >= ne_elements) {
        end = ne_elements;
    }

    float tmp = 0.0f; // partial sum for thread in warp

    for (int j = start; j < end; j += block_size) {
        tmp += x[j];
    }

    tmp = warp_reduce_sum(tmp);
    if (block_size > WARP_SIZE) {
        __shared__ float s_sum[32];
        int warp_id = threadIdx.x / WARP_SIZE;
        int lane_id = threadIdx.x % WARP_SIZE;
        if (lane_id == 0) {
            s_sum[warp_id] = tmp;
        }
        __syncthreads();
        tmp = s_sum[lane_id];
        tmp = warp_reduce_sum(tmp);
    }

    float mean = tmp / group_size;
    tmp = 0.0f;

    for (int j = start; j < end; j += block_size) {
        float xi = x[j] - mean;
        dst[j] = xi;
        tmp += xi * xi;
    }

    tmp = warp_reduce_sum(tmp);
    if (block_size > WARP_SIZE) {
        __shared__ float s_sum[32];
        int warp_id = threadIdx.x / WARP_SIZE;
        int lane_id = threadIdx.x % WARP_SIZE;
        if (lane_id == 0) {
            s_sum[warp_id] = tmp;
        }
        __syncthreads();
        tmp = s_sum[lane_id];
        tmp = warp_reduce_sum(tmp);
    }

    float variance = tmp / group_size;
    float scale = rsqrtf(variance + eps);
    for (int j = start; j < end; j += block_size) {
        dst[j] *= scale;
    }
}

template <int block_size>
static __global__ void rms_norm_f32(const float * x, float * dst, const int ncols, const float eps) {
    const int row = blockIdx.x*blockDim.y + threadIdx.y;
    const int tid = threadIdx.x;

    float tmp = 0.0f; // partial sum for thread in warp

    for (int col = tid; col < ncols; col += block_size) {
        const float xi = x[row*ncols + col];
        tmp += xi * xi;
    }

    // sum up partial sums
    tmp = warp_reduce_sum(tmp);
    if (block_size > WARP_SIZE) {
        __shared__ float s_sum[32];
        int warp_id = threadIdx.x / WARP_SIZE;
        int lane_id = threadIdx.x % WARP_SIZE;
        if (lane_id == 0) {
            s_sum[warp_id] = tmp;
        }
        __syncthreads();
        tmp = s_sum[lane_id];
        tmp = warp_reduce_sum(tmp);
    }

    const float mean = tmp / ncols;
    const float scale = rsqrtf(mean + eps);

    for (int col = tid; col < ncols; col += block_size) {
        dst[row*ncols + col] = scale * x[row*ncols + col];
    }
}

static __device__ __forceinline__ void dequantize_q4_0(const void * vx, const int ib, const int iqs, dfloat2 & v){
    const block_q4_0 * x = (const block_q4_0 *) vx;

    const dfloat d = x[ib].d;

    const int vui = x[ib].qs[iqs];

    v.x = vui & 0xF;
    v.y = vui >> 4;

#ifdef GGML_CUDA_F16
    v = __hsub2(v, {8.0f, 8.0f});
    v = __hmul2(v, {d, d});
#else
    v.x = (v.x - 8.0f) * d;
    v.y = (v.y - 8.0f) * d;
#endif // GGML_CUDA_F16
}

static __device__ __forceinline__ void dequantize_q4_1(const void * vx, const int ib, const int iqs, dfloat2 & v){
    const block_q4_1 * x = (const block_q4_1 *) vx;

    const dfloat d = __low2half(x[ib].dm);
    const dfloat m = __high2half(x[ib].dm);

    const int vui = x[ib].qs[iqs];

    v.x = vui & 0xF;
    v.y = vui >> 4;

#ifdef GGML_CUDA_F16
    v = __hmul2(v, {d, d});
    v = __hadd2(v, {m, m});
#else
    v.x = (v.x * d) + m;
    v.y = (v.y * d) + m;
#endif // GGML_CUDA_F16
}

static __device__ __forceinline__ void dequantize_q5_0(const void * vx, const int ib, const int iqs, dfloat2 & v){
    const block_q5_0 * x = (const block_q5_0 *) vx;

    const dfloat d = x[ib].d;

    uint32_t qh;
    memcpy(&qh, x[ib].qh, sizeof(qh));

    const int xh_0 = ((qh >> (iqs +  0)) << 4) & 0x10;
    const int xh_1 = ((qh >> (iqs + 12))     ) & 0x10;

    v.x = ((x[ib].qs[iqs] & 0xf) | xh_0);
    v.y = ((x[ib].qs[iqs] >>  4) | xh_1);

#ifdef GGML_CUDA_F16
    v = __hsub2(v, {16.0f, 16.0f});
    v = __hmul2(v, {d, d});
#else
    v.x = (v.x - 16.0f) * d;
    v.y = (v.y - 16.0f) * d;
#endif // GGML_CUDA_F16
}

static __device__ __forceinline__ void dequantize_q5_1(const void * vx, const int ib, const int iqs, dfloat2 & v){
    const block_q5_1 * x = (const block_q5_1 *) vx;

    const dfloat d = __low2half(x[ib].dm);
    const dfloat m = __high2half(x[ib].dm);

    uint32_t qh;
    memcpy(&qh, x[ib].qh, sizeof(qh));

    const int xh_0 = ((qh >> (iqs +  0)) << 4) & 0x10;
    const int xh_1 = ((qh >> (iqs + 12))     ) & 0x10;

    v.x = ((x[ib].qs[iqs] & 0xf) | xh_0);
    v.y = ((x[ib].qs[iqs] >>  4) | xh_1);

#ifdef GGML_CUDA_F16
    v = __hmul2(v, {d, d});
    v = __hadd2(v, {m, m});
#else
    v.x = (v.x * d) + m;
    v.y = (v.y * d) + m;
#endif // GGML_CUDA_F16
}

static __device__ __forceinline__ void dequantize_q8_0(const void * vx, const int ib, const int iqs, dfloat2 & v){
    const block_q8_0 * x = (const block_q8_0 *) vx;

    const dfloat d = x[ib].d;

    v.x = x[ib].qs[iqs + 0];
    v.y = x[ib].qs[iqs + 1];

#ifdef GGML_CUDA_F16
    v = __hmul2(v, {d, d});
#else
    v.x *= d;
    v.y *= d;
#endif // GGML_CUDA_F16
}

//================================== k-quants

template<typename dst_t>
static __global__ void dequantize_block_q2_K(const void * __restrict__ vx, dst_t * __restrict__ yy) {

    const int i   = blockIdx.x;
    const block_q2_K * x = (const block_q2_K *) vx;

    const int tid = threadIdx.x;
#if QK_K == 256
    const int n   = tid/32;
    const int l   = tid - 32*n;
    const int is  = 8*n + l/16;

    const uint8_t q = x[i].qs[32*n + l];
    dst_t * y = yy + i*QK_K + 128*n;

    float dall = __low2half(x[i].dm);
    float dmin = __high2half(x[i].dm);
    y[l+ 0] = dall * (x[i].scales[is+0] & 0xF) * ((q >> 0) & 3) - dmin * (x[i].scales[is+0] >> 4);
    y[l+32] = dall * (x[i].scales[is+2] & 0xF) * ((q >> 2) & 3) - dmin * (x[i].scales[is+2] >> 4);
    y[l+64] = dall * (x[i].scales[is+4] & 0xF) * ((q >> 4) & 3) - dmin * (x[i].scales[is+4] >> 4);
    y[l+96] = dall * (x[i].scales[is+6] & 0xF) * ((q >> 6) & 3) - dmin * (x[i].scales[is+6] >> 4);
#else
    const int is = tid/16;  // 0 or 1
    const int il = tid%16;  // 0...15
    const uint8_t q = x[i].qs[il] >> (2*is);
    dst_t * y = yy + i*QK_K + 16*is + il;
    float dall = __low2half(x[i].dm);
    float dmin = __high2half(x[i].dm);
    y[ 0] = dall * (x[i].scales[is+0] & 0xF) * ((q >> 0) & 3) - dmin * (x[i].scales[is+0] >> 4);
    y[32] = dall * (x[i].scales[is+2] & 0xF) * ((q >> 4) & 3) - dmin * (x[i].scales[is+2] >> 4);
#endif

}

template<typename dst_t>
static __global__ void dequantize_block_q3_K(const void * __restrict__ vx, dst_t * __restrict__ yy) {

    const int i = blockIdx.x;
    const block_q3_K * x = (const block_q3_K *) vx;

#if QK_K == 256
    const int r = threadIdx.x/4;
    const int tid = r/2;
    const int is0 = r%2;
    const int l0 = 16*is0 + 4*(threadIdx.x%4);
    const int n = tid / 4;
    const int j = tid - 4*n;

    uint8_t m = 1 << (4*n + j);
    int is = 8*n + 2*j + is0;
    int shift = 2*j;

    int8_t us = is <  4 ? (x[i].scales[is-0] & 0xF) | (((x[i].scales[is+8] >> 0) & 3) << 4) :
                is <  8 ? (x[i].scales[is-0] & 0xF) | (((x[i].scales[is+4] >> 2) & 3) << 4) :
                is < 12 ? (x[i].scales[is-8] >>  4) | (((x[i].scales[is+0] >> 4) & 3) << 4) :
                          (x[i].scales[is-8] >>  4) | (((x[i].scales[is-4] >> 6) & 3) << 4);
    float d_all = x[i].d;
    float dl = d_all * (us - 32);

    dst_t * y = yy + i*QK_K + 128*n + 32*j;
    const uint8_t * q = x[i].qs + 32*n;
    const uint8_t * hm = x[i].hmask;

    for (int l = l0; l < l0+4; ++l) y[l] = dl * ((int8_t)((q[l] >> shift) & 3) - ((hm[l] & m) ? 0 : 4));
#else
    const int tid = threadIdx.x;
    const int is  = tid/16;  // 0 or 1
    const int il  = tid%16;  // 0...15
    const int im  = il/8;    // 0...1
    const int in  = il%8;    // 0...7

    dst_t * y = yy + i*QK_K + 16*is + il;

    const uint8_t q = x[i].qs[il] >> (2*is);
    const uint8_t h = x[i].hmask[in] >> (2*is + im);
    const float   d = (float)x[i].d;

    if (is == 0) {
        y[ 0] = d * ((x[i].scales[0] & 0xF) - 8) * ((int8_t)((q >> 0) & 3) - ((h >> 0) & 1 ? 0 : 4));
        y[32] = d * ((x[i].scales[1] & 0xF) - 8) * ((int8_t)((q >> 4) & 3) - ((h >> 4) & 1 ? 0 : 4));
    } else {
        y[ 0] = d * ((x[i].scales[0] >>  4) - 8) * ((int8_t)((q >> 0) & 3) - ((h >> 0) & 1 ? 0 : 4));
        y[32] = d * ((x[i].scales[1] >>  4) - 8) * ((int8_t)((q >> 4) & 3) - ((h >> 4) & 1 ? 0 : 4));
    }
#endif

}

#if QK_K == 256
static inline __device__ void get_scale_min_k4(int j, const uint8_t * q, uint8_t & d, uint8_t & m) {
    if (j < 4) {
        d = q[j] & 63; m = q[j + 4] & 63;
    } else {
        d = (q[j+4] & 0xF) | ((q[j-4] >> 6) << 4);
        m = (q[j+4] >>  4) | ((q[j-0] >> 6) << 4);
    }
}
#endif

template<typename dst_t>
static __global__ void dequantize_block_q4_K(const void * __restrict__ vx, dst_t * __restrict__ yy) {
    const block_q4_K * x = (const block_q4_K *) vx;

    const int i = blockIdx.x;

#if QK_K == 256
    // assume 32 threads
    const int tid = threadIdx.x;
    const int il  = tid/8;
    const int ir  = tid%8;
    const int is  = 2*il;
    const int n   = 4;

    dst_t * y = yy + i*QK_K + 64*il + n*ir;

    const float dall = __low2half(x[i].dm);
    const float dmin = __high2half(x[i].dm);

    const uint8_t * q = x[i].qs + 32*il + n*ir;

    uint8_t sc, m;
    get_scale_min_k4(is + 0, x[i].scales, sc, m);
    const float d1 = dall * sc; const float m1 = dmin * m;
    get_scale_min_k4(is + 1, x[i].scales, sc, m);
    const float d2 = dall * sc; const float m2 = dmin * m;
    for (int l = 0; l < n; ++l) {
        y[l + 0] = d1 * (q[l] & 0xF) - m1;
        y[l +32] = d2 * (q[l] >>  4) - m2;
    }
#else
    const int tid = threadIdx.x;
    const uint8_t * q = x[i].qs;
    dst_t * y = yy + i*QK_K;
    const float d = (float)x[i].dm[0];
    const float m = (float)x[i].dm[1];
    y[tid+ 0] = d * (x[i].scales[0] & 0xF) * (q[tid] & 0xF) - m * (x[i].scales[0] >> 4);
    y[tid+32] = d * (x[i].scales[1] & 0xF) * (q[tid] >>  4) - m * (x[i].scales[1] >> 4);
#endif
}

template<typename dst_t>
static __global__ void dequantize_block_q5_K(const void * __restrict__ vx, dst_t * __restrict__ yy) {
    const block_q5_K * x = (const block_q5_K *) vx;

    const int i = blockIdx.x;

#if QK_K == 256
    // assume 64 threads - this is very slightly better than the one below
    const int tid = threadIdx.x;
    const int il  = tid/16;   // il is in 0...3
    const int ir  = tid%16;   // ir is in 0...15
    const int is  = 2*il;     // is is in 0...6

    dst_t * y = yy + i*QK_K + 64*il + 2*ir;

    const float dall = __low2half(x[i].dm);
    const float dmin = __high2half(x[i].dm);

    const uint8_t * ql = x[i].qs + 32*il + 2*ir;
    const uint8_t * qh = x[i].qh + 2*ir;

    uint8_t sc, m;
    get_scale_min_k4(is + 0, x[i].scales, sc, m);
    const float d1 = dall * sc; const float m1 = dmin * m;
    get_scale_min_k4(is + 1, x[i].scales, sc, m);
    const float d2 = dall * sc; const float m2 = dmin * m;

    uint8_t   hm  = 1 << (2*il);
    y[ 0] = d1 * ((ql[ 0] & 0xF) + (qh[ 0] & hm ? 16 : 0)) - m1;
    y[ 1] = d1 * ((ql[ 1] & 0xF) + (qh[ 1] & hm ? 16 : 0)) - m1;
    hm <<= 1;
    y[32] = d2 * ((ql[ 0] >>  4) + (qh[ 0] & hm ? 16 : 0)) - m2;
    y[33] = d2 * ((ql[ 1] >>  4) + (qh[ 1] & hm ? 16 : 0)) - m2;
#else
    const int tid = threadIdx.x;
    const uint8_t q = x[i].qs[tid];
    const int im = tid/8;  // 0...3
    const int in = tid%8;  // 0...7
    const int is = tid/16; // 0 or 1
    const uint8_t h = x[i].qh[in] >> im;
    const float d = x[i].d;
    dst_t * y = yy + i*QK_K + tid;
    y[ 0] = d * x[i].scales[is+0] * ((q & 0xF) - ((h >> 0) & 1 ? 0 : 16));
    y[32] = d * x[i].scales[is+2] * ((q >>  4) - ((h >> 4) & 1 ? 0 : 16));
#endif
}

template<typename dst_t>
static __global__ void dequantize_block_q6_K(const void * __restrict__ vx, dst_t * __restrict__ yy) {
    const block_q6_K * x = (const block_q6_K *) vx;

    const int i = blockIdx.x;
#if QK_K == 256

    // assume 64 threads - this is very slightly better than the one below
    const int tid = threadIdx.x;
    const int ip  = tid/32;   // ip is 0 or 1
    const int il  = tid - 32*ip; // 0...32
    const int is  = 8*ip + il/16;

    dst_t * y = yy + i*QK_K + 128*ip + il;

    const float d = x[i].d;

    const uint8_t * ql = x[i].ql + 64*ip + il;
    const uint8_t   qh = x[i].qh[32*ip + il];
    const int8_t  * sc = x[i].scales + is;

    y[ 0] = d * sc[0] * ((int8_t)((ql[ 0] & 0xF) | (((qh >> 0) & 3) << 4)) - 32);
    y[32] = d * sc[2] * ((int8_t)((ql[32] & 0xF) | (((qh >> 2) & 3) << 4)) - 32);
    y[64] = d * sc[4] * ((int8_t)((ql[ 0]  >> 4) | (((qh >> 4) & 3) << 4)) - 32);
    y[96] = d * sc[6] * ((int8_t)((ql[32]  >> 4) | (((qh >> 6) & 3) << 4)) - 32);
#else

    // assume 32 threads
    const int tid = threadIdx.x;
    const int ip  = tid/16;         // 0 or 1
    const int il  = tid - 16*ip;    // 0...15

    dst_t * y = yy + i*QK_K + 16*ip + il;

    const float d = x[i].d;

    const uint8_t   ql = x[i].ql[16*ip + il];
    const uint8_t   qh = x[i].qh[il] >> (2*ip);
    const int8_t  * sc = x[i].scales;

    y[ 0] = d * sc[ip+0] * ((int8_t)((ql & 0xF) | (((qh >> 0) & 3) << 4)) - 32);
    y[32] = d * sc[ip+2] * ((int8_t)((ql  >> 4) | (((qh >> 4) & 3) << 4)) - 32);
#endif
}

static __global__ void dequantize_mul_mat_vec_q2_k(const void * __restrict__ vx, const float * __restrict__ yy, float * __restrict__ dst, const int ncols, int nrows) {

    static_assert(16%K_QUANTS_PER_ITERATION == 0, "16 must be divisible by K_QUANTS_PER_ITERATION");

    const int row = blockIdx.x*blockDim.y + threadIdx.y;
    if (row > nrows) return;

    const int num_blocks_per_row = ncols / QK_K;
    const int ib0 = row*num_blocks_per_row;

    const block_q2_K * x = (const block_q2_K *)vx + ib0;

    float tmp = 0; // partial sum for thread in warp

#if QK_K == 256
    const int tid = threadIdx.x/K_QUANTS_PER_ITERATION;  // 0...31 or 0...15
    const int ix  = threadIdx.x%K_QUANTS_PER_ITERATION;  // 0 or 0,1

    const int step = 16/K_QUANTS_PER_ITERATION;

    const int im = tid/step;                             // 0 or 1. 0 computes 0..., 1 computes 128...
    const int in = tid - step*im;                        // 0...15 or 0...7

    const int l0 = K_QUANTS_PER_ITERATION*in;            // 0...15 or 0...14 in steps of 2
    const int q_offset = 32*im + l0;
    const int s_offset = 8*im;
    const int y_offset = 128*im + l0;

    uint32_t aux[4];
    const uint8_t * d = (const uint8_t *)aux;
    const uint8_t * m = (const uint8_t *)(aux + 2);

    for (int i = ix; i < num_blocks_per_row; i += K_QUANTS_PER_ITERATION) {

        const float   * y = yy + i * QK_K + y_offset;
        const uint8_t * q = x[i].qs + q_offset;

        const float dall = __low2half(x[i].dm);
        const float dmin = __high2half(x[i].dm);

        const uint32_t * a = (const uint32_t *)(x[i].scales + s_offset);
        aux[0] = a[0] & 0x0f0f0f0f;
        aux[1] = a[1] & 0x0f0f0f0f;
        aux[2] = (a[0] >> 4) & 0x0f0f0f0f;
        aux[3] = (a[1] >> 4) & 0x0f0f0f0f;

        float sum1 = 0, sum2 = 0;
        for (int l = 0; l < K_QUANTS_PER_ITERATION; ++l) {
            sum1 += y[l+ 0] * d[0] * ((q[l+ 0] >> 0) & 3)
                  + y[l+32] * d[2] * ((q[l+ 0] >> 2) & 3)
                  + y[l+64] * d[4] * ((q[l+ 0] >> 4) & 3)
                  + y[l+96] * d[6] * ((q[l+ 0] >> 6) & 3)
                  + y[l+16] * d[1] * ((q[l+16] >> 0) & 3)
                  + y[l+48] * d[3] * ((q[l+16] >> 2) & 3)
                  + y[l+80] * d[5] * ((q[l+16] >> 4) & 3)
                  +y[l+112] * d[7] * ((q[l+16] >> 6) & 3);
            sum2 += y[l+ 0] * m[0] + y[l+32] * m[2] + y[l+64] * m[4] + y[ l+96] * m[6]
                  + y[l+16] * m[1] + y[l+48] * m[3] + y[l+80] * m[5] + y[l+112] * m[7];

        }
        tmp += dall * sum1 - dmin * sum2;

    }
#else
    const int tid = threadIdx.x/(2*K_QUANTS_PER_ITERATION);  // 0...15 or 0...7
    const int ix  = threadIdx.x%(2*K_QUANTS_PER_ITERATION);  // 0....1 or 0...3
    const int offset = tid * K_QUANTS_PER_ITERATION;

    uint32_t uaux[2];
    const uint8_t * d = (const uint8_t *)uaux;

    for (int i = ix; i < num_blocks_per_row; i += 2*K_QUANTS_PER_ITERATION) {

        const float   * y = yy + i * QK_K + offset;
        const uint8_t * q = x[i].qs + offset;
        const uint32_t * s = (const uint32_t *)x[i].scales;

        uaux[0] = s[0] & 0x0f0f0f0f;
        uaux[1] = (s[0] >> 4) & 0x0f0f0f0f;

        const float2 dall = __half22float2(x[i].dm);

        float sum1 = 0, sum2 = 0;
        for (int l = 0; l < K_QUANTS_PER_ITERATION; ++l) {
            const uint8_t ql = q[l];
            sum1 += y[l+ 0] * d[0] * ((ql >> 0) & 3)
                  + y[l+16] * d[1] * ((ql >> 2) & 3)
                  + y[l+32] * d[2] * ((ql >> 4) & 3)
                  + y[l+48] * d[3] * ((ql >> 6) & 3);
            sum2 += y[l+0] * d[4] + y[l+16] * d[5] + y[l+32] * d[6] + y[l+48] * d[7];
        }
        tmp += dall.x * sum1 - dall.y * sum2;
    }
#endif

    // sum up partial sums and write back result
#pragma unroll
    for (int mask = 16; mask > 0; mask >>= 1) {
        tmp += __shfl_xor_sync(0xffffffff, tmp, mask, 32);
    }

    if (threadIdx.x == 0) {
        dst[row] = tmp;
    }
}

static __global__ void dequantize_mul_mat_vec_q3_k(const void * __restrict__ vx, const float * __restrict__ yy, float * __restrict__ dst, const int ncols, int nrows) {

    const int row = blockIdx.x*blockDim.y + threadIdx.y;
    if (row > nrows) return;

    const int num_blocks_per_row = ncols / QK_K;
    const int ib0 = row*num_blocks_per_row;

    const block_q3_K * x = (const block_q3_K *)vx + ib0;

    float tmp = 0; // partial sum for thread in warp

#if QK_K == 256

    const uint16_t kmask1 = 0x0303;
    const uint16_t kmask2 = 0x0f0f;

    const int tid = threadIdx.x/K_QUANTS_PER_ITERATION;  // 0...31 or 0...16
    const int ix  = threadIdx.x%K_QUANTS_PER_ITERATION;  // 0 or 0,1

    const int n  = K_QUANTS_PER_ITERATION;               // iterations in the inner loop
    const int step = 16/K_QUANTS_PER_ITERATION;
    const int im = tid/step;                             // 0 or 1. 0 computes 0..., 1 computes 128...
    const int in = tid - step*im;                        // 0....15 or 0...7

    const uint8_t m = 1 << (4*im);

    const int l0 = n*in;                                 // 0...15 or 0...14 in steps of 2
    const int q_offset =  32*im + l0;
    const int y_offset = 128*im + l0;

    uint16_t utmp[4];
    const int8_t * s = (const int8_t *)utmp;

    const uint16_t s_shift = 4*im;

    for (int i = ix; i < num_blocks_per_row; i += K_QUANTS_PER_ITERATION) {

        const float   * y  = yy + i * QK_K + y_offset;
        const uint8_t * q = x[i].qs + q_offset;
        const uint8_t * h = x[i].hmask + l0;

        const uint16_t * a = (const uint16_t *)x[i].scales;
        utmp[0] = ((a[0] >> s_shift) & kmask2) | (((a[4] >> (s_shift + 0)) & kmask1) << 4);
        utmp[1] = ((a[1] >> s_shift) & kmask2) | (((a[5] >> (s_shift + 0)) & kmask1) << 4);
        utmp[2] = ((a[2] >> s_shift) & kmask2) | (((a[4] >> (s_shift + 2)) & kmask1) << 4);
        utmp[3] = ((a[3] >> s_shift) & kmask2) | (((a[5] >> (s_shift + 2)) & kmask1) << 4);

        const float d = x[i].d;

        float sum = 0;
        for (int l = 0; l < n; ++l) {
            sum += y[l+ 0] * (s[0] - 32) * (((q[l] >> 0) & 3) - (h[l] & (m << 0) ? 0 : 4))
                 + y[l+32] * (s[2] - 32) * (((q[l] >> 2) & 3) - (h[l] & (m << 1) ? 0 : 4))
                 + y[l+64] * (s[4] - 32) * (((q[l] >> 4) & 3) - (h[l] & (m << 2) ? 0 : 4))
                 + y[l+96] * (s[6] - 32) * (((q[l] >> 6) & 3) - (h[l] & (m << 3) ? 0 : 4));
            sum += y[l+16] * (s[1] - 32) * (((q[l+16] >> 0) & 3) - (h[l+16] & (m << 0) ? 0 : 4))
                 + y[l+48] * (s[3] - 32) * (((q[l+16] >> 2) & 3) - (h[l+16] & (m << 1) ? 0 : 4))
                 + y[l+80] * (s[5] - 32) * (((q[l+16] >> 4) & 3) - (h[l+16] & (m << 2) ? 0 : 4))
                + y[l+112] * (s[7] - 32) * (((q[l+16] >> 6) & 3) - (h[l+16] & (m << 3) ? 0 : 4));
        }
        tmp += d * sum;

    }
#else

    const int tid = threadIdx.x/(2*K_QUANTS_PER_ITERATION);  // 0...15 or 0...7
    const int ix  = threadIdx.x%(2*K_QUANTS_PER_ITERATION);  // 0....1 or 0...3
    const int offset = tid * K_QUANTS_PER_ITERATION;         // 0...15 or 0...14
    const int in = offset/8;                                 // 0 or 1
    const int im = offset%8;                                 // 0...7

    for (int i = ix; i < num_blocks_per_row; i += 2*K_QUANTS_PER_ITERATION) {

        const float   * y = yy + i * QK_K + offset;
        const uint8_t * q = x[i].qs + offset;
        const uint8_t * s = x[i].scales;

        const float dall = (float)x[i].d;

        float sum = 0;
        for (int l = 0; l < K_QUANTS_PER_ITERATION; ++l) {
            const uint8_t hl = x[i].hmask[im+l] >> in;
            const uint8_t ql = q[l];
            sum += y[l+ 0] * dall * ((s[0] & 0xF) - 8) * ((int8_t)((ql >> 0) & 3) - ((hl >> 0) & 1 ? 0 : 4))
                 + y[l+16] * dall * ((s[0] >>  4) - 8) * ((int8_t)((ql >> 2) & 3) - ((hl >> 2) & 1 ? 0 : 4))
                 + y[l+32] * dall * ((s[1] & 0xF) - 8) * ((int8_t)((ql >> 4) & 3) - ((hl >> 4) & 1 ? 0 : 4))
                 + y[l+48] * dall * ((s[1] >>  4) - 8) * ((int8_t)((ql >> 6) & 3) - ((hl >> 6) & 1 ? 0 : 4));
        }
        tmp += sum;
    }
#endif

    // sum up partial sums and write back result
#pragma unroll
    for (int mask = 16; mask > 0; mask >>= 1) {
        tmp += __shfl_xor_sync(0xffffffff, tmp, mask, 32);
    }

    if (threadIdx.x == 0) {
        dst[row] = tmp;
    }
}

static __global__ void dequantize_mul_mat_vec_q4_k(const void * __restrict__ vx, const float * __restrict__ yy, float * __restrict__ dst, const int ncols, int nrows) {

    const int row = blockIdx.x*blockDim.y + threadIdx.y;
    if (row > nrows) return;
    const int num_blocks_per_row = ncols / QK_K;
    const int ib0 = row*num_blocks_per_row;

    const block_q4_K * x = (const block_q4_K *)vx + ib0;

#if QK_K == 256
    const uint16_t kmask1 = 0x3f3f;
    const uint16_t kmask2 = 0x0f0f;
    const uint16_t kmask3 = 0xc0c0;

    const int tid = threadIdx.x/K_QUANTS_PER_ITERATION;  // 0...31 or 0...16
    const int ix  = threadIdx.x%K_QUANTS_PER_ITERATION;  // 0 or 0,1

    const int step = 8/K_QUANTS_PER_ITERATION;           // 8 or 4

    const int il  = tid/step;                            // 0...3
    const int ir  = tid - step*il;                       // 0...7 or 0...3
    const int n   = 2 * K_QUANTS_PER_ITERATION;          // 2 or 4

    const int im = il/2;  // 0 or 1. 0 computes 0,32 + 128,160, 1 computes 64,96 + 192,224
    const int in = il%2;

    const int l0 = n*(2*ir + in);
    const int q_offset = 32*im + l0;
    const int y_offset = 64*im + l0;

    uint16_t aux[4];
    const uint8_t * sc = (const uint8_t *)aux;

#if K_QUANTS_PER_ITERATION == 2
    uint32_t q32[4];
    const uint8_t * q4 = (const uint8_t *)q32;
#else
    uint16_t q16[4];
    const uint8_t * q4 = (const uint8_t *)q16;
#endif

    float tmp = 0; // partial sum for thread in warp

    for (int i = ix; i < num_blocks_per_row; i += K_QUANTS_PER_ITERATION) {

        const float   * y1 = yy + i*QK_K + y_offset;
        const float   * y2 = y1 + 128;

        const float dall = __low2half(x[i].dm);
        const float dmin = __high2half(x[i].dm);

        const uint16_t * a = (const uint16_t *)x[i].scales;
        aux[0] = a[im+0] & kmask1;
        aux[1] = a[im+2] & kmask1;
        aux[2] = ((a[im+4] >> 0) & kmask2) | ((a[im+0] & kmask3) >> 2);
        aux[3] = ((a[im+4] >> 4) & kmask2) | ((a[im+2] & kmask3) >> 2);

#if K_QUANTS_PER_ITERATION == 2
        const uint32_t * q1 = (const uint32_t *)(x[i].qs + q_offset);
        const uint32_t * q2 = q1 + 16;

        q32[0] = q1[0] & 0x0f0f0f0f;
        q32[1] = q1[0] & 0xf0f0f0f0;
        q32[2] = q2[0] & 0x0f0f0f0f;
        q32[3] = q2[0] & 0xf0f0f0f0;

        float4 s = {0.f, 0.f, 0.f, 0.f};
        float smin = 0;
        for (int l = 0; l < 4; ++l) {
            s.x += y1[l] * q4[l+0]; s.y += y1[l+32] * q4[l+ 4];
            s.z += y2[l] * q4[l+8]; s.w += y2[l+32] * q4[l+12];
            smin += y1[l] * sc[2] + y1[l+32] * sc[3] + y2[l] * sc[6] + y2[l+32] * sc[7];
        }
        tmp += dall * (s.x * sc[0] + s.y * sc[1] * 1.f/16.f + s.z * sc[4] + s.w * sc[5] * 1.f/16.f) - dmin * smin;
#else
        const uint16_t * q1 = (const uint16_t *)(x[i].qs + q_offset);
        const uint16_t * q2 = q1 + 32;

        q16[0] = q1[0] & 0x0f0f;
        q16[1] = q1[0] & 0xf0f0;
        q16[2] = q2[0] & 0x0f0f;
        q16[3] = q2[0] & 0xf0f0;

        float4 s = {0.f, 0.f, 0.f, 0.f};
        float smin = 0;
        for (int l = 0; l < 2; ++l) {
            s.x += y1[l] * q4[l+0]; s.y += y1[l+32] * q4[l+2];
            s.z += y2[l] * q4[l+4]; s.w += y2[l+32] * q4[l+6];
            smin += y1[l] * sc[2] + y1[l+32] * sc[3] + y2[l] * sc[6] + y2[l+32] * sc[7];
        }
        tmp += dall * (s.x * sc[0] + s.y * sc[1] * 1.f/16.f + s.z * sc[4] + s.w * sc[5] * 1.f/16.f) - dmin * smin;
#endif

    }
#else
    const int tid = threadIdx.x/(2*K_QUANTS_PER_ITERATION);  // 0...15
    const int ix  = threadIdx.x%(2*K_QUANTS_PER_ITERATION);

    const int step = tid * K_QUANTS_PER_ITERATION;

    uint16_t aux16[2];
    const uint8_t * s = (const uint8_t *)aux16;

    float tmp = 0;

    for (int i = ix; i < num_blocks_per_row; i += 2*K_QUANTS_PER_ITERATION) {
        const uint8_t * q = x[i].qs + step;
        const float   * y = yy + i*QK_K + step;
        const uint16_t * a = (const uint16_t *)x[i].scales;
        aux16[0] = a[0] & 0x0f0f;
        aux16[1] = (a[0] >> 4) & 0x0f0f;
        const float d = (float)x[i].dm[0];
        const float m = (float)x[i].dm[1];
        float sum = 0.f;
        for (int j = 0; j < K_QUANTS_PER_ITERATION; ++j) {
            sum += y[j+ 0] * (d * s[0] * (q[j+ 0] & 0xF) - m * s[2])
                 + y[j+16] * (d * s[0] * (q[j+16] & 0xF) - m * s[2])
                 + y[j+32] * (d * s[1] * (q[j+ 0] >>  4) - m * s[3])
                 + y[j+48] * (d * s[1] * (q[j+16] >>  4) - m * s[3]);
        }
        tmp += sum;
    }

#endif

    // sum up partial sums and write back result
#pragma unroll
    for (int mask = 16; mask > 0; mask >>= 1) {
        tmp += __shfl_xor_sync(0xffffffff, tmp, mask, 32);
    }

    if (tid == 0) {
        dst[row] = tmp;
    }
}

static __global__ void dequantize_mul_mat_vec_q5_k(const void * __restrict__ vx, const float * __restrict__ yy, float * __restrict__ dst, const int ncols) {

    const int row = blockIdx.x;
    const int num_blocks_per_row = ncols / QK_K;
    const int ib0 = row*num_blocks_per_row;

    const block_q5_K * x = (const block_q5_K *)vx + ib0;

    float tmp = 0; // partial sum for thread in warp

#if QK_K == 256
    const uint16_t kmask1 = 0x3f3f;
    const uint16_t kmask2 = 0x0f0f;
    const uint16_t kmask3 = 0xc0c0;

    const int tid = threadIdx.x/2;  // 0...15
    const int ix  = threadIdx.x%2;

    const int il  = tid/4;     // 0...3
    const int ir  = tid - 4*il;// 0...3
    const int n   = 2;

    const int im = il/2;  // 0 or 1. 0 computes 0,32 + 128,160, 1 computes 64,96 + 192,224
    const int in = il%2;

    const int l0 = n*(2*ir + in);
    const int q_offset = 32*im + l0;
    const int y_offset = 64*im + l0;

    const uint8_t hm1  = 1 << (2*im);
    const uint8_t hm2  = hm1 << 4;

    uint16_t aux[4];
    const uint8_t * sc = (const uint8_t *)aux;

    uint16_t q16[8];
    const uint8_t * q4 = (const uint8_t *)q16;

    for (int i = ix; i < num_blocks_per_row; i += 2) {

        const uint8_t * ql1 = x[i].qs + q_offset;
        const uint8_t * qh  = x[i].qh + l0;
        const float   * y1  = yy + i*QK_K + y_offset;
        const float   * y2  = y1 + 128;

        const float dall = __low2half(x[i].dm);
        const float dmin = __high2half(x[i].dm);

        const uint16_t * a = (const uint16_t *)x[i].scales;
        aux[0] = a[im+0] & kmask1;
        aux[1] = a[im+2] & kmask1;
        aux[2] = ((a[im+4] >> 0) & kmask2) | ((a[im+0] & kmask3) >> 2);
        aux[3] = ((a[im+4] >> 4) & kmask2) | ((a[im+2] & kmask3) >> 2);

        float4 sum = {0.f, 0.f, 0.f, 0.f};
        float smin = 0;
        const uint16_t * q1 = (const uint16_t *)ql1;
        const uint16_t * q2 = q1 + 32;
        q16[0] = q1[0] & 0x0f0f;
        q16[1] = q1[8] & 0x0f0f;
        q16[2] = (q1[0] >> 4) & 0x0f0f;
        q16[3] = (q1[8] >> 4) & 0x0f0f;
        q16[4] = q2[0] & 0x0f0f;
        q16[5] = q2[8] & 0x0f0f;
        q16[6] = (q2[0] >> 4) & 0x0f0f;
        q16[7] = (q2[8] >> 4) & 0x0f0f;
        for (int l = 0; l < n; ++l) {
            sum.x += y1[l+ 0] * (q4[l +0] + (qh[l+ 0] & (hm1 << 0) ? 16 : 0))
                   + y1[l+16] * (q4[l +2] + (qh[l+16] & (hm1 << 0) ? 16 : 0));
            sum.y += y1[l+32] * (q4[l +4] + (qh[l+ 0] & (hm1 << 1) ? 16 : 0))
                   + y1[l+48] * (q4[l +6] + (qh[l+16] & (hm1 << 1) ? 16 : 0));
            sum.z += y2[l+ 0] * (q4[l +8] + (qh[l+ 0] & (hm2 << 0) ? 16 : 0))
                   + y2[l+16] * (q4[l+10] + (qh[l+16] & (hm2 << 0) ? 16 : 0));
            sum.w += y2[l+32] * (q4[l+12] + (qh[l+ 0] & (hm2 << 1) ? 16 : 0))
                   + y2[l+48] * (q4[l+14] + (qh[l+16] & (hm2 << 1) ? 16 : 0));
            smin += (y1[l] + y1[l+16]) * sc[2] + (y1[l+32] + y1[l+48]) * sc[3]
                  + (y2[l] + y2[l+16]) * sc[6] + (y2[l+32] + y2[l+48]) * sc[7];
        }
        tmp += dall * (sum.x * sc[0] + sum.y * sc[1] + sum.z * sc[4] + sum.w * sc[5]) - dmin * smin;
    }

#else
    const int tid = threadIdx.x/(2*K_QUANTS_PER_ITERATION);  // 0...15
    const int ix  = threadIdx.x%(2*K_QUANTS_PER_ITERATION);
    const int step = tid * K_QUANTS_PER_ITERATION;
    const int im = step/8;
    const int in = step%8;

    for (int i = ix; i < num_blocks_per_row; i += 2*K_QUANTS_PER_ITERATION) {
        const uint8_t * q = x[i].qs + step;
        const int8_t  * s = x[i].scales;
        const float   * y = yy + i*QK_K + step;
        const float     d = x[i].d;
        float sum = 0.f;
        for (int j = 0; j < K_QUANTS_PER_ITERATION; ++j) {
            const uint8_t h = x[i].qh[in+j] >> im;
            sum += y[j+ 0] * d * s[0] * ((q[j+ 0] & 0xF) - ((h >> 0) & 1 ? 0 : 16))
                 + y[j+16] * d * s[1] * ((q[j+16] & 0xF) - ((h >> 2) & 1 ? 0 : 16))
                 + y[j+32] * d * s[2] * ((q[j+ 0] >>  4) - ((h >> 4) & 1 ? 0 : 16))
                 + y[j+48] * d * s[3] * ((q[j+16] >>  4) - ((h >> 6) & 1 ? 0 : 16));
        }
        tmp += sum;
    }
#endif

    // sum up partial sums and write back result
#pragma unroll
    for (int mask = 16; mask > 0; mask >>= 1) {
        tmp += __shfl_xor_sync(0xffffffff, tmp, mask, 32);
    }

    if (threadIdx.x == 0) {
        dst[row] = tmp;
    }
}

static __global__ void dequantize_mul_mat_vec_q6_k(const void * __restrict__ vx, const float * __restrict__ yy, float * __restrict__ dst, const int ncols, int nrows) {

    static_assert(16%K_QUANTS_PER_ITERATION == 0, "16 must be divisible by K_QUANTS_PER_ITERATION");

    const int row = blockIdx.x*blockDim.y + threadIdx.y;
    if (row > nrows) return;

    const int num_blocks_per_row = ncols / QK_K;
    const int ib0 = row*num_blocks_per_row;

    const block_q6_K * x = (const block_q6_K *)vx + ib0;

#if QK_K == 256

    const int tid = threadIdx.x/K_QUANTS_PER_ITERATION;  // 0...31 or 0...16
    const int ix  = threadIdx.x%K_QUANTS_PER_ITERATION;  // 0 or 0, 1

    const int step = 16/K_QUANTS_PER_ITERATION;          // 16 or 8

    const int im = tid/step;                             // 0 or 1. 0 computes 0..., 1 computes 128...
    const int in = tid - step*im;                        // 0...15 or 0...7

#if K_QUANTS_PER_ITERATION == 1
    const int l0 = K_QUANTS_PER_ITERATION*in;            // 0...15
    const int is = 0;
#else
    const int l0 = 4 * in;                               // 0, 4, 8, ..., 28
    const int is = in / 4;
#endif
    const int ql_offset = 64*im + l0;
    const int qh_offset = 32*im + l0;
    const int s_offset  =  8*im + is;
    const int y_offset = 128*im + l0;

    float tmp = 0; // partial sum for thread in warp

    for (int i = ix; i < num_blocks_per_row; i += K_QUANTS_PER_ITERATION) {

        const float   * y  = yy + i * QK_K + y_offset;
        const uint8_t * ql = x[i].ql + ql_offset;
        const uint8_t * qh = x[i].qh + qh_offset;
        const int8_t  * s  = x[i].scales + s_offset;

        const float d = x[i].d;

#if K_QUANTS_PER_ITERATION == 1
        float sum = y[ 0] * s[0] * d * ((int8_t)((ql[ 0] & 0xF) | ((qh[ 0] & 0x03) << 4)) - 32)
                  + y[16] * s[1] * d * ((int8_t)((ql[16] & 0xF) | ((qh[16] & 0x03) << 4)) - 32)
                  + y[32] * s[2] * d * ((int8_t)((ql[32] & 0xF) | ((qh[ 0] & 0x0c) << 2)) - 32)
                  + y[48] * s[3] * d * ((int8_t)((ql[48] & 0xF) | ((qh[16] & 0x0c) << 2)) - 32)
                  + y[64] * s[4] * d * ((int8_t)((ql[ 0]  >> 4) | ((qh[ 0] & 0x30) >> 0)) - 32)
                  + y[80] * s[5] * d * ((int8_t)((ql[16]  >> 4) | ((qh[16] & 0x30) >> 0)) - 32)
                  + y[96] * s[6] * d * ((int8_t)((ql[32]  >> 4) | ((qh[ 0] & 0xc0) >> 2)) - 32)
                  +y[112] * s[7] * d * ((int8_t)((ql[48]  >> 4) | ((qh[16] & 0xc0) >> 2)) - 32);
        tmp += sum;
#else
        float sum = 0;
        for (int l = 0; l < 4; ++l) {
            sum += y[l+ 0] * s[0] * d * ((int8_t)((ql[l+ 0] & 0xF) | (((qh[l] >> 0) & 3) << 4)) - 32)
                 + y[l+32] * s[2] * d * ((int8_t)((ql[l+32] & 0xF) | (((qh[l] >> 2) & 3) << 4)) - 32)
                 + y[l+64] * s[4] * d * ((int8_t)((ql[l+ 0]  >> 4) | (((qh[l] >> 4) & 3) << 4)) - 32)
                 + y[l+96] * s[6] * d * ((int8_t)((ql[l+32]  >> 4) | (((qh[l] >> 6) & 3) << 4)) - 32);
        }
        tmp += sum;
#endif

    }

#else

    const int tid = threadIdx.x/(2*K_QUANTS_PER_ITERATION);  // 0...7
    const int ix  = threadIdx.x%(2*K_QUANTS_PER_ITERATION);  // 0...3

    const int step = tid * K_QUANTS_PER_ITERATION;

    float tmp = 0; // partial sum for thread in warp

    for (int i = ix; i < num_blocks_per_row; i += 2*K_QUANTS_PER_ITERATION) {

        const float   * y  = yy + i * QK_K + step;
        const uint8_t * ql = x[i].ql + step;
        const uint8_t * qh = x[i].qh + step;
        const int8_t  * s  = x[i].scales;

        const float d = x[i+0].d;

        float sum = 0;
        for (int j = 0; j < K_QUANTS_PER_ITERATION; ++j) {
            sum += y[j+ 0] * s[0] * d * ((int8_t)((ql[j+ 0] & 0xF) | ((qh[j] & 0x03) << 4)) - 32)
                 + y[j+16] * s[1] * d * ((int8_t)((ql[j+16] & 0xF) | ((qh[j] & 0x0c) << 2)) - 32)
                 + y[j+32] * s[2] * d * ((int8_t)((ql[j+ 0] >>  4) | ((qh[j] & 0x30) >> 0)) - 32)
                 + y[j+48] * s[3] * d * ((int8_t)((ql[j+16] >>  4) | ((qh[j] & 0xc0) >> 2)) - 32);
        }
        tmp += sum;

    }

#endif

    // sum up partial sums and write back result
#pragma unroll
    for (int mask = 16; mask > 0; mask >>= 1) {
        tmp += __shfl_xor_sync(0xffffffff, tmp, mask, 32);
    }

    if (tid == 0) {
        dst[row] = tmp;
    }
}

static __device__ void convert_f16(const void * vx, const int ib, const int iqs, dfloat2 & v){
    const half * x = (const half *) vx;

    // automatic half -> float type cast if dfloat == float
    v.x = x[ib + iqs + 0];
    v.y = x[ib + iqs + 1];
}

static __device__ void convert_f32(const void * vx, const int ib, const int iqs, dfloat2 & v){
    const float * x = (const float *) vx;

    // automatic half -> float type cast if dfloat == float
    v.x = x[ib + iqs + 0];
    v.y = x[ib + iqs + 1];
}

static __global__ void quantize_q8_1(const float * __restrict__ x, void * __restrict__ vy, const int kx, const int kx_padded) {
    const int ix = blockDim.x*blockIdx.x + threadIdx.x;

    if (ix >= kx_padded) {
        return;
    }

    const int iy = blockDim.y*blockIdx.y + threadIdx.y;

    const int i_padded = iy*kx_padded + ix;

    block_q8_1 * y = (block_q8_1 *) vy;

    const int ib = i_padded / QK8_1; // block index
    const int iqs = i_padded % QK8_1; // quant index

    const float xi = ix < kx ? x[iy*kx + ix] : 0.0f;
    float amax = fabsf(xi);
    float sum = xi;

#pragma unroll
    for (int mask = 16; mask > 0; mask >>= 1) {
        amax = fmaxf(amax, __shfl_xor_sync(0xffffffff, amax, mask, 32));
        sum += __shfl_xor_sync(0xffffffff, sum, mask, 32);
    }

    const float d = amax / 127;
    const int8_t q = amax == 0.0f ? 0 : roundf(xi / d);

    y[ib].qs[iqs] = q;

    if (iqs > 0) {
        return;
    }

    reinterpret_cast<half&>(y[ib].ds.x) = d;
    reinterpret_cast<half&>(y[ib].ds.y) = sum;
}

template<int qk, int qr, dequantize_kernel_t dequantize_kernel, typename dst_t>
static __global__ void k_get_rows(
            const void * src0, const int32_t * src1, dst_t * dst,
            int64_t ne00, /*int64_t ne01, int64_t ne02, int64_t ne03,*/
            /*int64_t ne10, int64_t ne11,*/ int64_t ne12, /*int64_t ne13,*/
            /*size_t s0,*/ size_t s1, size_t s2, size_t s3,
            /*size_t nb00,*/ size_t nb01, size_t nb02, size_t nb03,
            size_t s10, size_t s11, size_t s12/*, size_t s13*/) {

    const int i00 = (blockIdx.x*blockDim.x + threadIdx.x)*2;
    const int i10 = blockDim.y*blockIdx.y + threadIdx.y;
    const int i11 = (blockIdx.z*blockDim.z + threadIdx.z)/ne12;
    const int i12 = (blockIdx.z*blockDim.z + threadIdx.z)%ne12;

    if (i00 >= ne00) {
        return;
    }

    const int i01 = src1[i10*s10 + i11*s11 + i12*s12];

    dst_t * dst_row = dst + i10*s1 + i11*s2 + i12*s3;
    const void * src0_row = (const char *)src0 + i01*nb01 + i11*nb02 + i12*nb03;

    const int ib = i00/qk; // block index
    const int iqs = (i00%qk)/qr; // quant index
    const int iybs = i00 - i00%qk; // dst block start index
    const int y_offset = qr == 1 ? 1 : qk/2;

    // dequantize
    dfloat2 v;
    dequantize_kernel(src0_row, ib, iqs, v);

    dst_row[iybs + iqs + 0]        = v.x;
    dst_row[iybs + iqs + y_offset] = v.y;
}

template<typename src0_t, typename dst_t>
static __global__ void k_get_rows_float(
            const src0_t * src0, const int32_t * src1, dst_t * dst,
            int64_t ne00, /*int64_t ne01, int64_t ne02, int64_t ne03,*/
            /*int64_t ne10, int64_t ne11,*/ int64_t ne12, /*int64_t ne13,*/
            /*size_t s0,*/ size_t s1, size_t s2, size_t s3,
            /*size_t nb00,*/ size_t nb01, size_t nb02, size_t nb03,
            size_t s10, size_t s11, size_t s12/*, size_t s13*/) {

    const int i00 = blockIdx.x*blockDim.x + threadIdx.x;
    const int i10 = blockDim.y*blockIdx.y + threadIdx.y;
    const int i11 = (blockIdx.z*blockDim.z + threadIdx.z)/ne12;
    const int i12 = (blockIdx.z*blockDim.z + threadIdx.z)%ne12;

    if (i00 >= ne00) {
        return;
    }

    const int i01 = src1[i10*s10 + i11*s11 + i12*s12];

    dst_t * dst_row = dst + i10*s1 + i11*s2 + i12*s3;
    const src0_t * src0_row = (const src0_t *)((const char *)src0 + i01*nb01 + i11*nb02 + i12*nb03);

    dst_row[i00] = src0_row[i00];
}

template <int qk, int qr, dequantize_kernel_t dequantize_kernel, typename dst_t>
static __global__ void dequantize_block(const void * __restrict__ vx, dst_t * __restrict__ y, const int k) {
    const int i = blockDim.x*blockIdx.x + 2*threadIdx.x;

    if (i >= k) {
        return;
    }

    const int ib = i/qk; // block index
    const int iqs = (i%qk)/qr; // quant index
    const int iybs = i - i%qk; // y block start index
    const int y_offset = qr == 1 ? 1 : qk/2;

    // dequantize
    dfloat2 v;
    dequantize_kernel(vx, ib, iqs, v);

    y[iybs + iqs + 0]        = v.x;
    y[iybs + iqs + y_offset] = v.y;
}

// VDR = vec dot ratio, how many contiguous integers each thread processes when the vec dot kernel is called
// MMVQ = mul_mat_vec_q, MMQ = mul_mat_q

#define VDR_Q4_0_Q8_1_MMVQ 2
#define VDR_Q4_0_Q8_1_MMQ  4

template <int vdr> static __device__ __forceinline__ float vec_dot_q4_0_q8_1_impl(
    const int * v, const int * u, const float & d4, const half2 & ds8) {

#if __CUDA_ARCH__ >= MIN_CC_DP4A // lowest compute capability for integer intrinsics
    int sumi = 0;

#pragma unroll
    for (int i = 0; i < vdr; ++i) {
        const int vi0 = (v[i] >> 0) & 0x0F0F0F0F;
        const int vi1 = (v[i] >> 4) & 0x0F0F0F0F;

        // SIMD dot product of quantized values
        sumi = __dp4a(vi0, u[2*i+0], sumi);
        sumi = __dp4a(vi1, u[2*i+1], sumi);
    }

    const float2 ds8f = __half22float2(ds8);

    // second part effectively subtracts 8 from each quant value
    return d4 * (sumi * ds8f.x - (8*vdr/QI4_0) * ds8f.y);
#else
    assert(false);
    return 0.0f; // only to satisfy the compiler
#endif // __CUDA_ARCH__ >= MIN_CC_DP4A
}

#define VDR_Q4_1_Q8_1_MMVQ 2
#define VDR_Q4_1_Q8_1_MMQ  4

template <int vdr> static __device__ __forceinline__ float vec_dot_q4_1_q8_1_impl(
    const int * v, const int * u, const half2 & dm4, const half2 & ds8) {

#if __CUDA_ARCH__ >= MIN_CC_DP4A // lowest compute capability for integer intrinsics
    int sumi = 0;

#pragma unroll
    for (int i = 0; i < vdr; ++i) {
        const int vi0 = (v[i] >> 0) & 0x0F0F0F0F;
        const int vi1 = (v[i] >> 4) & 0x0F0F0F0F;

        // SIMD dot product of quantized values
        sumi = __dp4a(vi0, u[2*i+0], sumi);
        sumi = __dp4a(vi1, u[2*i+1], sumi);
    }

#ifdef GGML_CUDA_F16
    const float2 tmp = __half22float2(__hmul2(dm4, ds8));
    const float d4d8 = tmp.x;
    const float m4s8 = tmp.y;
#else
    const float2 dm4f = __half22float2(dm4);
    const float2 ds8f = __half22float2(ds8);
    const float d4d8 = dm4f.x * ds8f.x;
    const float m4s8 = dm4f.y * ds8f.y;
#endif // GGML_CUDA_F16

    // scale second part of sum by QI8_1/(vdr * QR4_1) to compensate for multiple threads adding it
    return sumi * d4d8 + m4s8 / (QI8_1 / (vdr * QR4_1));
#else
    assert(false);
    return 0.0f; // only to satisfy the compiler
#endif // __CUDA_ARCH__ >= MIN_CC_DP4A
}

#define VDR_Q5_0_Q8_1_MMVQ 2
#define VDR_Q5_0_Q8_1_MMQ  4

template <int vdr> static __device__ __forceinline__ float vec_dot_q5_0_q8_1_impl(
    const int * vl, const int * vh, const int * u, const float & d5, const half2 & ds8) {

#if __CUDA_ARCH__ >= MIN_CC_DP4A // lowest compute capability for integer intrinsics
    int sumi = 0;

#pragma unroll
    for (int i = 0; i < vdr; ++i) {
        int vi0 = (vl[i] >>  0) & 0x0F0F0F0F; // lower 4 qs bits, still need qh as 5th bits
        vi0    |= (vh[i] <<  4) & 0x00000010; // 0 ->  4
        vi0    |= (vh[i] << 11) & 0x00001000; // 1 -> 12
        vi0    |= (vh[i] << 18) & 0x00100000; // 2 -> 20
        vi0    |= (vh[i] << 25) & 0x10000000; // 3 -> 28
        sumi = __dp4a(vi0, u[2*i+0], sumi); // SIMD dot product of quantized values

        int vi1 = (vl[i] >>  4) & 0x0F0F0F0F; // upper 4 qs bits, still need qh as 5th bits
        vi1    |= (vh[i] >> 12) & 0x00000010; // 16 ->  4
        vi1    |= (vh[i] >>  5) & 0x00001000; // 17 -> 12
        vi1    |= (vh[i] <<  2) & 0x00100000; // 18 -> 20
        vi1    |= (vh[i] <<  9) & 0x10000000; // 19 -> 28
        sumi = __dp4a(vi1, u[2*i+1], sumi); // SIMD dot product of quantized values
    }

    const float2 ds8f = __half22float2(ds8);

    // second part effectively subtracts 16 from each quant value
    return d5 * (sumi * ds8f.x - (16*vdr/QI5_0) * ds8f.y);
#else
    assert(false);
    return 0.0f; // only to satisfy the compiler
#endif // __CUDA_ARCH__ >= MIN_CC_DP4A
}

#define VDR_Q5_1_Q8_1_MMVQ 2
#define VDR_Q5_1_Q8_1_MMQ  4

template <int vdr> static __device__ __forceinline__ float vec_dot_q5_1_q8_1_impl(
    const int * vl, const int * vh, const int * u, const half2 & dm5, const half2 & ds8) {

#if __CUDA_ARCH__ >= MIN_CC_DP4A // lowest compute capability for integer intrinsics
    int sumi = 0;

#pragma unroll
    for (int i = 0; i < vdr; ++i) {
        int vi0 = (vl[i] >>  0) & 0x0F0F0F0F; // lower 4 qs bits, still need qh as 5th bits
        vi0    |= (vh[i] <<  4) & 0x00000010; // 0 ->  4
        vi0    |= (vh[i] << 11) & 0x00001000; // 1 -> 12
        vi0    |= (vh[i] << 18) & 0x00100000; // 2 -> 20
        vi0    |= (vh[i] << 25) & 0x10000000; // 3 -> 28
        sumi = __dp4a(vi0, u[2*i+0], sumi); // SIMD dot product of quantized values

        int vi1 = (vl[i] >>  4) & 0x0F0F0F0F; // upper 4 qs bits, still need qh as 5th bits
        vi1    |= (vh[i] >> 12) & 0x00000010; // 16 ->  4
        vi1    |= (vh[i] >>  5) & 0x00001000; // 17 -> 12
        vi1    |= (vh[i] <<  2) & 0x00100000; // 18 -> 20
        vi1    |= (vh[i] <<  9) & 0x10000000; // 19 -> 28
        sumi = __dp4a(vi1, u[2*i+1], sumi); // SIMD dot product of quantized values
    }

#ifdef GGML_CUDA_F16
    const float2 tmp = __half22float2(__hmul2(dm5, ds8));
    const float d5d8 = tmp.x;
    const float m5s8 = tmp.y;
#else
    const float2 dm5f = __half22float2(dm5);
    const float2 ds8f = __half22float2(ds8);
    const float d5d8 = dm5f.x * ds8f.x;
    const float m5s8 = dm5f.y * ds8f.y;
#endif // GGML_CUDA_F16

    // scale second part of sum by QI5_1 / vdr to compensate for multiple threads adding it
    return sumi*d5d8 + m5s8 / (QI5_1 / vdr);

#else
    assert(false);
    return 0.0f; // only to satisfy the compiler
#endif // __CUDA_ARCH__ >= MIN_CC_DP4A
}

#define VDR_Q8_0_Q8_1_MMVQ 2
#define VDR_Q8_0_Q8_1_MMQ 8

template <int vdr> static __device__ __forceinline__ float vec_dot_q8_0_q8_1_impl(
    const int * v, const int * u, const float & d8_0, const float & d8_1) {

#if __CUDA_ARCH__ >= MIN_CC_DP4A // lowest compute capability for integer intrinsics
    int sumi = 0;

#pragma unroll
    for (int i = 0; i < vdr; ++i) {
        // SIMD dot product of quantized values
        sumi = __dp4a(v[i], u[i], sumi);
    }

    return d8_0*d8_1 * sumi;
#else
    assert(false);
    return 0.0f; // only to satisfy the compiler
#endif // __CUDA_ARCH__ >= MIN_CC_DP4A
}

template <int vdr> static __device__ __forceinline__ float vec_dot_q8_1_q8_1_impl(
    const int * v, const int * u, const half2 & dm8, const half2 & ds8) {

#if __CUDA_ARCH__ >= MIN_CC_DP4A // lowest compute capability for integer intrinsics
    int sumi = 0;

#pragma unroll
    for (int i = 0; i < vdr; ++i) {
        // SIMD dot product of quantized values
        sumi = __dp4a(v[i], u[i], sumi);
    }

#ifdef GGML_CUDA_F16
    const float2 tmp = __half22float2(__hmul2(dm8, ds8));
    const float d8d8 = tmp.x;
    const float m8s8 = tmp.y;
#else
    const float2 dm8f = __half22float2(dm8);
    const float2 ds8f = __half22float2(ds8);
    const float d8d8 = dm8f.x * ds8f.x;
    const float m8s8 = dm8f.y * ds8f.y;
#endif // GGML_CUDA_F16

    // scale second part of sum by QI8_1/ vdr to compensate for multiple threads adding it
    return sumi*d8d8 + m8s8 / (QI8_1 / vdr);
#else
    assert(false);
    return 0.0f; // only to satisfy the compiler
#endif // __CUDA_ARCH__ >= MIN_CC_DP4A
}

#define VDR_Q2_K_Q8_1_MMVQ 1
#define VDR_Q2_K_Q8_1_MMQ  2

// contiguous v/x values
static __device__ __forceinline__ float vec_dot_q2_K_q8_1_impl_mmvq(
    const int & v, const int * __restrict__ u, const uint8_t * __restrict__ scales,
    const half2 & dm2, const float * __restrict__ d8) {

#if __CUDA_ARCH__ >= MIN_CC_DP4A // lowest compute capability for integer intrinsics
    float sumf_d = 0.0f;
    float sumf_m = 0.0f;

#pragma unroll
    for (int i = 0; i < QR2_K; ++i) {
        const int sc = scales[2*i];

        const int vi = (v >> (2*i)) & 0x03030303;

        sumf_d += d8[i] * (__dp4a(vi, u[i], 0) * (sc & 0xF)); // SIMD dot product

        // fill int with 4x m
        int m = sc >> 4;
        m |= m <<  8;
        m |= m << 16;
        sumf_m += d8[i] * __dp4a(m, u[i], 0); // multiply constant q2_K part with sum of q8_1 values
    }

    const float2 dm2f = __half22float2(dm2);

    return dm2f.x*sumf_d - dm2f.y*sumf_m;
#else
    assert(false);
    return 0.0f; // only to satisfy the compiler
#endif // __CUDA_ARCH__ >= MIN_CC_DP4A
}

// contiguous u/y values
static __device__ __forceinline__ float vec_dot_q2_K_q8_1_impl_mmq(
    const int * __restrict__ v, const int * __restrict__ u, const uint8_t * __restrict__ scales,
    const half2 & dm2, const float & d8) {

#if __CUDA_ARCH__ >= MIN_CC_DP4A // lowest compute capability for integer intrinsics
    int sumi_d = 0;
    int sumi_m = 0;

#pragma unroll
    for (int i0 = 0; i0 < QI8_1; i0 += QI8_1/2) {
        int sumi_d_sc = 0;

        const int sc = scales[i0 / (QI8_1/2)];

        // fill int with 4x m
        int m = sc >> 4;
        m |= m <<  8;
        m |= m << 16;

#pragma unroll
        for (int i = i0; i < i0 + QI8_1/2; ++i) {
            sumi_d_sc = __dp4a(v[i], u[i], sumi_d_sc); // SIMD dot product
            sumi_m    = __dp4a(m,    u[i], sumi_m); // multiply sum of q8_1 values with m
        }

        sumi_d += sumi_d_sc * (sc & 0xF);
    }

    const float2 dm2f = __half22float2(dm2);

    return d8 * (dm2f.x*sumi_d - dm2f.y*sumi_m);
#else
    assert(false);
    return 0.0f; // only to satisfy the compiler
#endif // __CUDA_ARCH__ >= MIN_CC_DP4A
}

#define VDR_Q3_K_Q8_1_MMVQ 1
#define VDR_Q3_K_Q8_1_MMQ  2

// contiguous v/x values
static __device__ __forceinline__ float vec_dot_q3_K_q8_1_impl_mmvq(
    const int & vl, const int & vh, const int * __restrict__ u, const uint8_t * __restrict__ scales,
    const int & scale_offset, const float & d3, const float * __restrict__ d8) {

#if __CUDA_ARCH__ >= MIN_CC_DP4A // lowest compute capability for integer intrinsics
    float sumf = 0.0f;

#pragma unroll
    for (int i = 0; i < QR3_K; ++i) {
        const int isc = scale_offset + 2*i;

        const int isc_low = isc % (QK_K/32);
        const int sc_shift_low = 4 * (isc / (QK_K/32));
        const int sc_low  = (scales[isc_low] >> sc_shift_low) & 0xF;

        const int isc_high = isc % (QK_K/64);
        const int sc_shift_high = 2 * (isc / (QK_K/64));
        const int sc_high = ((scales[(QK_K/32) + isc_high] >> sc_shift_high) & 3) << 4;

        const int sc = (sc_low | sc_high) - 32;

        const int vil = (vl >> (2*i)) & 0x03030303;

        const int vih = ((vh >> i) << 2) & 0x04040404;

        const int vi = __vsubss4(vil, vih);

        sumf += d8[i] * (__dp4a(vi, u[i], 0) * sc); // SIMD dot product
    }

    return d3 * sumf;
#else
    assert(false);
    return 0.0f; // only to satisfy the compiler
#endif // __CUDA_ARCH__ >= MIN_CC_DP4A
}

// contiguous u/y values
static __device__ __forceinline__ float vec_dot_q3_K_q8_1_impl_mmq(
    const int * __restrict__ v, const int * __restrict__ u, const int8_t * __restrict__ scales,
    const float & d3, const float & d8) {

#if __CUDA_ARCH__ >= MIN_CC_DP4A // lowest compute capability for integer intrinsics
    int sumi = 0;

#pragma unroll
    for (int i0 = 0; i0 < QR3_K*VDR_Q3_K_Q8_1_MMQ; i0 += QI8_1/2) {
        int sumi_sc = 0;

        for (int i = i0; i < i0 + QI8_1/2; ++i) {
            sumi_sc = __dp4a(v[i], u[i], sumi_sc); // SIMD dot product
        }

        sumi += sumi_sc * scales[i0 / (QI8_1/2)];
    }

    return d3*d8 * sumi;
#else
    assert(false);
    return 0.0f; // only to satisfy the compiler
#endif // __CUDA_ARCH__ >= MIN_CC_DP4A
}

#define VDR_Q4_K_Q8_1_MMVQ 2
#define VDR_Q4_K_Q8_1_MMQ  8

// contiguous v/x values
static __device__ __forceinline__ float vec_dot_q4_K_q8_1_impl_vmmq(
    const int * __restrict__ v, const int * __restrict__ u, const uint8_t * __restrict__ sc,
    const uint8_t * __restrict__ m, const half2 & dm4, const float * __restrict__ d8) {

#if __CUDA_ARCH__ >= MIN_CC_DP4A // lowest compute capability for integer intrinsics
    float sumf_d = 0.0f;
    float sumf_m = 0.0f;

#pragma unroll
    for (int i = 0; i < QR4_K; ++i) {
        const int v0i = (v[0] >> (4*i)) & 0x0F0F0F0F;
        const int v1i = (v[1] >> (4*i)) & 0x0F0F0F0F;

        const int dot1 = __dp4a(v1i, u[2*i+1], __dp4a(v0i, u[2*i+0], 0)); // SIMD dot product
        const int dot2 = __dp4a(0x01010101, u[2*i+1], __dp4a(0x01010101, u[2*i+0], 0)); // sum of u

        sumf_d += d8[i] * (dot1 * sc[i]);
        sumf_m += d8[i] * (dot2 * m[i]);  // multiply constant part of q4_K with sum of q8_1 values
    }

    const float2 dm4f = __half22float2(dm4);

    return dm4f.x*sumf_d - dm4f.y*sumf_m;

#else
    assert(false);
    return 0.0f; // only to satisfy the compiler
#endif // __CUDA_ARCH__ >= MIN_CC_DP4A
}

// contiguous u/y values
static __device__ __forceinline__ float vec_dot_q4_K_q8_1_impl_mmq(
    const int * __restrict__ v, const int * __restrict__ u, const uint8_t * __restrict__ sc,
    const uint8_t * __restrict__ m, const half2 & dm4, const half2 * __restrict__ ds8) {

#if __CUDA_ARCH__ >= MIN_CC_DP4A // lowest compute capability for integer intrinsics
    float sumf_d = 0.0f;
    float sumf_m = 0.0f;

#pragma unroll
    for (int i = 0; i < QR4_K*VDR_Q4_K_Q8_1_MMQ/QI8_1; ++i) {
        int sumi_d = 0;

#pragma unroll
        for (int j = 0; j < QI8_1; ++j) {
            sumi_d = __dp4a((v[j] >> (4*i)) & 0x0F0F0F0F, u[i*QI8_1 + j], sumi_d); // SIMD dot product
        }

        const float2 ds8f = __half22float2(ds8[i]);

        sumf_d += ds8f.x * (sc[i] * sumi_d);
        sumf_m += ds8f.y *   m[i]; // sum of q8_1 block * q4_K min val
    }

    const float2 dm4f = __half22float2(dm4);

    return dm4f.x*sumf_d - dm4f.y*sumf_m;

#else
    assert(false);
    return 0.0f; // only to satisfy the compiler
#endif // __CUDA_ARCH__ >= MIN_CC_DP4A
}

#define VDR_Q5_K_Q8_1_MMVQ 2
#define VDR_Q5_K_Q8_1_MMQ  8

// contiguous v/x values
static __device__ __forceinline__ float vec_dot_q5_K_q8_1_impl_vmmq(
    const int * __restrict__ vl, const int * __restrict__ vh, const int * __restrict__ u, const uint8_t * __restrict__ sc,
    const uint8_t * __restrict__ m, const half2 & dm5, const float * __restrict__ d8) {

#if __CUDA_ARCH__ >= MIN_CC_DP4A // lowest compute capability for integer intrinsics
    float sumf_d = 0.0f;
    float sumf_m = 0.0f;

#pragma unroll
    for (int i = 0; i < QR5_K; ++i) {
        const int vl0i = (vl[0] >> (4*i)) & 0x0F0F0F0F;
        const int vl1i = (vl[1] >> (4*i)) & 0x0F0F0F0F;

        const int vh0i = ((vh[0] >> i) << 4) & 0x10101010;
        const int vh1i = ((vh[1] >> i) << 4) & 0x10101010;

        const int v0i = vl0i | vh0i;
        const int v1i = vl1i | vh1i;

        const int dot1 = __dp4a(v0i, u[2*i+0], __dp4a(v1i, u[2*i+1], 0)); // SIMD dot product
        const int dot2 = __dp4a(0x01010101, u[2*i+0], __dp4a(0x01010101, u[2*i+1], 0)); // sum of u

        sumf_d += d8[i] * (dot1 * sc[i]);
        sumf_m += d8[i] * (dot2 * m[i]);

    }

    const float2 dm5f = __half22float2(dm5);

    return dm5f.x*sumf_d - dm5f.y*sumf_m;

#else
    assert(false);
    return 0.0f; // only to satisfy the compiler
#endif // __CUDA_ARCH__ >= MIN_CC_DP4A
}

// contiguous u/y values
static __device__ __forceinline__ float vec_dot_q5_K_q8_1_impl_mmq(
    const int * __restrict__ v, const int * __restrict__ u, const uint8_t * __restrict__ sc,
    const uint8_t * __restrict__ m, const half2 & dm4, const half2 * __restrict__ ds8) {

#if __CUDA_ARCH__ >= MIN_CC_DP4A // lowest compute capability for integer intrinsics
    float sumf_d = 0.0f;
    float sumf_m = 0.0f;

#pragma unroll
    for (int i = 0; i < QR5_K*VDR_Q5_K_Q8_1_MMQ/QI8_1; ++i) {
        int sumi_d = 0;

#pragma unroll
        for (int j = 0; j < QI8_1; ++j) {
            sumi_d = __dp4a(v[i*QI8_1 + j], u[i*QI8_1 + j], sumi_d); // SIMD dot product
        }

        const float2 ds8f = __half22float2(ds8[i]);

        sumf_d += ds8f.x * (sc[i] * sumi_d);
        sumf_m += ds8f.y *   m[i]; // sum of q8_1 block * q4_K min val
    }

    const float2 dm4f = __half22float2(dm4);

    return dm4f.x*sumf_d - dm4f.y*sumf_m;

#else
    assert(false);
    return 0.0f; // only to satisfy the compiler
#endif // __CUDA_ARCH__ >= MIN_CC_DP4A
}

#define VDR_Q6_K_Q8_1_MMVQ 1
#define VDR_Q6_K_Q8_1_MMQ  8

// contiguous v/x values
static __device__ __forceinline__ float vec_dot_q6_K_q8_1_impl_mmvq(
    const int & vl, const int & vh, const int * __restrict__ u, const int8_t * __restrict__ scales,
    const float & d, const float * __restrict__ d8) {

#if __CUDA_ARCH__ >= MIN_CC_DP4A // lowest compute capability for integer intrinsics
    float sumf = 0.0f;

#pragma unroll
    for (int i = 0; i < QR6_K; ++i) {
        const int sc = scales[4*i];

        const int vil = (vl >> (4*i)) & 0x0F0F0F0F;

        const int vih = ((vh >> (4*i)) << 4) & 0x30303030;

        const int vi = __vsubss4((vil | vih), 0x20202020); // vi = (vil | vih) - 32

        sumf += d8[i] * (__dp4a(vi, u[i], 0) * sc); // SIMD dot product
    }

    return d*sumf;
#else
    assert(false);
    return 0.0f; // only to satisfy the compiler
#endif // __CUDA_ARCH__ >= MIN_CC_DP4A
}

// contiguous u/y values
static __device__ __forceinline__ float vec_dot_q6_K_q8_1_impl_mmq(
    const int * __restrict__ v, const int * __restrict__ u, const int8_t * __restrict__ sc,
    const float & d6, const float * __restrict__ d8) {

#if __CUDA_ARCH__ >= MIN_CC_DP4A // lowest compute capability for integer intrinsics
    float sumf_d = 0.0f;

#pragma unroll
    for (int i0 = 0; i0 < VDR_Q6_K_Q8_1_MMQ; i0 += 4) {
        int2 sumi_d = {0, 0}; // 2 q6_K scales per q8_1 scale

#pragma unroll
        for (int i = i0; i < i0 + 2; ++i) {
            sumi_d.x = __dp4a(v[2*i+0], u[2*i+0], sumi_d.x); // SIMD dot product
            sumi_d.x = __dp4a(v[2*i+1], u[2*i+1], sumi_d.x); // SIMD dot product

            sumi_d.y = __dp4a(v[2*i+4], u[2*i+4], sumi_d.y); // SIMD dot product
            sumi_d.y = __dp4a(v[2*i+5], u[2*i+5], sumi_d.y); // SIMD dot product
        }

        sumf_d += d8[i0/4] * (sc[i0/2+0]*sumi_d.x + sc[i0/2+1]*sumi_d.y);
    }

    return d6 * sumf_d;

#else
    assert(false);
    return 0.0f; // only to satisfy the compiler
#endif // __CUDA_ARCH__ >= MIN_CC_DP4A
}

static __device__ __forceinline__ float vec_dot_q4_0_q8_1(
    const void * __restrict__ vbq, const block_q8_1 * __restrict__ bq8_1, const int & iqs) {

    const block_q4_0 * bq4_0 = (const block_q4_0 *) vbq;

    int v[VDR_Q4_0_Q8_1_MMVQ];
    int u[2*VDR_Q4_0_Q8_1_MMVQ];

#pragma unroll
    for (int i = 0; i < VDR_Q4_0_Q8_1_MMVQ; ++i) {
        v[i]     = get_int_from_uint8(bq4_0->qs, iqs + i);
        u[2*i+0] = get_int_from_int8_aligned(bq8_1->qs, iqs + i);
        u[2*i+1] = get_int_from_int8_aligned(bq8_1->qs, iqs + i + QI4_0);
    }

    return vec_dot_q4_0_q8_1_impl<VDR_Q4_0_Q8_1_MMVQ>(v, u, bq4_0->d, bq8_1->ds);
}

template <int mmq_y> static __device__ __forceinline__ void allocate_tiles_q4_0(int ** x_ql, half2 ** x_dm, int ** x_qh, int ** x_sc) {
    (void)x_qh; (void)x_sc;

    __shared__ int  tile_x_qs[mmq_y * (WARP_SIZE)       + mmq_y];
    __shared__ float tile_x_d[mmq_y * (WARP_SIZE/QI4_0) + mmq_y/QI4_0];

    *x_ql = tile_x_qs;
    *x_dm = (half2 *) tile_x_d;
}

template <int mmq_y, int nwarps, bool need_check> static __device__ __forceinline__ void load_tiles_q4_0(
    const void * __restrict__ vx, int * __restrict__ x_ql, half2 * __restrict__ x_dm, int * __restrict__ x_qh,
    int * __restrict__ x_sc, const int & i_offset, const int & i_max, const int & k, const int & blocks_per_row) {
    (void)x_qh; (void)x_sc;
    GGML_CUDA_ASSUME(i_offset >= 0);
    GGML_CUDA_ASSUME(i_offset <  nwarps);
    GGML_CUDA_ASSUME(k >= 0);
    GGML_CUDA_ASSUME(k <  WARP_SIZE);

    const int kbx  = k / QI4_0;
    const int kqsx = k % QI4_0;

    const block_q4_0 * bx0 = (const block_q4_0 *) vx;

    float * x_dmf = (float *) x_dm;

#pragma unroll
    for (int i0 = 0; i0 < mmq_y; i0 += nwarps) {
        int i = i0 + i_offset;

        if (need_check) {
            i = min(i, i_max);
        }

        const block_q4_0 * bxi = bx0 + i*blocks_per_row + kbx;

        x_ql[i * (WARP_SIZE + 1) + k] = get_int_from_uint8(bxi->qs, kqsx);
        // x_dmf[i * (WARP_SIZE/QI4_0) + i / QI4_0 + kbx] = bxi->d;
    }

    const int blocks_per_tile_x_row = WARP_SIZE / QI4_0;
    const int kbxd = k % blocks_per_tile_x_row;

#pragma unroll
    for (int i0 = 0; i0 < mmq_y; i0 += nwarps * QI4_0) {
        int i = i0 + i_offset * QI4_0 + k / blocks_per_tile_x_row;

        if (need_check) {
            i = min(i, i_max);
        }

        const block_q4_0 * bxi = bx0 + i*blocks_per_row + kbxd;

        x_dmf[i * (WARP_SIZE/QI4_0) + i / QI4_0 + kbxd] = bxi->d;
    }
}

static __device__ __forceinline__ float vec_dot_q4_0_q8_1_mul_mat(
    const int * __restrict__ x_ql, const half2 * __restrict__ x_dm, const int * __restrict__ x_qh, const int * __restrict__ x_sc,
    const int * __restrict__ y_qs, const half2 * __restrict__ y_ds, const int & i, const int & j, const int & k) {
    (void)x_qh; (void)x_sc;

    const int kyqs = k % (QI8_1/2) + QI8_1 * (k / (QI8_1/2));
    const float * x_dmf = (const float *) x_dm;

    int u[2*VDR_Q4_0_Q8_1_MMQ];

#pragma unroll
    for (int l = 0; l < VDR_Q4_0_Q8_1_MMQ; ++l) {
        u[2*l+0] = y_qs[j * WARP_SIZE + (kyqs + l)         % WARP_SIZE];
        u[2*l+1] = y_qs[j * WARP_SIZE + (kyqs + l + QI4_0) % WARP_SIZE];
    }

    return vec_dot_q4_0_q8_1_impl<VDR_Q4_0_Q8_1_MMQ>
        (&x_ql[i * (WARP_SIZE + 1) + k], u, x_dmf[i * (WARP_SIZE/QI4_0) + i/QI4_0 + k/QI4_0],
         y_ds[j * (WARP_SIZE/QI8_1) + (2*k/QI8_1) % (WARP_SIZE/QI8_1)]);
}

static __device__ __forceinline__ float vec_dot_q4_1_q8_1(
    const void * __restrict__ vbq, const block_q8_1 * __restrict__ bq8_1, const int & iqs) {

    const block_q4_1 * bq4_1 = (const block_q4_1 *) vbq;

    int v[VDR_Q4_1_Q8_1_MMVQ];
    int u[2*VDR_Q4_1_Q8_1_MMVQ];

#pragma unroll
    for (int i = 0; i < VDR_Q4_1_Q8_1_MMVQ; ++i) {
        v[i]    = get_int_from_uint8_aligned(bq4_1->qs, iqs + i);
        u[2*i+0] = get_int_from_int8_aligned(bq8_1->qs, iqs + i);
        u[2*i+1] = get_int_from_int8_aligned(bq8_1->qs, iqs + i + QI4_1);
    }

    return vec_dot_q4_1_q8_1_impl<VDR_Q4_1_Q8_1_MMVQ>(v, u, bq4_1->dm, bq8_1->ds);
}

template <int mmq_y> static __device__ __forceinline__ void allocate_tiles_q4_1(int ** x_ql, half2 ** x_dm, int ** x_qh, int ** x_sc) {
    (void)x_qh; (void)x_sc;

    __shared__ int   tile_x_qs[mmq_y * (WARP_SIZE) +     + mmq_y];
    __shared__ half2 tile_x_dm[mmq_y * (WARP_SIZE/QI4_1) + mmq_y/QI4_1];

    *x_ql = tile_x_qs;
    *x_dm = tile_x_dm;
}

template <int mmq_y, int nwarps, bool need_check> static __device__ __forceinline__ void load_tiles_q4_1(
    const void * __restrict__ vx, int * __restrict__ x_ql, half2 * __restrict__ x_dm, int * __restrict__ x_qh,
    int * __restrict__ x_sc, const int & i_offset, const int & i_max, const int & k, const int & blocks_per_row) {
    (void)x_qh; (void)x_sc;

    GGML_CUDA_ASSUME(i_offset >= 0);
    GGML_CUDA_ASSUME(i_offset <  nwarps);
    GGML_CUDA_ASSUME(k >= 0);
    GGML_CUDA_ASSUME(k <  WARP_SIZE);

    const int kbx  = k / QI4_1;
    const int kqsx = k % QI4_1;

    const block_q4_1 * bx0 = (const block_q4_1 *) vx;

#pragma unroll
    for (int i0 = 0; i0 < mmq_y; i0 += nwarps) {
        int i = i0 + i_offset;

        if (need_check) {
            i = min(i, i_max);
        }

        const block_q4_1 * bxi = bx0 + i*blocks_per_row + kbx;

        x_ql[i * (WARP_SIZE + 1) + k] = get_int_from_uint8_aligned(bxi->qs, kqsx);
    }

    const int blocks_per_tile_x_row = WARP_SIZE / QI4_1;
    const int kbxd = k % blocks_per_tile_x_row;

#pragma unroll
    for (int i0 = 0; i0 < mmq_y; i0 += nwarps * QI4_1) {
        int i = i0 + i_offset * QI4_1 + k / blocks_per_tile_x_row;

        if (need_check) {
            i = min(i, i_max);
        }

        const block_q4_1 * bxi = bx0 + i*blocks_per_row + kbxd;

        x_dm[i * (WARP_SIZE/QI4_1) + i / QI4_1 + kbxd] = bxi->dm;
    }
}

static __device__ __forceinline__ float vec_dot_q4_1_q8_1_mul_mat(
    const int * __restrict__ x_ql, const half2 * __restrict__ x_dm, const int * __restrict__ x_qh, const int * __restrict__ x_sc,
    const int * __restrict__ y_qs, const half2 * __restrict__ y_ds, const int & i, const int & j, const int & k) {
    (void)x_qh; (void)x_sc;

    const int kyqs = k % (QI8_1/2) + QI8_1 * (k / (QI8_1/2));

    int u[2*VDR_Q4_1_Q8_1_MMQ];

#pragma unroll
    for (int l = 0; l < VDR_Q4_1_Q8_1_MMQ; ++l) {
        u[2*l+0] = y_qs[j * WARP_SIZE + (kyqs + l)         % WARP_SIZE];
        u[2*l+1] = y_qs[j * WARP_SIZE + (kyqs + l + QI4_1) % WARP_SIZE];
    }

    return vec_dot_q4_1_q8_1_impl<VDR_Q4_1_Q8_1_MMQ>
        (&x_ql[i * (WARP_SIZE + 1) + k], u, x_dm[i * (WARP_SIZE/QI4_1) + i/QI4_1 + k/QI4_1],
         y_ds[j * (WARP_SIZE/QI8_1) + (2*k/QI8_1) % (WARP_SIZE/QI8_1)]);
}

static __device__ __forceinline__ float vec_dot_q5_0_q8_1(
    const void * __restrict__ vbq, const block_q8_1 * __restrict__ bq8_1, const int & iqs) {

    const block_q5_0 * bq5_0 = (const block_q5_0 *) vbq;

    int vl[VDR_Q5_0_Q8_1_MMVQ];
    int vh[VDR_Q5_0_Q8_1_MMVQ];
    int  u[2*VDR_Q5_0_Q8_1_MMVQ];

#pragma unroll
    for (int i = 0; i < VDR_Q5_0_Q8_1_MMVQ; ++i) {
        vl[i]    = get_int_from_uint8(bq5_0->qs, iqs + i);
        vh[i]    = get_int_from_uint8(bq5_0->qh, 0) >> (4 * (iqs + i));
        u[2*i+0] = get_int_from_int8_aligned(bq8_1->qs, iqs + i);
        u[2*i+1] = get_int_from_int8_aligned(bq8_1->qs, iqs + i + QI5_0);
    }

    return vec_dot_q5_0_q8_1_impl<VDR_Q5_0_Q8_1_MMVQ>(vl, vh, u, bq5_0->d, bq8_1->ds);
}

template <int mmq_y> static __device__ __forceinline__ void allocate_tiles_q5_0(int ** x_ql, half2 ** x_dm, int ** x_qh, int ** x_sc) {
    (void)x_qh; (void)x_sc;

    __shared__ int  tile_x_ql[mmq_y * (2*WARP_SIZE)     + mmq_y];
    __shared__ float tile_x_d[mmq_y * (WARP_SIZE/QI5_0) + mmq_y/QI5_0];

    *x_ql = tile_x_ql;
    *x_dm = (half2 *) tile_x_d;
}

template <int mmq_y, int nwarps, bool need_check> static __device__ __forceinline__ void load_tiles_q5_0(
    const void * __restrict__ vx, int * __restrict__ x_ql, half2 * __restrict__ x_dm, int * __restrict__ x_qh,
    int * __restrict__ x_sc, const int & i_offset, const int & i_max, const int & k, const int & blocks_per_row) {
    (void)x_qh; (void)x_sc;

    GGML_CUDA_ASSUME(i_offset >= 0);
    GGML_CUDA_ASSUME(i_offset <  nwarps);
    GGML_CUDA_ASSUME(k >= 0);
    GGML_CUDA_ASSUME(k <  WARP_SIZE);

    const int kbx  = k / QI5_0;
    const int kqsx = k % QI5_0;

    const block_q5_0 * bx0 = (const block_q5_0 *) vx;

#pragma unroll
    for (int i0 = 0; i0 < mmq_y; i0 += nwarps) {
        int i = i0 + i_offset;

        if (need_check) {
            i = min(i, i_max);
        }

        const block_q5_0 * bxi = bx0 + i*blocks_per_row + kbx;

        const int ql = get_int_from_uint8(bxi->qs, kqsx);
        const int qh = get_int_from_uint8(bxi->qh, 0) >> (4 * (k % QI5_0));

        int qs0 = (ql >>  0)   & 0x0F0F0F0F;
        qs0    |= (qh <<  4)   & 0x00000010;  // 0 ->  4
        qs0    |= (qh << 11)   & 0x00001000;  // 1 -> 12
        qs0    |= (qh << 18)   & 0x00100000;  // 2 -> 20
        qs0    |= (qh << 25)   & 0x10000000;  // 3 -> 28
        qs0     = __vsubss4(qs0, 0x10101010); // subtract 16

        x_ql[i * (2*WARP_SIZE + 1) + 2*k+0] = qs0;

        int qs1 = (ql >>  4)   & 0x0F0F0F0F;
        qs1    |= (qh >> 12)   & 0x00000010;  // 16 ->  4
        qs1    |= (qh >>  5)   & 0x00001000;  // 17 -> 12
        qs1    |= (qh <<  2)   & 0x00100000;  // 18 -> 20
        qs1    |= (qh <<  9)   & 0x10000000;  // 19 -> 28
        qs1     = __vsubss4(qs1, 0x10101010); // subtract 16

        x_ql[i * (2*WARP_SIZE + 1) + 2*k+1] = qs1;
    }

    const int blocks_per_tile_x_row = WARP_SIZE / QI5_0;
    const int kbxd = k % blocks_per_tile_x_row;
    float * x_dmf = (float *) x_dm;

#pragma unroll
    for (int i0 = 0; i0 < mmq_y; i0 += nwarps * QI5_0) {
        int i = i0 + i_offset * QI5_0 + k / blocks_per_tile_x_row;

        if (need_check) {
            i = min(i, i_max);
        }

        const block_q5_0 * bxi = bx0 + i*blocks_per_row + kbxd;

        x_dmf[i * (WARP_SIZE/QI5_0) + i / QI5_0 + kbxd] = bxi->d;
    }
}

static __device__ __forceinline__ float vec_dot_q5_0_q8_1_mul_mat(
    const int * __restrict__ x_ql, const half2 * __restrict__ x_dm, const int * __restrict__ x_qh, const int * __restrict__ x_sc,
    const int * __restrict__ y_qs, const half2 * __restrict__ y_ds, const int & i, const int & j, const int & k) {
    (void)x_qh; (void)x_sc;

    const int kyqs = k % (QI8_1/2) + QI8_1 * (k / (QI8_1/2));
    const int index_bx = i * (WARP_SIZE/QI5_0) + i/QI5_0 + k/QI5_0;
    const float * x_dmf = (const float *) x_dm;
    const float * y_df  = (const float *) y_ds;

    int u[2*VDR_Q5_0_Q8_1_MMQ];

#pragma unroll
    for (int l = 0; l < VDR_Q5_0_Q8_1_MMQ; ++l) {
        u[2*l+0] = y_qs[j * WARP_SIZE + (kyqs + l)         % WARP_SIZE];
        u[2*l+1] = y_qs[j * WARP_SIZE + (kyqs + l + QI5_0) % WARP_SIZE];
    }

    return vec_dot_q8_0_q8_1_impl<QR5_0*VDR_Q5_0_Q8_1_MMQ>
        (&x_ql[i * (2*WARP_SIZE + 1) + 2 * k], u, x_dmf[index_bx], y_df[j * (WARP_SIZE/QI8_1) + (2*k/QI8_1) % (WARP_SIZE/QI8_1)]);
}

static __device__ __forceinline__ float vec_dot_q5_1_q8_1(
    const void * __restrict__ vbq, const block_q8_1 * __restrict__ bq8_1, const int & iqs) {

    const block_q5_1 * bq5_1 = (const block_q5_1 *) vbq;

    int vl[VDR_Q5_1_Q8_1_MMVQ];
    int vh[VDR_Q5_1_Q8_1_MMVQ];
    int  u[2*VDR_Q5_1_Q8_1_MMVQ];

#pragma unroll
    for (int i = 0; i < VDR_Q5_1_Q8_1_MMVQ; ++i) {
        vl[i]   = get_int_from_uint8_aligned(bq5_1->qs, iqs + i);
        vh[i]   = get_int_from_uint8_aligned(bq5_1->qh, 0) >> (4 * (iqs + i));
        u[2*i+0] = get_int_from_int8_aligned(bq8_1->qs, iqs + i);
        u[2*i+1] = get_int_from_int8_aligned(bq8_1->qs, iqs + i + QI5_1);
    }

    return vec_dot_q5_1_q8_1_impl<VDR_Q5_1_Q8_1_MMVQ>(vl, vh, u, bq5_1->dm, bq8_1->ds);
}

template <int mmq_y> static __device__ __forceinline__ void allocate_tiles_q5_1(int ** x_ql, half2 ** x_dm, int ** x_qh, int ** x_sc) {
    (void)x_qh; (void)x_sc;

    __shared__ int   tile_x_ql[mmq_y * (2*WARP_SIZE)     + mmq_y];
    __shared__ half2 tile_x_dm[mmq_y * (WARP_SIZE/QI5_1) + mmq_y/QI5_1];

    *x_ql = tile_x_ql;
    *x_dm = tile_x_dm;
}

template <int mmq_y, int nwarps, bool need_check> static __device__ __forceinline__ void load_tiles_q5_1(
    const void * __restrict__ vx, int * __restrict__ x_ql, half2 * __restrict__ x_dm, int * __restrict__ x_qh,
    int * __restrict__ x_sc, const int & i_offset, const int & i_max, const int & k, const int & blocks_per_row) {
    (void)x_qh; (void)x_sc;

    GGML_CUDA_ASSUME(i_offset >= 0);
    GGML_CUDA_ASSUME(i_offset < nwarps);
    GGML_CUDA_ASSUME(k >= 0);
    GGML_CUDA_ASSUME(k <  WARP_SIZE);

    const int kbx  = k / QI5_1;
    const int kqsx = k % QI5_1;

    const block_q5_1 * bx0 = (const block_q5_1 *) vx;

#pragma unroll
    for (int i0 = 0; i0 < mmq_y; i0 += nwarps) {
        int i = i0 + i_offset;

        if (need_check) {
            i = min(i, i_max);
        }

        const block_q5_1 * bxi = bx0 + i*blocks_per_row + kbx;

        const int ql = get_int_from_uint8_aligned(bxi->qs, kqsx);
        const int qh = get_int_from_uint8_aligned(bxi->qh, 0) >> (4 * (k % QI5_1));

        int qs0 = (ql >>  0) & 0x0F0F0F0F;
        qs0    |= (qh <<  4) & 0x00000010; // 0 ->  4
        qs0    |= (qh << 11) & 0x00001000; // 1 -> 12
        qs0    |= (qh << 18) & 0x00100000; // 2 -> 20
        qs0    |= (qh << 25) & 0x10000000; // 3 -> 28

        x_ql[i * (2*WARP_SIZE + 1) + 2*k+0] = qs0;

        int qs1 = (ql >>  4) & 0x0F0F0F0F;
        qs1    |= (qh >> 12) & 0x00000010; // 16 ->  4
        qs1    |= (qh >>  5) & 0x00001000; // 17 -> 12
        qs1    |= (qh <<  2) & 0x00100000; // 18 -> 20
        qs1    |= (qh <<  9) & 0x10000000; // 19 -> 28

        x_ql[i * (2*WARP_SIZE + 1) + 2*k+1] = qs1;
    }

    const int blocks_per_tile_x_row = WARP_SIZE / QI5_1;
    const int kbxd = k % blocks_per_tile_x_row;

#pragma unroll
    for (int i0 = 0; i0 < mmq_y; i0 += nwarps * QI5_1) {
        int i = i0 + i_offset * QI5_1 + k / blocks_per_tile_x_row;

        if (need_check) {
            i = min(i, i_max);
        }

        const block_q5_1 * bxi = bx0 + i*blocks_per_row + kbxd;

        x_dm[i * (WARP_SIZE/QI5_1) + i / QI5_1 + kbxd] = bxi->dm;
    }
}

static __device__ __forceinline__ float vec_dot_q5_1_q8_1_mul_mat(
    const int * __restrict__ x_ql, const half2 * __restrict__ x_dm, const int * __restrict__ x_qh, const int * __restrict__ x_sc,
    const int * __restrict__ y_qs, const half2 * __restrict__ y_ds, const int & i, const int & j, const int & k) {
    (void)x_qh; (void)x_sc;

    const int kyqs = k % (QI8_1/2) + QI8_1 * (k / (QI8_1/2));
    const int index_bx = i * (WARP_SIZE/QI5_1) + + i/QI5_1 + k/QI5_1;

    int u[2*VDR_Q5_1_Q8_1_MMQ];

#pragma unroll
    for (int l = 0; l < VDR_Q5_1_Q8_1_MMQ; ++l) {
        u[2*l+0] = y_qs[j * WARP_SIZE + (kyqs + l)         % WARP_SIZE];
        u[2*l+1] = y_qs[j * WARP_SIZE + (kyqs + l + QI5_1) % WARP_SIZE];
    }

    return vec_dot_q8_1_q8_1_impl<QR5_1*VDR_Q5_1_Q8_1_MMQ>
        (&x_ql[i * (2*WARP_SIZE + 1) + 2 * k], u, x_dm[index_bx], y_ds[j * (WARP_SIZE/QI8_1) + (2*k/QI8_1) % (WARP_SIZE/QI8_1)]);
}

static __device__ __forceinline__ float vec_dot_q8_0_q8_1(
    const void * __restrict__ vbq, const block_q8_1 * __restrict__ bq8_1, const int & iqs) {

    const block_q8_0 * bq8_0 = (const block_q8_0 *) vbq;

    int v[VDR_Q8_0_Q8_1_MMVQ];
    int u[VDR_Q8_0_Q8_1_MMVQ];

#pragma unroll
    for (int i = 0; i < VDR_Q8_0_Q8_1_MMVQ; ++i) {
        v[i] = get_int_from_int8(bq8_0->qs, iqs + i);
        u[i] = get_int_from_int8_aligned(bq8_1->qs, iqs + i);
    }

    return vec_dot_q8_0_q8_1_impl<VDR_Q8_0_Q8_1_MMVQ>(v, u, bq8_0->d, __low2half(bq8_1->ds));
}

template <int mmq_y> static __device__ __forceinline__ void allocate_tiles_q8_0(int ** x_ql, half2 ** x_dm, int ** x_qh, int ** x_sc) {
    (void)x_qh; (void)x_sc;

    __shared__ int  tile_x_qs[mmq_y * (WARP_SIZE)       + mmq_y];
    __shared__ float tile_x_d[mmq_y * (WARP_SIZE/QI8_0) + mmq_y/QI8_0];

    *x_ql = tile_x_qs;
    *x_dm = (half2 *) tile_x_d;
}

template <int mmq_y, int nwarps, bool need_check> static __device__ __forceinline__ void load_tiles_q8_0(
    const void * __restrict__ vx, int * __restrict__ x_ql, half2 * __restrict__ x_dm, int * __restrict__ x_qh,
    int * __restrict__ x_sc, const int & i_offset, const int & i_max, const int & k, const int & blocks_per_row) {
    (void)x_qh; (void)x_sc;

    GGML_CUDA_ASSUME(i_offset >= 0);
    GGML_CUDA_ASSUME(i_offset <  nwarps);
    GGML_CUDA_ASSUME(k >= 0);
    GGML_CUDA_ASSUME(k <  WARP_SIZE);

    const int kbx  = k / QI8_0;
    const int kqsx = k % QI8_0;
    float * x_dmf = (float *) x_dm;

    const block_q8_0 * bx0 = (const block_q8_0 *) vx;

#pragma unroll
    for (int i0 = 0; i0 < mmq_y; i0 += nwarps) {
        int i = i0 + i_offset;

        if (need_check) {
            i = min(i, i_max);
        }

        const block_q8_0 * bxi = bx0 + i*blocks_per_row + kbx;

        x_ql[i * (WARP_SIZE + 1) + k] = get_int_from_int8(bxi->qs, kqsx);
    }

    const int blocks_per_tile_x_row = WARP_SIZE / QI8_0;
    const int kbxd = k % blocks_per_tile_x_row;

#pragma unroll
    for (int i0 = 0; i0 < mmq_y; i0 += nwarps * QI8_0) {
        int i = i0 + i_offset * QI8_0 + k / blocks_per_tile_x_row;

        if (need_check) {
            i = min(i, i_max);
        }

        const block_q8_0 * bxi = bx0 + i*blocks_per_row + kbxd;

        x_dmf[i * (WARP_SIZE/QI8_0) + i / QI8_0 + kbxd] = bxi->d;
    }
}

static __device__ __forceinline__ float vec_dot_q8_0_q8_1_mul_mat(
    const int * __restrict__ x_ql, const half2 * __restrict__ x_dm, const int * __restrict__ x_qh, const int * __restrict__ x_sc,
    const int * __restrict__ y_qs, const half2 * __restrict__ y_ds, const int & i, const int & j, const int & k) {
    (void)x_qh; (void)x_sc;

    const float * x_dmf = (const float *) x_dm;
    const float * y_df  = (const float *) y_ds;

    return vec_dot_q8_0_q8_1_impl<VDR_Q8_0_Q8_1_MMQ>
        (&x_ql[i * (WARP_SIZE + 1) + k], &y_qs[j * WARP_SIZE + k], x_dmf[i * (WARP_SIZE/QI8_0) + i/QI8_0 + k/QI8_0],
         y_df[j * (WARP_SIZE/QI8_1) + k/QI8_1]);
}

static __device__ __forceinline__ float vec_dot_q2_K_q8_1(
    const void * __restrict__ vbq, const block_q8_1 * __restrict__ bq8_1, const int & iqs) {

    const block_q2_K * bq2_K = (const block_q2_K *) vbq;

    const int bq8_offset = QR2_K * (iqs / QI8_1);
    const int scale_offset = iqs - iqs % QI8_1 + (iqs % QI8_1) / (QI8_1/2);

    const uint8_t * scales = bq2_K->scales + scale_offset;

    const int v = get_int_from_uint8_aligned(bq2_K->qs, iqs);
    int    u[QR2_K];
    float d8[QR2_K];

#pragma unroll
    for (int i = 0; i < QR2_K; ++ i) {
        u[i]  = get_int_from_int8_aligned(bq8_1[bq8_offset + i].qs, iqs % QI8_1);
        d8[i] = __low2half(bq8_1[bq8_offset + i].ds);
    }

    return vec_dot_q2_K_q8_1_impl_mmvq(v, u, scales, bq2_K->dm, d8);
}

template <int mmq_y> static __device__ __forceinline__ void allocate_tiles_q2_K(int ** x_ql, half2 ** x_dm, int ** x_qh, int ** x_sc) {
    (void)x_qh;

    __shared__ int   tile_x_ql[mmq_y * (WARP_SIZE)       + mmq_y];
    __shared__ half2 tile_x_dm[mmq_y * (WARP_SIZE/QI2_K) + mmq_y/QI2_K];
    __shared__ int   tile_x_sc[mmq_y * (WARP_SIZE/4)     + mmq_y/4];

    *x_ql = tile_x_ql;
    *x_dm = tile_x_dm;
    *x_sc = tile_x_sc;
}

template <int mmq_y, int nwarps, bool need_check> static __device__ __forceinline__ void load_tiles_q2_K(
    const void * __restrict__ vx, int * __restrict__ x_ql, half2 * __restrict__ x_dm, int * __restrict__ x_qh,
    int * __restrict__ x_sc, const int & i_offset, const int & i_max, const int & k, const int & blocks_per_row) {
    (void)x_qh;

    GGML_CUDA_ASSUME(i_offset >= 0);
    GGML_CUDA_ASSUME(i_offset <  nwarps);
    GGML_CUDA_ASSUME(k >= 0);
    GGML_CUDA_ASSUME(k <  WARP_SIZE);

    const int kbx  = k / QI2_K;
    const int kqsx = k % QI2_K;

    const block_q2_K * bx0 = (const block_q2_K *) vx;

#pragma unroll
    for (int i0 = 0; i0 < mmq_y; i0 += nwarps) {
        int i = i0 + i_offset;

        if (need_check) {
            i = min(i, i_max);
        }

        const block_q2_K * bxi = bx0 + i*blocks_per_row + kbx;

        x_ql[i * (WARP_SIZE + 1) + k] = get_int_from_uint8_aligned(bxi->qs, kqsx);
    }

    const int blocks_per_tile_x_row = WARP_SIZE / QI2_K;
    const int kbxd = k % blocks_per_tile_x_row;

#pragma unroll
    for (int i0 = 0; i0 < mmq_y; i0 += nwarps * QI2_K) {
        int i = (i0 + i_offset * QI2_K + k / blocks_per_tile_x_row) % mmq_y;

        if (need_check) {
            i = min(i, i_max);
        }

        const block_q2_K * bxi = bx0 + i*blocks_per_row + kbxd;

        x_dm[i * (WARP_SIZE/QI2_K) + i / QI2_K + kbxd] = bxi->dm;
    }

#pragma unroll
    for (int i0 = 0; i0 < mmq_y; i0 += nwarps * 4) {
        int i = i0 + i_offset * 4 + k / (WARP_SIZE/4);

        if (need_check) {
            i = min(i, i_max);
        }

        const block_q2_K * bxi = bx0 + i*blocks_per_row + (k % (WARP_SIZE/4)) / (QI2_K/4);

        x_sc[i * (WARP_SIZE/4) + i / 4 + k % (WARP_SIZE/4)] = get_int_from_uint8_aligned(bxi->scales, k % (QI2_K/4));
    }
}

static __device__ __forceinline__ float vec_dot_q2_K_q8_1_mul_mat(
    const int * __restrict__ x_ql, const half2 * __restrict__ x_dm, const int * __restrict__ x_qh, const int * __restrict__ x_sc,
    const int * __restrict__ y_qs, const half2 * __restrict__ y_ds, const int & i, const int & j, const int & k) {
    (void)x_qh;

    const int kbx = k / QI2_K;
    const int ky  = (k % QI2_K) * QR2_K;
    const float * y_df = (const float *) y_ds;

    int v[QR2_K*VDR_Q2_K_Q8_1_MMQ];

    const int kqsx = i * (WARP_SIZE + 1) + kbx*QI2_K + (QI2_K/2) * (ky/(2*QI2_K)) + ky % (QI2_K/2);
    const int shift = 2 * ((ky % (2*QI2_K)) / (QI2_K/2));

#pragma unroll
    for (int l = 0; l < QR2_K*VDR_Q2_K_Q8_1_MMQ; ++l) {
        v[l] = (x_ql[kqsx + l] >> shift) & 0x03030303;
    }

    const uint8_t * scales = ((const uint8_t *) &x_sc[i * (WARP_SIZE/4) + i/4 + kbx*4]) + ky/4;

    const int index_y = j * WARP_SIZE + (QR2_K*k) % WARP_SIZE;
    return vec_dot_q2_K_q8_1_impl_mmq(v, &y_qs[index_y], scales, x_dm[i * (WARP_SIZE/QI2_K) + i/QI2_K + kbx], y_df[index_y/QI8_1]);
}

static __device__ __forceinline__ float vec_dot_q3_K_q8_1(
    const void * __restrict__ vbq, const block_q8_1 * __restrict__ bq8_1, const int & iqs) {

    const block_q3_K * bq3_K = (const block_q3_K *) vbq;

    const int bq8_offset = QR3_K * (iqs / (QI3_K/2));
    const int scale_offset = iqs - iqs % QI8_1 + (iqs % QI8_1) / (QI8_1/2);

    const float d = bq3_K->d;

    const int vl = get_int_from_uint8(bq3_K->qs, iqs);

    // invert the mask with ~ so that a 0/1 results in 4/0 being subtracted
    const int vh = ~get_int_from_uint8(bq3_K->hmask, iqs % (QI3_K/2)) >> bq8_offset;

    int    u[QR3_K];
    float d8[QR3_K];

#pragma unroll
    for (int i = 0; i < QR3_K; ++i) {
        u[i]  = get_int_from_int8_aligned(bq8_1[bq8_offset + i].qs, iqs % QI8_1);
        d8[i] = __low2half(bq8_1[bq8_offset + i].ds);
    }

    return vec_dot_q3_K_q8_1_impl_mmvq(vl, vh, u, bq3_K->scales, scale_offset, d, d8);
}

template <int mmq_y> static __device__ __forceinline__ void allocate_tiles_q3_K(int ** x_ql, half2 ** x_dm, int ** x_qh, int ** x_sc) {

    __shared__ int   tile_x_ql[mmq_y * (WARP_SIZE)       + mmq_y];
    __shared__ half2 tile_x_dm[mmq_y * (WARP_SIZE/QI3_K) + mmq_y/QI3_K];
    __shared__ int   tile_x_qh[mmq_y * (WARP_SIZE/2)     + mmq_y/2];
    __shared__ int   tile_x_sc[mmq_y * (WARP_SIZE/4)     + mmq_y/4];

    *x_ql = tile_x_ql;
    *x_dm = tile_x_dm;
    *x_qh = tile_x_qh;
    *x_sc = tile_x_sc;
}

template <int mmq_y, int nwarps, bool need_check> static __device__ __forceinline__ void load_tiles_q3_K(
    const void * __restrict__ vx, int * __restrict__ x_ql, half2 * __restrict__ x_dm, int * __restrict__ x_qh,
    int * __restrict__ x_sc, const int & i_offset, const int & i_max, const int & k, const int & blocks_per_row) {

    GGML_CUDA_ASSUME(i_offset >= 0);
    GGML_CUDA_ASSUME(i_offset <  nwarps);
    GGML_CUDA_ASSUME(k >= 0);
    GGML_CUDA_ASSUME(k <  WARP_SIZE);

    const int kbx  = k / QI3_K;
    const int kqsx = k % QI3_K;

    const block_q3_K * bx0 = (const block_q3_K *) vx;

#pragma unroll
    for (int i0 = 0; i0 < mmq_y; i0 += nwarps) {
        int i = i0 + i_offset;

        if (need_check) {
            i = min(i, i_max);
        }

        const block_q3_K * bxi = bx0 + i*blocks_per_row + kbx;

        x_ql[i * (WARP_SIZE + 1) + k] = get_int_from_uint8(bxi->qs, kqsx);
    }

    const int blocks_per_tile_x_row = WARP_SIZE / QI3_K;
    const int kbxd = k % blocks_per_tile_x_row;
    float * x_dmf = (float *) x_dm;

#pragma unroll
    for (int i0 = 0; i0 < mmq_y; i0 += nwarps * QI3_K) {
        int i = (i0 + i_offset * QI3_K + k / blocks_per_tile_x_row) % mmq_y;

        if (need_check) {
            i = min(i, i_max);
        }

        const block_q3_K * bxi = bx0 + i*blocks_per_row + kbxd;

        x_dmf[i * (WARP_SIZE/QI3_K) + i / QI3_K + kbxd] = bxi->d;
    }

#pragma unroll
    for (int i0 = 0; i0 < mmq_y; i0 += nwarps * 2) {
        int i = i0 + i_offset * 2 + k / (WARP_SIZE/2);

        if (need_check) {
            i = min(i, i_max);
        }

        const block_q3_K * bxi = bx0 + i*blocks_per_row + (k % (WARP_SIZE/2)) / (QI3_K/2);

        // invert the mask with ~ so that a 0/1 results in 4/0 being subtracted
        x_qh[i * (WARP_SIZE/2) + i / 2 + k % (WARP_SIZE/2)] = ~get_int_from_uint8(bxi->hmask, k % (QI3_K/2));
    }

#pragma unroll
    for (int i0 = 0; i0 < mmq_y; i0 += nwarps * 4) {
        int i = i0 + i_offset * 4 + k / (WARP_SIZE/4);

        if (need_check) {
            i = min(i, i_max);
        }

        const block_q3_K * bxi = bx0 + i*blocks_per_row + (k % (WARP_SIZE/4)) / (QI3_K/4);

        const int ksc = k % (QI3_K/4);

        const int ksc_low = ksc % (QI3_K/8);
        const int shift_low = 4 * (ksc / (QI3_K/8));
        const int sc_low = (get_int_from_uint8(bxi->scales, ksc_low) >> shift_low) & 0x0F0F0F0F;

        const int ksc_high = QI3_K/8;
        const int shift_high = 2 * ksc;
        const int sc_high = ((get_int_from_uint8(bxi->scales, ksc_high) >> shift_high) << 4) & 0x30303030;

        const int sc = __vsubss4(sc_low | sc_high, 0x20202020);

        x_sc[i * (WARP_SIZE/4) + i / 4 + k % (WARP_SIZE/4)] = sc;
    }
}

static __device__ __forceinline__ float vec_dot_q3_K_q8_1_mul_mat(
    const int * __restrict__ x_ql, const half2 * __restrict__ x_dm, const int * __restrict__ x_qh, const int * __restrict__ x_sc,
    const int * __restrict__ y_qs, const half2 * __restrict__ y_ds, const int & i, const int & j, const int & k) {

    const int kbx  = k / QI3_K;
    const int ky  = (k % QI3_K) * QR3_K;
    const float * x_dmf = (const float *) x_dm;
    const float * y_df  = (const float *) y_ds;

    const int8_t * scales = ((const int8_t *) (x_sc + i * (WARP_SIZE/4) + i/4 + kbx*4)) + ky/4;

    int v[QR3_K*VDR_Q3_K_Q8_1_MMQ];

#pragma unroll
    for (int l = 0; l < QR3_K*VDR_Q3_K_Q8_1_MMQ; ++l) {
        const int kqsx = i * (WARP_SIZE + 1) + kbx*QI3_K + (QI3_K/2) * (ky/(2*QI3_K)) + ky % (QI3_K/2);
        const int shift = 2 * ((ky % 32) / 8);
        const int vll = (x_ql[kqsx + l] >> shift) & 0x03030303;

        const int vh = x_qh[i * (WARP_SIZE/2) + i/2 + kbx * (QI3_K/2) + (ky+l)%8] >> ((ky+l) / 8);
        const int vlh = (vh << 2) & 0x04040404;

        v[l] = __vsubss4(vll, vlh);
    }

    const int index_y = j * WARP_SIZE + (k*QR3_K) % WARP_SIZE;
    return vec_dot_q3_K_q8_1_impl_mmq(v, &y_qs[index_y], scales, x_dmf[i * (WARP_SIZE/QI3_K) + i/QI3_K + kbx], y_df[index_y/QI8_1]);
}

static __device__ __forceinline__ float vec_dot_q4_K_q8_1(
    const void * __restrict__ vbq, const block_q8_1 * __restrict__ bq8_1, const int & iqs) {

#ifndef GGML_QKK_64
    const block_q4_K * bq4_K = (const block_q4_K *) vbq;

    int    v[2];
    int    u[2*QR4_K];
    float d8[QR4_K];

    // iqs is in 0,2..30. bq8_offset = iqs/4 -> bq8_offset = 0, 2, 4, 6
    const int bq8_offset = QR4_K * ((iqs/2) / (QI8_1/2));

    // iqs = 0....3 -> bq8_offset = 0, want q4_offset = 0, 4, 8, 12
    // iqs = 4....7 -> bq8_offset = 2, want q4_offset = 32, 36, 40, 44
    // iqs = 8...11 -> bq8_offset = 4, want q4_offset = 64, 68, 72, 76
    // iqs = 12..15 -> bq8_offset = 6, want q4_offset = 96, 100, 104, 108

    const int * q4 = (const int *)(bq4_K->qs + 16 * bq8_offset + 4 * ((iqs/2)%4));
    v[0] = q4[0];
    v[1] = q4[4];

    const uint16_t * scales = (const uint16_t *)bq4_K->scales;
    uint16_t aux[2];
    const int j = bq8_offset/2;
    if (j < 2) {
        aux[0] = scales[j+0] & 0x3f3f;
        aux[1] = scales[j+2] & 0x3f3f;
    } else {
        aux[0] = ((scales[j+2] >> 0) & 0x0f0f) | ((scales[j-2] & 0xc0c0) >> 2);
        aux[1] = ((scales[j+2] >> 4) & 0x0f0f) | ((scales[j-0] & 0xc0c0) >> 2);
    }
    const uint8_t * sc = (const uint8_t *)aux;
    const uint8_t * m  = sc + 2;

    for (int i = 0; i < QR4_K; ++i) {
        const block_q8_1 * bq8i = bq8_1 + bq8_offset + i;
        d8[i] = __low2half(bq8i->ds);

        const int * q8 = (const int *)bq8i->qs + ((iqs/2)%4);
        u[2*i+0] = q8[0];
        u[2*i+1] = q8[4];
    }

    return vec_dot_q4_K_q8_1_impl_vmmq(v, u, sc, m, bq4_K->dm, d8);

#else

#if __CUDA_ARCH__ >= MIN_CC_DP4A // lowest compute capability for integer intrinsics
    const block_q4_K * bq4_K = (const block_q4_K *) vbq;

    float sumf_d = 0.0f;
    float sumf_m = 0.0f;

    uint16_t aux16[2];
    const uint8_t * s = (const uint8_t *)aux16;

    const uint16_t * a = (const uint16_t *)bq4_K->scales;
    aux16[0] = a[0] & 0x0f0f;
    aux16[1] = (a[0] >> 4) & 0x0f0f;

    const float dall = bq4_K->dm[0];
    const float dmin = bq4_K->dm[1];

    const float d8_1 = __low2float(bq8_1[0].ds);
    const float d8_2 = __low2float(bq8_1[1].ds);

    const int ui1 = *((const int *)bq8_1[0].qs + (iqs/2));
    const int ui2 = *((const int *)bq8_1[0].qs + (iqs/2) + 4);
    const int ui3 = *((const int *)bq8_1[1].qs + (iqs/2));
    const int ui4 = *((const int *)bq8_1[1].qs + (iqs/2) + 4);

    const int * q4 = (const int *)bq4_K->qs + (iqs/2);
    const int v1 = q4[0];
    const int v2 = q4[4];

    const int dot1 = __dp4a(ui2, v2 & 0x0f0f0f0f, __dp4a(ui1, v1 & 0x0f0f0f0f, 0));
    const int dot2 = __dp4a(ui4, (v2 >> 4) & 0x0f0f0f0f, __dp4a(ui3, (v1 >> 4) & 0x0f0f0f0f, 0));
    const int dot3 = __dp4a(0x01010101, ui2, __dp4a(0x01010101, ui1, 0));
    const int dot4 = __dp4a(0x01010101, ui4, __dp4a(0x01010101, ui3, 0));

    sumf_d += d8_1 * (dot1 * s[0]) + d8_2 * (dot2 * s[1]);
    sumf_m += d8_1 * (dot3 * s[2]) + d8_2 * (dot4 * s[3]);

    return dall * sumf_d - dmin * sumf_m;

#else
    assert(false);
    return 0.0f; // only to satisfy the compiler
#endif // __CUDA_ARCH__ >= MIN_CC_DP4A

#endif
}

template <int mmq_y> static __device__ __forceinline__ void allocate_tiles_q4_K(int ** x_ql, half2 ** x_dm, int ** x_qh, int ** x_sc) {
    (void)x_qh;

    __shared__ int   tile_x_ql[mmq_y * (WARP_SIZE)       + mmq_y];
    __shared__ half2 tile_x_dm[mmq_y * (WARP_SIZE/QI4_K) + mmq_y/QI4_K];
    __shared__ int   tile_x_sc[mmq_y * (WARP_SIZE/8)     + mmq_y/8];

    *x_ql = tile_x_ql;
    *x_dm = tile_x_dm;
    *x_sc = tile_x_sc;
}

template <int mmq_y, int nwarps, bool need_check> static __device__ __forceinline__ void load_tiles_q4_K(
    const void * __restrict__ vx, int * __restrict__ x_ql, half2 * __restrict__ x_dm, int * __restrict__ x_qh,
    int * __restrict__ x_sc, const int & i_offset, const int & i_max, const int & k, const int & blocks_per_row) {
    (void)x_qh;

    GGML_CUDA_ASSUME(i_offset >= 0);
    GGML_CUDA_ASSUME(i_offset <  nwarps);
    GGML_CUDA_ASSUME(k >= 0);
    GGML_CUDA_ASSUME(k <  WARP_SIZE);

    const int kbx  = k / QI4_K; // == 0 if QK_K == 256
    const int kqsx = k % QI4_K; // == k if QK_K == 256

    const block_q4_K * bx0 = (const block_q4_K *) vx;

#pragma unroll
    for (int i0 = 0; i0 < mmq_y; i0 += nwarps) {
        int i = i0 + i_offset;

        if (need_check) {
            i = min(i, i_max);
        }

        const block_q4_K * bxi = bx0 + i*blocks_per_row + kbx;

        x_ql[i * (WARP_SIZE + 1) + k] = get_int_from_uint8_aligned(bxi->qs, kqsx);
    }

    const int blocks_per_tile_x_row = WARP_SIZE / QI4_K; // == 1 if QK_K == 256
    const int kbxd = k % blocks_per_tile_x_row;          // == 0 if QK_K == 256

#pragma unroll
    for (int i0 = 0; i0 < mmq_y; i0 += nwarps * QI4_K) {
        int i = (i0 + i_offset * QI4_K + k / blocks_per_tile_x_row) % mmq_y;

        if (need_check) {
            i = min(i, i_max);
        }

        const block_q4_K * bxi = bx0 + i*blocks_per_row + kbxd;

#if QK_K == 256
        x_dm[i * (WARP_SIZE/QI4_K) + i / QI4_K + kbxd] = bxi->dm;
#else
        x_dm[i * (WARP_SIZE/QI4_K) + i / QI4_K + kbxd] = {bxi->dm[0], bxi->dm[1]};
#endif
    }

#pragma unroll
    for (int i0 = 0; i0 < mmq_y; i0 += nwarps * 8) {
        int i = (i0 + i_offset * 8 + k / (WARP_SIZE/8)) % mmq_y;

        if (need_check) {
            i = min(i, i_max);
        }

        const block_q4_K * bxi = bx0 + i*blocks_per_row + (k % (WARP_SIZE/8)) / (QI4_K/8);

        const int * scales = (const int *) bxi->scales;

        const int ksc = k % (WARP_SIZE/8);

        // scale arrangement after the following two lines: sc0,...,sc3, sc4,...,sc7, m0,...,m3, m4,...,m8
        int scales8 = (scales[(ksc%2) + (ksc!=0)] >> (4 * (ksc & (ksc/2)))) & 0x0F0F0F0F; // lower 4 bits
        scales8    |= (scales[ksc/2]              >> (2 * (ksc % 2)))       & 0x30303030; // upper 2 bits

        x_sc[i * (WARP_SIZE/8) + i / 8 + ksc] = scales8;
    }
}

static __device__ __forceinline__ float vec_dot_q4_K_q8_1_mul_mat(
    const int * __restrict__ x_ql, const half2 * __restrict__ x_dm, const int * __restrict__ x_qh, const int * __restrict__ x_sc,
    const int * __restrict__ y_qs, const half2 * __restrict__ y_ds, const int & i, const int & j, const int & k) {
    (void)x_qh;

    const uint8_t * sc = ((const uint8_t *) &x_sc[i * (WARP_SIZE/8) + i/8 + k/16]) + 2*((k % 16) / 8);

    const int index_y = j * WARP_SIZE + (QR4_K*k) % WARP_SIZE;
    return vec_dot_q4_K_q8_1_impl_mmq(&x_ql[i * (WARP_SIZE + 1) + k], &y_qs[index_y], sc, sc+8,
                                      x_dm[i * (WARP_SIZE/QI4_K) + i/QI4_K], &y_ds[index_y/QI8_1]);
}

static __device__ __forceinline__ float vec_dot_q5_K_q8_1(
    const void * __restrict__ vbq, const block_q8_1 * __restrict__ bq8_1, const int & iqs) {

#ifndef GGML_QKK_64
    const block_q5_K * bq5_K = (const block_q5_K *) vbq;

    int   vl[2];
    int   vh[2];
    int    u[2*QR5_K];
    float d8[QR5_K];

    const int bq8_offset = QR5_K * ((iqs/2) / (QI8_1/2));
    const int * ql = (const int *)(bq5_K->qs + 16 * bq8_offset + 4 * ((iqs/2)%4));
    const int * qh = (const int *)(bq5_K->qh + 4 * ((iqs/2)%4));

    vl[0] = ql[0];
    vl[1] = ql[4];

    vh[0] = qh[0] >> bq8_offset;
    vh[1] = qh[4] >> bq8_offset;

    const uint16_t * scales = (const uint16_t *)bq5_K->scales;
    uint16_t aux[2];
    const int j = bq8_offset/2;
    if (j < 2) {
        aux[0] = scales[j+0] & 0x3f3f;
        aux[1] = scales[j+2] & 0x3f3f;
    } else {
        aux[0] = ((scales[j+2] >> 0) & 0x0f0f) | ((scales[j-2] & 0xc0c0) >> 2);
        aux[1] = ((scales[j+2] >> 4) & 0x0f0f) | ((scales[j-0] & 0xc0c0) >> 2);
    }
    const uint8_t * sc = (const uint8_t *)aux;
    const uint8_t * m  = sc + 2;

#pragma unroll
    for (int i = 0; i < QR5_K; ++i) {
        const block_q8_1 * bq8i = bq8_1 + bq8_offset + i;
        d8[i] = __low2float(bq8i->ds);

        const int * q8 = (const int *)bq8i->qs + ((iqs/2)%4);
        u[2*i+0] = q8[0];
        u[2*i+1] = q8[4];
    }

    return vec_dot_q5_K_q8_1_impl_vmmq(vl, vh, u, sc, m, bq5_K->dm, d8);

#else

#if __CUDA_ARCH__ >= MIN_CC_DP4A // lowest compute capability for integer intrinsics
    const block_q5_K * bq5_K = (const block_q5_K *) vbq;

    const int8_t * s = bq5_K->scales;

    const float d = bq5_K->d;

    const float d8_1 = __low2half(bq8_1[0].ds);
    const float d8_2 = __low2half(bq8_1[1].ds);

    const int ui1 = *((const int *)bq8_1[0].qs + (iqs/2));
    const int ui2 = *((const int *)bq8_1[0].qs + (iqs/2) + 4);
    const int ui3 = *((const int *)bq8_1[1].qs + (iqs/2));
    const int ui4 = *((const int *)bq8_1[1].qs + (iqs/2) + 4);

    const int * ql = (const int *)bq5_K->qs + (iqs/2);
    const int vl1 = ql[0];
    const int vl2 = ql[4];

    const int step = 4 * (iqs/2); // 0, 4, 8, 12
    const int im = step/8; // = 0 for iqs = 0, 2, = 1 for iqs = 4, 6
    const int in = step%8; // 0, 4, 0, 4
    const int vh = (*((const int *)(bq5_K->qh + in))) >> im;

    const int v1 = (((vh << 4) & 0x10101010) ^ 0x10101010) | ((vl1 >> 0) & 0x0f0f0f0f);
    const int v2 = (((vh << 2) & 0x10101010) ^ 0x10101010) | ((vl2 >> 0) & 0x0f0f0f0f);
    const int v3 = (((vh >> 0) & 0x10101010) ^ 0x10101010) | ((vl1 >> 4) & 0x0f0f0f0f);
    const int v4 = (((vh >> 2) & 0x10101010) ^ 0x10101010) | ((vl2 >> 4) & 0x0f0f0f0f);

    const float sumf_d = d8_1 * (__dp4a(ui1, v1, 0) * s[0] + __dp4a(ui2, v2, 0) * s[1])
                       + d8_2 * (__dp4a(ui3, v3, 0) * s[2] + __dp4a(ui4, v4, 0) * s[3]);

    return d * sumf_d;

#else
    assert(false);
    return 0.0f; // only to satisfy the compiler
#endif // __CUDA_ARCH__ >= MIN_CC_DP4A

#endif
}

template <int mmq_y> static __device__ __forceinline__ void allocate_tiles_q5_K(int ** x_ql, half2 ** x_dm, int ** x_qh, int ** x_sc) {
    (void)x_qh;

    __shared__ int   tile_x_ql[mmq_y * (2*WARP_SIZE)     + mmq_y];
    __shared__ half2 tile_x_dm[mmq_y * (WARP_SIZE/QI5_K) + mmq_y/QI5_K];
    __shared__ int   tile_x_sc[mmq_y * (WARP_SIZE/8)     + mmq_y/8];

    *x_ql = tile_x_ql;
    *x_dm = tile_x_dm;
    *x_sc = tile_x_sc;
}

template <int mmq_y, int nwarps, bool need_check> static __device__ __forceinline__ void load_tiles_q5_K(
    const void * __restrict__ vx, int * __restrict__ x_ql, half2 * __restrict__ x_dm, int * __restrict__ x_qh,
    int * __restrict__ x_sc, const int & i_offset, const int & i_max, const int & k, const int & blocks_per_row) {
    (void)x_qh;

    GGML_CUDA_ASSUME(i_offset >= 0);
    GGML_CUDA_ASSUME(i_offset <  nwarps);
    GGML_CUDA_ASSUME(k >= 0);
    GGML_CUDA_ASSUME(k <  WARP_SIZE);

    const int kbx  = k / QI5_K; // == 0 if QK_K == 256
    const int kqsx = k % QI5_K; // == k if QK_K == 256

    const block_q5_K * bx0 = (const block_q5_K *) vx;

#pragma unroll
    for (int i0 = 0; i0 < mmq_y; i0 += nwarps) {
        int i = i0 + i_offset;

        if (need_check) {
            i = min(i, i_max);
        }

        const block_q5_K * bxi = bx0 + i*blocks_per_row + kbx;
        const int ky = QR5_K*kqsx;

        const int ql = get_int_from_uint8_aligned(bxi->qs, kqsx);
        const int ql0 = (ql >> 0) & 0x0F0F0F0F;
        const int ql1 = (ql >> 4) & 0x0F0F0F0F;

        const int qh = get_int_from_uint8_aligned(bxi->qh, kqsx % (QI5_K/4));
        const int qh0 = ((qh >> (2 * (kqsx / (QI5_K/4)) + 0)) << 4) & 0x10101010;
        const int qh1 = ((qh >> (2 * (kqsx / (QI5_K/4)) + 1)) << 4) & 0x10101010;

        const int kq0 = ky - ky % (QI5_K/2) + k % (QI5_K/4) + 0;
        const int kq1 = ky - ky % (QI5_K/2) + k % (QI5_K/4) + (QI5_K/4);

        x_ql[i * (2*WARP_SIZE + 1) + kq0] = ql0 | qh0;
        x_ql[i * (2*WARP_SIZE + 1) + kq1] = ql1 | qh1;
    }

    const int blocks_per_tile_x_row = WARP_SIZE / QI5_K; // == 1 if QK_K == 256
    const int kbxd = k % blocks_per_tile_x_row;          // == 0 if QK_K == 256

#pragma unroll
    for (int i0 = 0; i0 < mmq_y; i0 += nwarps * QI5_K) {
        int i = (i0 + i_offset * QI5_K + k / blocks_per_tile_x_row) % mmq_y;

        if (need_check) {
            i = min(i, i_max);
        }

        const block_q5_K * bxi = bx0 + i*blocks_per_row + kbxd;

#if QK_K == 256
        x_dm[i * (WARP_SIZE/QI5_K) + i / QI5_K + kbxd] = bxi->dm;
#endif
    }

#pragma unroll
    for (int i0 = 0; i0 < mmq_y; i0 += nwarps * 8) {
        int i = (i0 + i_offset * 8 + k / (WARP_SIZE/8)) % mmq_y;

        if (need_check) {
            i = min(i, i_max);
        }

        const block_q5_K * bxi = bx0 + i*blocks_per_row + (k % (WARP_SIZE/8)) / (QI5_K/8);

        const int * scales = (const int *) bxi->scales;

        const int ksc = k % (WARP_SIZE/8);

        // scale arrangement after the following two lines: sc0,...,sc3, sc4,...,sc7, m0,...,m3, m4,...,m8
        int scales8 = (scales[(ksc%2) + (ksc!=0)] >> (4 * (ksc & (ksc/2)))) & 0x0F0F0F0F; // lower 4 bits
        scales8    |= (scales[ksc/2]              >> (2 * (ksc % 2)))       & 0x30303030; // upper 2 bits

        x_sc[i * (WARP_SIZE/8) + i / 8 + ksc] = scales8;
    }
}

static __device__ __forceinline__ float vec_dot_q5_K_q8_1_mul_mat(
    const int * __restrict__ x_ql, const half2 * __restrict__ x_dm, const int * __restrict__ x_qh, const int * __restrict__ x_sc,
    const int * __restrict__ y_qs, const half2 * __restrict__ y_ds, const int & i, const int & j, const int & k) {
    (void)x_qh;

    const uint8_t * sc = ((const uint8_t *) &x_sc[i * (WARP_SIZE/8) + i/8 + k/16]) + 2 * ((k % 16) / 8);

    const int index_x = i * (QR5_K*WARP_SIZE + 1) +  QR5_K*k;
    const int index_y = j * WARP_SIZE             + (QR5_K*k) % WARP_SIZE;
    return vec_dot_q5_K_q8_1_impl_mmq(&x_ql[index_x], &y_qs[index_y], sc, sc+8,
                                      x_dm[i * (WARP_SIZE/QI5_K) + i/QI5_K], &y_ds[index_y/QI8_1]);
}

static __device__ __forceinline__ float vec_dot_q6_K_q8_1(
    const void * __restrict__ vbq, const block_q8_1 * __restrict__ bq8_1, const int & iqs) {

    const block_q6_K * bq6_K = (const block_q6_K *) vbq;

    const int bq8_offset = 2 * QR6_K * (iqs / (QI6_K/2)) + (iqs % (QI6_K/2)) / (QI6_K/4);
    const int scale_offset = (QI6_K/4) * (iqs / (QI6_K/2)) + (iqs % (QI6_K/2)) / (QI6_K/8);
    const int vh_shift = 2 * ((iqs % (QI6_K/2)) / (QI6_K/4));

    const int vl = get_int_from_uint8(bq6_K->ql, iqs);
    const int vh = get_int_from_uint8(bq6_K->qh, (QI6_K/4) * (iqs / (QI6_K/2)) + iqs % (QI6_K/4)) >> vh_shift;

    const int8_t * scales = bq6_K->scales + scale_offset;

    int    u[QR6_K];
    float d8[QR6_K];

#pragma unroll
    for (int i = 0; i < QR6_K; ++i) {
        u[i]  = get_int_from_int8_aligned(bq8_1[bq8_offset + 2*i].qs, iqs % QI8_1);
        d8[i] = __low2half(bq8_1[bq8_offset + 2*i].ds);
    }

    return vec_dot_q6_K_q8_1_impl_mmvq(vl, vh, u, scales, bq6_K->d, d8);
}

template <int mmq_y> static __device__ __forceinline__ void allocate_tiles_q6_K(int ** x_ql, half2 ** x_dm, int ** x_qh, int ** x_sc) {
    (void)x_qh;

    __shared__ int   tile_x_ql[mmq_y * (2*WARP_SIZE)     + mmq_y];
    __shared__ half2 tile_x_dm[mmq_y * (WARP_SIZE/QI6_K) + mmq_y/QI6_K];
    __shared__ int   tile_x_sc[mmq_y * (WARP_SIZE/8)     + mmq_y/8];

    *x_ql = tile_x_ql;
    *x_dm = tile_x_dm;
    *x_sc = tile_x_sc;
}

template <int mmq_y, int nwarps, bool need_check> static __device__ __forceinline__ void load_tiles_q6_K(
    const void * __restrict__ vx, int * __restrict__ x_ql, half2 * __restrict__ x_dm, int * __restrict__ x_qh,
    int * __restrict__ x_sc, const int & i_offset, const int & i_max, const int & k, const int & blocks_per_row) {
    (void)x_qh;

    GGML_CUDA_ASSUME(i_offset >= 0);
    GGML_CUDA_ASSUME(i_offset <  nwarps);
    GGML_CUDA_ASSUME(k >= 0);
    GGML_CUDA_ASSUME(k <  WARP_SIZE);

    const int kbx  = k / QI6_K; // == 0 if QK_K == 256
    const int kqsx = k % QI6_K; // == k if QK_K == 256

    const block_q6_K * bx0 = (const block_q6_K *) vx;

#pragma unroll
    for (int i0 = 0; i0 < mmq_y; i0 += nwarps) {
        int i = i0 + i_offset;

        if (need_check) {
            i = min(i, i_max);
        }

        const block_q6_K * bxi = bx0 + i*blocks_per_row + kbx;
        const int ky = QR6_K*kqsx;

        const int ql = get_int_from_uint8(bxi->ql, kqsx);
        const int ql0 = (ql >> 0) & 0x0F0F0F0F;
        const int ql1 = (ql >> 4) & 0x0F0F0F0F;

        const int qh = get_int_from_uint8(bxi->qh, (QI6_K/4) * (kqsx / (QI6_K/2)) + kqsx % (QI6_K/4));
        const int qh0 = ((qh >> (2 * ((kqsx % (QI6_K/2)) / (QI6_K/4)))) << 4) & 0x30303030;
        const int qh1 =  (qh >> (2 * ((kqsx % (QI6_K/2)) / (QI6_K/4))))       & 0x30303030;

        const int kq0 = ky - ky % QI6_K + k % (QI6_K/2) + 0;
        const int kq1 = ky - ky % QI6_K + k % (QI6_K/2) + (QI6_K/2);

        x_ql[i * (2*WARP_SIZE + 1) + kq0] = __vsubss4(ql0 | qh0, 0x20202020);
        x_ql[i * (2*WARP_SIZE + 1) + kq1] = __vsubss4(ql1 | qh1, 0x20202020);
    }

    const int blocks_per_tile_x_row = WARP_SIZE / QI6_K; // == 1 if QK_K == 256
    const int kbxd = k % blocks_per_tile_x_row;          // == 0 if QK_K == 256
    float * x_dmf = (float *) x_dm;

#pragma unroll
    for (int i0 = 0; i0 < mmq_y; i0 += nwarps * QI6_K) {
        int i = (i0 + i_offset * QI6_K + k / blocks_per_tile_x_row) % mmq_y;

        if (need_check) {
            i = min(i, i_max);
        }

        const block_q6_K * bxi = bx0 + i*blocks_per_row + kbxd;

        x_dmf[i * (WARP_SIZE/QI6_K) + i / QI6_K + kbxd] = bxi->d;
    }

#pragma unroll
    for (int i0 = 0; i0 < mmq_y; i0 += nwarps * 8) {
        int i = (i0 + i_offset * 8 + k / (WARP_SIZE/8)) % mmq_y;

        if (need_check) {
            i = min(i, i_max);
        }

        const block_q6_K * bxi = bx0 + i*blocks_per_row + (k % (WARP_SIZE/8)) / 4;

        x_sc[i * (WARP_SIZE/8) + i / 8 + k % (WARP_SIZE/8)] = get_int_from_int8(bxi->scales, k % (QI6_K/8));
    }
}

static __device__ __forceinline__ float vec_dot_q6_K_q8_1_mul_mat(
    const int * __restrict__ x_ql, const half2 * __restrict__ x_dm, const int * __restrict__ x_qh, const int * __restrict__ x_sc,
    const int * __restrict__ y_qs, const half2 * __restrict__ y_ds, const int & i, const int & j, const int & k) {
    (void)x_qh;

    const float * x_dmf = (const float *) x_dm;
    const float * y_df  = (const float *) y_ds;

    const int8_t * sc = ((const int8_t *) &x_sc[i * (WARP_SIZE/8) + i/8 + k/8]);

    const int index_x = i * (QR6_K*WARP_SIZE + 1) +  QR6_K*k;
    const int index_y = j * WARP_SIZE             + (QR6_K*k) % WARP_SIZE;
    return vec_dot_q6_K_q8_1_impl_mmq(&x_ql[index_x], &y_qs[index_y], sc, x_dmf[i * (WARP_SIZE/QI6_K) + i/QI6_K], &y_df[index_y/QI8_1]);
}

template <int qk, int qr, int qi, bool need_sum, typename block_q_t, int mmq_x, int mmq_y, int nwarps,
              allocate_tiles_cuda_t allocate_tiles, load_tiles_cuda_t load_tiles, int vdr, vec_dot_q_mul_mat_cuda_t vec_dot>
static __device__ __forceinline__ void mul_mat_q(
    const void * __restrict__ vx, const void * __restrict__ vy, float * __restrict__ dst,
    const int ncols_x, const int nrows_x, const int ncols_y, const int nrows_y, const int nrows_dst) {

    const block_q_t  * x = (const block_q_t  *) vx;
    const block_q8_1 * y = (const block_q8_1 *) vy;

    const int blocks_per_row_x = ncols_x / qk;
    const int blocks_per_col_y = nrows_y / QK8_1;
    const int blocks_per_warp = WARP_SIZE / qi;

    const int & ncols_dst = ncols_y;

    const int row_dst_0 = blockIdx.x*mmq_y;
    const int & row_x_0 = row_dst_0;

    const int col_dst_0 = blockIdx.y*mmq_x;
    const int & col_y_0 = col_dst_0;

    int   * tile_x_ql = nullptr;
    half2 * tile_x_dm = nullptr;
    int   * tile_x_qh = nullptr;
    int   * tile_x_sc = nullptr;

    allocate_tiles(&tile_x_ql, &tile_x_dm, &tile_x_qh, &tile_x_sc);

    __shared__ int    tile_y_qs[mmq_x * WARP_SIZE];
    __shared__ half2  tile_y_ds[mmq_x * WARP_SIZE/QI8_1];

    float sum[mmq_y/WARP_SIZE][mmq_x/nwarps] = {{0.0f}};

    for (int ib0 = 0; ib0 < blocks_per_row_x; ib0 += blocks_per_warp) {

        load_tiles(x + row_x_0*blocks_per_row_x + ib0, tile_x_ql, tile_x_dm, tile_x_qh, tile_x_sc,
                   threadIdx.y, nrows_x-row_x_0-1, threadIdx.x, blocks_per_row_x);

#pragma unroll
        for (int ir = 0; ir < qr; ++ir) {
            const int kqs = ir*WARP_SIZE + threadIdx.x;
            const int kbxd = kqs / QI8_1;

#pragma unroll
            for (int i = 0; i < mmq_x; i += nwarps) {
                const int col_y_eff = min(col_y_0 + threadIdx.y + i, ncols_y-1); // to prevent out-of-bounds memory accesses

                const block_q8_1 * by0 = &y[col_y_eff*blocks_per_col_y + ib0 * (qk/QK8_1) + kbxd];

                const int index_y = (threadIdx.y + i) * WARP_SIZE + kqs % WARP_SIZE;
                tile_y_qs[index_y] = get_int_from_int8_aligned(by0->qs, threadIdx.x % QI8_1);
            }

#pragma unroll
            for (int ids0 = 0; ids0 < mmq_x; ids0 += nwarps * QI8_1) {
                const int ids = (ids0 + threadIdx.y * QI8_1 + threadIdx.x / (WARP_SIZE/QI8_1)) % mmq_x;
                const int kby = threadIdx.x % (WARP_SIZE/QI8_1);
                const int col_y_eff = min(col_y_0 + ids, ncols_y-1);

                // if the sum is not needed it's faster to transform the scale to f32 ahead of time
                const half2 * dsi_src = &y[col_y_eff*blocks_per_col_y + ib0 * (qk/QK8_1) + ir*(WARP_SIZE/QI8_1) + kby].ds;
                half2       * dsi_dst = &tile_y_ds[ids * (WARP_SIZE/QI8_1) + kby];
                if (need_sum) {
                    *dsi_dst = *dsi_src;
                } else {
                    float * dfi_dst = (float *) dsi_dst;
                    *dfi_dst = __low2half(*dsi_src);
                }
            }

            __syncthreads();

// #pragma unroll // unrolling this loop causes too much register pressure
            for (int k = ir*WARP_SIZE/qr; k < (ir+1)*WARP_SIZE/qr; k += vdr) {
#pragma unroll
                for (int j = 0; j < mmq_x; j += nwarps) {
#pragma unroll
                    for (int i = 0; i < mmq_y; i += WARP_SIZE) {
                        sum[i/WARP_SIZE][j/nwarps] += vec_dot(
                            tile_x_ql, tile_x_dm, tile_x_qh, tile_x_sc, tile_y_qs, tile_y_ds,
                            threadIdx.x + i, threadIdx.y + j, k);
                    }
                }
            }

            __syncthreads();
        }
    }

#pragma unroll
    for (int j = 0; j < mmq_x; j += nwarps) {
        const int col_dst = col_dst_0 + j + threadIdx.y;

        if (col_dst >= ncols_dst) {
            return;
        }

#pragma unroll
        for (int i = 0; i < mmq_y; i += WARP_SIZE) {
            const int row_dst = row_dst_0 + threadIdx.x + i;

            if (row_dst >= nrows_dst) {
                continue;
            }

            dst[col_dst*nrows_dst + row_dst] = sum[i/WARP_SIZE][j/nwarps];
        }
    }
}

#define  MMQ_X_Q4_0_RDNA2  64
#define  MMQ_Y_Q4_0_RDNA2  128
#define NWARPS_Q4_0_RDNA2  8
#define  MMQ_X_Q4_0_RDNA1  64
#define  MMQ_Y_Q4_0_RDNA1  64
#define NWARPS_Q4_0_RDNA1  8
#if defined(CUDA_USE_TENSOR_CORES)
#define  MMQ_X_Q4_0_AMPERE 4
#define  MMQ_Y_Q4_0_AMPERE 32
#define NWARPS_Q4_0_AMPERE 4
#else
#define  MMQ_X_Q4_0_AMPERE 64
#define  MMQ_Y_Q4_0_AMPERE 128
#define NWARPS_Q4_0_AMPERE 4
#endif
#define  MMQ_X_Q4_0_PASCAL 64
#define  MMQ_Y_Q4_0_PASCAL 64
#define NWARPS_Q4_0_PASCAL 8

template <bool need_check> static __global__ void
#if defined(GGML_USE_HIPBLAS) && defined(__HIP_PLATFORM_AMD__)
#if defined(RDNA3) || defined(RDNA2)
    __launch_bounds__(WARP_SIZE*NWARPS_Q4_0_RDNA2, 2)
#endif // defined(RDNA3) || defined(RDNA2)
#endif // defined(GGML_USE_HIPBLAS) && defined(__HIP_PLATFORM_AMD__)
    mul_mat_q4_0(
    const void * __restrict__ vx, const void * __restrict__ vy, float * __restrict__ dst,
    const int ncols_x, const int nrows_x, const int ncols_y, const int nrows_y, const int nrows_dst) {

#if defined(GGML_USE_HIPBLAS) && defined(__HIP_PLATFORM_AMD__)
#if defined(RDNA3) || defined(RDNA2)
    const int mmq_x  =  MMQ_X_Q4_0_RDNA2;
    const int mmq_y  =  MMQ_Y_Q4_0_RDNA2;
    const int nwarps = NWARPS_Q4_0_RDNA2;
#else
    const int mmq_x  =  MMQ_X_Q4_0_RDNA1;
    const int mmq_y  =  MMQ_Y_Q4_0_RDNA1;
    const int nwarps = NWARPS_Q4_0_RDNA1;
#endif // defined(RDNA3) || defined(RDNA2)

    mul_mat_q<QK4_0, QR4_0, QI4_0, true, block_q4_0, mmq_x, mmq_y, nwarps, allocate_tiles_q4_0<mmq_y>,
        load_tiles_q4_0<mmq_y, nwarps, need_check>, VDR_Q4_0_Q8_1_MMQ, vec_dot_q4_0_q8_1_mul_mat>
        (vx, vy, dst, ncols_x, nrows_x, ncols_y, nrows_y, nrows_dst);

#elif __CUDA_ARCH__ >= CC_VOLTA
    const int mmq_x  =  MMQ_X_Q4_0_AMPERE;
    const int mmq_y  =  MMQ_Y_Q4_0_AMPERE;
    const int nwarps = NWARPS_Q4_0_AMPERE;

    mul_mat_q<QK4_0, QR4_0, QI4_0, true, block_q4_0, mmq_x, mmq_y, nwarps, allocate_tiles_q4_0<mmq_y>,
        load_tiles_q4_0<mmq_y, nwarps, need_check>, VDR_Q4_0_Q8_1_MMQ, vec_dot_q4_0_q8_1_mul_mat>
        (vx, vy, dst, ncols_x, nrows_x, ncols_y, nrows_y, nrows_dst);

#elif __CUDA_ARCH__ >= MIN_CC_DP4A
    const int mmq_x  =  MMQ_X_Q4_0_PASCAL;
    const int mmq_y  =  MMQ_Y_Q4_0_PASCAL;
    const int nwarps = NWARPS_Q4_0_PASCAL;

    mul_mat_q<QK4_0, QR4_0, QI4_0, true, block_q4_0, mmq_x, mmq_y, nwarps, allocate_tiles_q4_0<mmq_y>,
        load_tiles_q4_0<mmq_y, nwarps, need_check>, VDR_Q4_0_Q8_1_MMQ, vec_dot_q4_0_q8_1_mul_mat>
        (vx, vy, dst, ncols_x, nrows_x, ncols_y, nrows_y, nrows_dst);
#else
    (void) vec_dot_q4_0_q8_1_mul_mat;
    assert(false);
#endif // __CUDA_ARCH__ >= CC_VOLTA
}

#define  MMQ_X_Q4_1_RDNA2  64
#define  MMQ_Y_Q4_1_RDNA2  128
#define NWARPS_Q4_1_RDNA2  8
#define  MMQ_X_Q4_1_RDNA1  64
#define  MMQ_Y_Q4_1_RDNA1  64
#define NWARPS_Q4_1_RDNA1  8
#if defined(CUDA_USE_TENSOR_CORES)
#define  MMQ_X_Q4_1_AMPERE 4
#define  MMQ_Y_Q4_1_AMPERE 32
#define NWARPS_Q4_1_AMPERE 4
#else
#define  MMQ_X_Q4_1_AMPERE 64
#define  MMQ_Y_Q4_1_AMPERE 128
#define NWARPS_Q4_1_AMPERE 4
#endif
#define  MMQ_X_Q4_1_PASCAL 64
#define  MMQ_Y_Q4_1_PASCAL 64
#define NWARPS_Q4_1_PASCAL 8

template <bool need_check> static __global__ void
#if defined(GGML_USE_HIPBLAS) && defined(__HIP_PLATFORM_AMD__)
#if defined(RDNA3) || defined(RDNA2)
    __launch_bounds__(WARP_SIZE*NWARPS_Q4_1_RDNA2, 2)
#endif // defined(RDNA3) || defined(RDNA2)
#elif __CUDA_ARCH__ < CC_VOLTA
    __launch_bounds__(WARP_SIZE*NWARPS_Q4_1_PASCAL, 2)
#endif // __CUDA_ARCH__ < CC_VOLTA
    mul_mat_q4_1(
    const void * __restrict__ vx, const void * __restrict__ vy, float * __restrict__ dst,
    const int ncols_x, const int nrows_x, const int ncols_y, const int nrows_y, const int nrows_dst) {

#if defined(GGML_USE_HIPBLAS) && defined(__HIP_PLATFORM_AMD__)
#if defined(RDNA3) || defined(RDNA2)
    const int mmq_x  =  MMQ_X_Q4_1_RDNA2;
    const int mmq_y  =  MMQ_Y_Q4_1_RDNA2;
    const int nwarps = NWARPS_Q4_1_RDNA2;
#else
    const int mmq_x  =  MMQ_X_Q4_1_RDNA1;
    const int mmq_y  =  MMQ_Y_Q4_1_RDNA1;
    const int nwarps = NWARPS_Q4_1_RDNA1;
#endif // defined(RDNA3) || defined(RDNA2)

    mul_mat_q<QK4_1, QR4_1, QI4_1, true, block_q4_1, mmq_x, mmq_y, nwarps, allocate_tiles_q4_1<mmq_y>,
        load_tiles_q4_1<mmq_y, nwarps, need_check>, VDR_Q4_1_Q8_1_MMQ, vec_dot_q4_1_q8_1_mul_mat>
        (vx, vy, dst, ncols_x, nrows_x, ncols_y, nrows_y, nrows_dst);

#elif __CUDA_ARCH__ >= CC_VOLTA
    const int mmq_x  =  MMQ_X_Q4_1_AMPERE;
    const int mmq_y  =  MMQ_Y_Q4_1_AMPERE;
    const int nwarps = NWARPS_Q4_1_AMPERE;

    mul_mat_q<QK4_1, QR4_1, QI4_1, true, block_q4_1, mmq_x, mmq_y, nwarps, allocate_tiles_q4_1<mmq_y>,
        load_tiles_q4_1<mmq_y, nwarps, need_check>, VDR_Q4_1_Q8_1_MMQ, vec_dot_q4_1_q8_1_mul_mat>
        (vx, vy, dst, ncols_x, nrows_x, ncols_y, nrows_y, nrows_dst);

#elif __CUDA_ARCH__ >= MIN_CC_DP4A
    const int mmq_x  =  MMQ_X_Q4_1_PASCAL;
    const int mmq_y  =  MMQ_Y_Q4_1_PASCAL;
    const int nwarps = NWARPS_Q4_1_PASCAL;

    mul_mat_q<QK4_1, QR4_1, QI4_1, true, block_q4_1, mmq_x, mmq_y, nwarps, allocate_tiles_q4_1<mmq_y>,
        load_tiles_q4_1<mmq_y, nwarps, need_check>, VDR_Q4_1_Q8_1_MMQ, vec_dot_q4_1_q8_1_mul_mat>
        (vx, vy, dst, ncols_x, nrows_x, ncols_y, nrows_y, nrows_dst);
#else
    (void) vec_dot_q4_1_q8_1_mul_mat;
    assert(false);
#endif // __CUDA_ARCH__ >= CC_VOLTA
}

#define  MMQ_X_Q5_0_RDNA2  64
#define  MMQ_Y_Q5_0_RDNA2  128
#define NWARPS_Q5_0_RDNA2  8
#define  MMQ_X_Q5_0_RDNA1  64
#define  MMQ_Y_Q5_0_RDNA1  64
#define NWARPS_Q5_0_RDNA1  8
#if defined(CUDA_USE_TENSOR_CORES)
#define  MMQ_X_Q5_0_AMPERE 4
#define  MMQ_Y_Q5_0_AMPERE 32
#define NWARPS_Q5_0_AMPERE 4
#else
#define  MMQ_X_Q5_0_AMPERE 128
#define  MMQ_Y_Q5_0_AMPERE 64
#define NWARPS_Q5_0_AMPERE 4
#endif
#define  MMQ_X_Q5_0_PASCAL 64
#define  MMQ_Y_Q5_0_PASCAL 64
#define NWARPS_Q5_0_PASCAL 8

template <bool need_check> static __global__ void
#if defined(GGML_USE_HIPBLAS) && defined(__HIP_PLATFORM_AMD__)
#if defined(RDNA3) || defined(RDNA2)
    __launch_bounds__(WARP_SIZE*NWARPS_Q5_0_RDNA2, 2)
#endif // defined(RDNA3) || defined(RDNA2)
#endif // defined(GGML_USE_HIPBLAS) && defined(__HIP_PLATFORM_AMD__)
    mul_mat_q5_0(
    const void * __restrict__ vx, const void * __restrict__ vy, float * __restrict__ dst,
    const int ncols_x, const int nrows_x, const int ncols_y, const int nrows_y, const int nrows_dst) {

#if defined(GGML_USE_HIPBLAS) && defined(__HIP_PLATFORM_AMD__)
#if defined(RDNA3) || defined(RDNA2)
    const int mmq_x  =  MMQ_X_Q5_0_RDNA2;
    const int mmq_y  =  MMQ_Y_Q5_0_RDNA2;
    const int nwarps = NWARPS_Q5_0_RDNA2;
#else
    const int mmq_x  =  MMQ_X_Q5_0_RDNA1;
    const int mmq_y  =  MMQ_Y_Q5_0_RDNA1;
    const int nwarps = NWARPS_Q5_0_RDNA1;
#endif // defined(RDNA3) || defined(RDNA2)

    mul_mat_q<QK5_0, QR5_0, QI5_0, false, block_q5_0, mmq_x, mmq_y, nwarps, allocate_tiles_q5_0<mmq_y>,
        load_tiles_q5_0<mmq_y, nwarps, need_check>, VDR_Q5_0_Q8_1_MMQ, vec_dot_q5_0_q8_1_mul_mat>
        (vx, vy, dst, ncols_x, nrows_x, ncols_y, nrows_y, nrows_dst);

#elif __CUDA_ARCH__ >= CC_VOLTA
    const int mmq_x  =  MMQ_X_Q5_0_AMPERE;
    const int mmq_y  =  MMQ_Y_Q5_0_AMPERE;
    const int nwarps = NWARPS_Q5_0_AMPERE;

    mul_mat_q<QK5_0, QR5_0, QI5_0, false, block_q5_0, mmq_x, mmq_y, nwarps, allocate_tiles_q5_0<mmq_y>,
        load_tiles_q5_0<mmq_y, nwarps, need_check>, VDR_Q5_0_Q8_1_MMQ, vec_dot_q5_0_q8_1_mul_mat>
        (vx, vy, dst, ncols_x, nrows_x, ncols_y, nrows_y, nrows_dst);

#elif __CUDA_ARCH__ >= MIN_CC_DP4A
    const int mmq_x  =  MMQ_X_Q5_0_PASCAL;
    const int mmq_y  =  MMQ_Y_Q5_0_PASCAL;
    const int nwarps = NWARPS_Q5_0_PASCAL;

    mul_mat_q<QK5_0, QR5_0, QI5_0, false, block_q5_0, mmq_x, mmq_y, nwarps, allocate_tiles_q5_0<mmq_y>,
        load_tiles_q5_0<mmq_y, nwarps, need_check>, VDR_Q5_0_Q8_1_MMQ, vec_dot_q5_0_q8_1_mul_mat>
        (vx, vy, dst, ncols_x, nrows_x, ncols_y, nrows_y, nrows_dst);
#else
    (void) vec_dot_q5_0_q8_1_mul_mat;
    assert(false);
#endif // __CUDA_ARCH__ >= CC_VOLTA
}

#define  MMQ_X_Q5_1_RDNA2  64
#define  MMQ_Y_Q5_1_RDNA2  128
#define NWARPS_Q5_1_RDNA2  8
#define  MMQ_X_Q5_1_RDNA1  64
#define  MMQ_Y_Q5_1_RDNA1  64
#define NWARPS_Q5_1_RDNA1  8
#if defined(CUDA_USE_TENSOR_CORES)
#define  MMQ_X_Q5_1_AMPERE 4
#define  MMQ_Y_Q5_1_AMPERE 32
#define NWARPS_Q5_1_AMPERE 4
#else
#define  MMQ_X_Q5_1_AMPERE 128
#define  MMQ_Y_Q5_1_AMPERE 64
#define NWARPS_Q5_1_AMPERE 4
#endif
#define  MMQ_X_Q5_1_PASCAL 64
#define  MMQ_Y_Q5_1_PASCAL 64
#define NWARPS_Q5_1_PASCAL 8

template <bool need_check> static __global__ void
#if defined(GGML_USE_HIPBLAS) && defined(__HIP_PLATFORM_AMD__)
#if defined(RDNA3) || defined(RDNA2)
    __launch_bounds__(WARP_SIZE*NWARPS_Q5_1_RDNA2, 2)
#endif // defined(RDNA3) || defined(RDNA2)
#endif // defined(GGML_USE_HIPBLAS) && defined(__HIP_PLATFORM_AMD__)
mul_mat_q5_1(
    const void * __restrict__ vx, const void * __restrict__ vy, float * __restrict__ dst,
    const int ncols_x, const int nrows_x, const int ncols_y, const int nrows_y, const int nrows_dst) {

#if defined(GGML_USE_HIPBLAS) && defined(__HIP_PLATFORM_AMD__)
#if defined(RDNA3) || defined(RDNA2)
    const int mmq_x  =  MMQ_X_Q5_1_RDNA2;
    const int mmq_y  =  MMQ_Y_Q5_1_RDNA2;
    const int nwarps = NWARPS_Q5_1_RDNA2;
#else
    const int mmq_x  =  MMQ_X_Q5_1_RDNA1;
    const int mmq_y  =  MMQ_Y_Q5_1_RDNA1;
    const int nwarps = NWARPS_Q5_1_RDNA1;
#endif // defined(RDNA3) || defined(RDNA2)

    mul_mat_q<QK5_1, QR5_1, QI5_1, true, block_q5_1, mmq_x, mmq_y, nwarps, allocate_tiles_q5_1<mmq_y>,
        load_tiles_q5_1<mmq_y, nwarps, need_check>, VDR_Q5_1_Q8_1_MMQ, vec_dot_q5_1_q8_1_mul_mat>
        (vx, vy, dst, ncols_x, nrows_x, ncols_y, nrows_y, nrows_dst);

#elif __CUDA_ARCH__ >= CC_VOLTA
    const int mmq_x  =  MMQ_X_Q5_1_AMPERE;
    const int mmq_y  =  MMQ_Y_Q5_1_AMPERE;
    const int nwarps = NWARPS_Q5_1_AMPERE;

    mul_mat_q<QK5_1, QR5_1, QI5_1, true, block_q5_1, mmq_x, mmq_y, nwarps, allocate_tiles_q5_1<mmq_y>,
        load_tiles_q5_1<mmq_y, nwarps, need_check>, VDR_Q5_1_Q8_1_MMQ, vec_dot_q5_1_q8_1_mul_mat>
        (vx, vy, dst, ncols_x, nrows_x, ncols_y, nrows_y, nrows_dst);

#elif __CUDA_ARCH__ >= MIN_CC_DP4A
    const int mmq_x  =  MMQ_X_Q5_1_PASCAL;
    const int mmq_y  =  MMQ_Y_Q5_1_PASCAL;
    const int nwarps = NWARPS_Q5_1_PASCAL;

    mul_mat_q<QK5_1, QR5_1, QI5_1, true, block_q5_1, mmq_x, mmq_y, nwarps, allocate_tiles_q5_1<mmq_y>,
        load_tiles_q5_1<mmq_y, nwarps, need_check>, VDR_Q5_1_Q8_1_MMQ, vec_dot_q5_1_q8_1_mul_mat>
        (vx, vy, dst, ncols_x, nrows_x, ncols_y, nrows_y, nrows_dst);
#else
    (void) vec_dot_q5_1_q8_1_mul_mat;
    assert(false);
#endif // __CUDA_ARCH__ >= CC_VOLTA
}

#define  MMQ_X_Q8_0_RDNA2  64
#define  MMQ_Y_Q8_0_RDNA2  128
#define NWARPS_Q8_0_RDNA2  8
#define  MMQ_X_Q8_0_RDNA1  64
#define  MMQ_Y_Q8_0_RDNA1  64
#define NWARPS_Q8_0_RDNA1  8
#if defined(CUDA_USE_TENSOR_CORES)
#define  MMQ_X_Q8_0_AMPERE 4
#define  MMQ_Y_Q8_0_AMPERE 32
#define NWARPS_Q8_0_AMPERE 4
#else
#define  MMQ_X_Q8_0_AMPERE 128
#define  MMQ_Y_Q8_0_AMPERE 64
#define NWARPS_Q8_0_AMPERE 4
#endif
#define  MMQ_X_Q8_0_PASCAL 64
#define  MMQ_Y_Q8_0_PASCAL 64
#define NWARPS_Q8_0_PASCAL 8

template <bool need_check> static __global__ void
#if defined(GGML_USE_HIPBLAS) && defined(__HIP_PLATFORM_AMD__)
#if defined(RDNA3) || defined(RDNA2)
    __launch_bounds__(WARP_SIZE*NWARPS_Q8_0_RDNA2, 2)
#endif // defined(RDNA3) || defined(RDNA2)
#endif // defined(GGML_USE_HIPBLAS) && defined(__HIP_PLATFORM_AMD__)
    mul_mat_q8_0(
    const void * __restrict__ vx, const void * __restrict__ vy, float * __restrict__ dst,
    const int ncols_x, const int nrows_x, const int ncols_y, const int nrows_y, const int nrows_dst) {

#if defined(GGML_USE_HIPBLAS) && defined(__HIP_PLATFORM_AMD__)
#if defined(RDNA3) || defined(RDNA2)
    const int mmq_x  =  MMQ_X_Q8_0_RDNA2;
    const int mmq_y  =  MMQ_Y_Q8_0_RDNA2;
    const int nwarps = NWARPS_Q8_0_RDNA2;
#else
    const int mmq_x  =  MMQ_X_Q8_0_RDNA1;
    const int mmq_y  =  MMQ_Y_Q8_0_RDNA1;
    const int nwarps = NWARPS_Q8_0_RDNA1;
#endif // defined(RDNA3) || defined(RDNA2)

    mul_mat_q<QK8_0, QR8_0, QI8_0, false, block_q8_0, mmq_x, mmq_y, nwarps, allocate_tiles_q8_0<mmq_y>,
        load_tiles_q8_0<mmq_y, nwarps, need_check>, VDR_Q8_0_Q8_1_MMQ, vec_dot_q8_0_q8_1_mul_mat>
        (vx, vy, dst, ncols_x, nrows_x, ncols_y, nrows_y, nrows_dst);

#elif __CUDA_ARCH__ >= CC_VOLTA
    const int mmq_x  =  MMQ_X_Q8_0_AMPERE;
    const int mmq_y  =  MMQ_Y_Q8_0_AMPERE;
    const int nwarps = NWARPS_Q8_0_AMPERE;

    mul_mat_q<QK8_0, QR8_0, QI8_0, false, block_q8_0, mmq_x, mmq_y, nwarps, allocate_tiles_q8_0<mmq_y>,
        load_tiles_q8_0<mmq_y, nwarps, need_check>, VDR_Q8_0_Q8_1_MMQ, vec_dot_q8_0_q8_1_mul_mat>
        (vx, vy, dst, ncols_x, nrows_x, ncols_y, nrows_y, nrows_dst);

#elif __CUDA_ARCH__ >= MIN_CC_DP4A
    const int mmq_x  =  MMQ_X_Q8_0_PASCAL;
    const int mmq_y  =  MMQ_Y_Q8_0_PASCAL;
    const int nwarps = NWARPS_Q8_0_PASCAL;

    mul_mat_q<QK8_0, QR8_0, QI8_0, false, block_q8_0, mmq_x, mmq_y, nwarps, allocate_tiles_q8_0<mmq_y>,
        load_tiles_q8_0<mmq_y, nwarps, need_check>, VDR_Q8_0_Q8_1_MMQ, vec_dot_q8_0_q8_1_mul_mat>
        (vx, vy, dst, ncols_x, nrows_x, ncols_y, nrows_y, nrows_dst);
#else
    (void) vec_dot_q8_0_q8_1_mul_mat;
    assert(false);
#endif // __CUDA_ARCH__ >= CC_VOLTA
}

#define  MMQ_X_Q2_K_RDNA2  64
#define  MMQ_Y_Q2_K_RDNA2  128
#define NWARPS_Q2_K_RDNA2  8
#define  MMQ_X_Q2_K_RDNA1  128
#define  MMQ_Y_Q2_K_RDNA1  32
#define NWARPS_Q2_K_RDNA1  8
#if defined(CUDA_USE_TENSOR_CORES)
#define  MMQ_X_Q2_K_AMPERE 4
#define  MMQ_Y_Q2_K_AMPERE 32
#define NWARPS_Q2_K_AMPERE 4
#else
#define  MMQ_X_Q2_K_AMPERE 64
#define  MMQ_Y_Q2_K_AMPERE 128
#define NWARPS_Q2_K_AMPERE 4
#endif
#define  MMQ_X_Q2_K_PASCAL 64
#define  MMQ_Y_Q2_K_PASCAL 64
#define NWARPS_Q2_K_PASCAL 8

template <bool need_check> static __global__ void
#if defined(GGML_USE_HIPBLAS) && defined(__HIP_PLATFORM_AMD__)
#if defined(RDNA3) || defined(RDNA2)
    __launch_bounds__(WARP_SIZE*NWARPS_Q2_K_RDNA2, 2)
#endif // defined(RDNA3) || defined(RDNA2)
#endif // defined(GGML_USE_HIPBLAS) && defined(__HIP_PLATFORM_AMD__)
mul_mat_q2_K(
    const void * __restrict__ vx, const void * __restrict__ vy, float * __restrict__ dst,
    const int ncols_x, const int nrows_x, const int ncols_y, const int nrows_y, const int nrows_dst) {

#if defined(GGML_USE_HIPBLAS) && defined(__HIP_PLATFORM_AMD__)
#if defined(RDNA3) || defined(RDNA2)
    const int mmq_x  =  MMQ_X_Q2_K_RDNA2;
    const int mmq_y  =  MMQ_Y_Q2_K_RDNA2;
    const int nwarps = NWARPS_Q2_K_RDNA2;
#else
    const int mmq_x  =  MMQ_X_Q2_K_RDNA1;
    const int mmq_y  =  MMQ_Y_Q2_K_RDNA1;
    const int nwarps = NWARPS_Q2_K_RDNA1;
#endif // defined(RDNA3) || defined(RDNA2)

    mul_mat_q<QK_K, QR2_K, QI2_K, false, block_q2_K, mmq_x, mmq_y, nwarps, allocate_tiles_q2_K<mmq_y>,
        load_tiles_q2_K<mmq_y, nwarps, need_check>, VDR_Q2_K_Q8_1_MMQ, vec_dot_q2_K_q8_1_mul_mat>
        (vx, vy, dst, ncols_x, nrows_x, ncols_y, nrows_y, nrows_dst);

#elif __CUDA_ARCH__ >= CC_VOLTA
    const int mmq_x  =  MMQ_X_Q2_K_AMPERE;
    const int mmq_y  =  MMQ_Y_Q2_K_AMPERE;
    const int nwarps = NWARPS_Q2_K_AMPERE;

    mul_mat_q<QK_K, QR2_K, QI2_K, false, block_q2_K, mmq_x, mmq_y, nwarps, allocate_tiles_q2_K<mmq_y>,
        load_tiles_q2_K<mmq_y, nwarps, need_check>, VDR_Q2_K_Q8_1_MMQ, vec_dot_q2_K_q8_1_mul_mat>
        (vx, vy, dst, ncols_x, nrows_x, ncols_y, nrows_y, nrows_dst);

#elif __CUDA_ARCH__ >= MIN_CC_DP4A
    const int mmq_x  =  MMQ_X_Q2_K_PASCAL;
    const int mmq_y  =  MMQ_Y_Q2_K_PASCAL;
    const int nwarps = NWARPS_Q2_K_PASCAL;

    mul_mat_q<QK_K, QR2_K, QI2_K, false, block_q2_K, mmq_x, mmq_y, nwarps, allocate_tiles_q2_K<mmq_y>,
        load_tiles_q2_K<mmq_y, nwarps, need_check>, VDR_Q2_K_Q8_1_MMQ, vec_dot_q2_K_q8_1_mul_mat>
        (vx, vy, dst, ncols_x, nrows_x, ncols_y, nrows_y, nrows_dst);
#else
    (void) vec_dot_q2_K_q8_1_mul_mat;
    assert(false);
#endif // __CUDA_ARCH__ >= CC_VOLTA
}

#define  MMQ_X_Q3_K_RDNA2  128
#define  MMQ_Y_Q3_K_RDNA2  64
#define NWARPS_Q3_K_RDNA2  8
#define  MMQ_X_Q3_K_RDNA1  32
#define  MMQ_Y_Q3_K_RDNA1  128
#define NWARPS_Q3_K_RDNA1  8
#if defined(CUDA_USE_TENSOR_CORES)
#define  MMQ_X_Q3_K_AMPERE 4
#define  MMQ_Y_Q3_K_AMPERE 32
#define NWARPS_Q3_K_AMPERE 4
#else
#define  MMQ_X_Q3_K_AMPERE 128
#define  MMQ_Y_Q3_K_AMPERE 128
#define NWARPS_Q3_K_AMPERE 4
#endif
#define  MMQ_X_Q3_K_PASCAL 64
#define  MMQ_Y_Q3_K_PASCAL 64
#define NWARPS_Q3_K_PASCAL 8

template <bool need_check> static __global__ void
#if defined(GGML_USE_HIPBLAS) && defined(__HIP_PLATFORM_AMD__)
#if defined(RDNA3) || defined(RDNA2)
    __launch_bounds__(WARP_SIZE*NWARPS_Q3_K_RDNA2, 2)
#endif // defined(RDNA3) || defined(RDNA2)
#elif __CUDA_ARCH__ < CC_VOLTA
    __launch_bounds__(WARP_SIZE*NWARPS_Q3_K_PASCAL, 2)
#endif // __CUDA_ARCH__ < CC_VOLTA
    mul_mat_q3_K(
    const void * __restrict__ vx, const void * __restrict__ vy, float * __restrict__ dst,
    const int ncols_x, const int nrows_x, const int ncols_y, const int nrows_y, const int nrows_dst) {

#if defined(GGML_USE_HIPBLAS) && defined(__HIP_PLATFORM_AMD__)
#if defined(RDNA3) || defined(RDNA2)
    const int mmq_x  =  MMQ_X_Q3_K_RDNA2;
    const int mmq_y  =  MMQ_Y_Q3_K_RDNA2;
    const int nwarps = NWARPS_Q3_K_RDNA2;
#else
    const int mmq_x  =  MMQ_X_Q3_K_RDNA1;
    const int mmq_y  =  MMQ_Y_Q3_K_RDNA1;
    const int nwarps = NWARPS_Q3_K_RDNA1;
#endif // defined(RDNA3) || defined(RDNA2)

    mul_mat_q<QK_K, QR3_K, QI3_K, false, block_q3_K, mmq_x, mmq_y, nwarps, allocate_tiles_q3_K<mmq_y>,
        load_tiles_q3_K<mmq_y, nwarps, need_check>, VDR_Q3_K_Q8_1_MMQ, vec_dot_q3_K_q8_1_mul_mat>
        (vx, vy, dst, ncols_x, nrows_x, ncols_y, nrows_y, nrows_dst);

#elif __CUDA_ARCH__ >= CC_VOLTA
    const int mmq_x  =  MMQ_X_Q3_K_AMPERE;
    const int mmq_y  =  MMQ_Y_Q3_K_AMPERE;
    const int nwarps = NWARPS_Q3_K_AMPERE;

    mul_mat_q<QK_K, QR3_K, QI3_K, false, block_q3_K, mmq_x, mmq_y, nwarps, allocate_tiles_q3_K<mmq_y>,
        load_tiles_q3_K<mmq_y, nwarps, need_check>, VDR_Q3_K_Q8_1_MMQ, vec_dot_q3_K_q8_1_mul_mat>
        (vx, vy, dst, ncols_x, nrows_x, ncols_y, nrows_y, nrows_dst);

#elif __CUDA_ARCH__ >= MIN_CC_DP4A
    const int mmq_x  =  MMQ_X_Q3_K_PASCAL;
    const int mmq_y  =  MMQ_Y_Q3_K_PASCAL;
    const int nwarps = NWARPS_Q3_K_PASCAL;

    mul_mat_q<QK_K, QR3_K, QI3_K, false, block_q3_K, mmq_x, mmq_y, nwarps, allocate_tiles_q3_K<mmq_y>,
        load_tiles_q3_K<mmq_y, nwarps, need_check>, VDR_Q3_K_Q8_1_MMQ, vec_dot_q3_K_q8_1_mul_mat>
        (vx, vy, dst, ncols_x, nrows_x, ncols_y, nrows_y, nrows_dst);
#else
    (void) vec_dot_q3_K_q8_1_mul_mat;
    assert(false);
#endif // __CUDA_ARCH__ >= CC_VOLTA
}

#define  MMQ_X_Q4_K_RDNA2  64
#define  MMQ_Y_Q4_K_RDNA2  128
#define NWARPS_Q4_K_RDNA2  8
#define  MMQ_X_Q4_K_RDNA1  32
#define  MMQ_Y_Q4_K_RDNA1  64
#define NWARPS_Q4_K_RDNA1  8
#if defined(CUDA_USE_TENSOR_CORES)
#define  MMQ_X_Q4_K_AMPERE 4
#define  MMQ_Y_Q4_K_AMPERE 32
#define NWARPS_Q4_K_AMPERE 4
#else
#define  MMQ_X_Q4_K_AMPERE 64
#define  MMQ_Y_Q4_K_AMPERE 128
#define NWARPS_Q4_K_AMPERE 4
#endif
#define  MMQ_X_Q4_K_PASCAL 64
#define  MMQ_Y_Q4_K_PASCAL 64
#define NWARPS_Q4_K_PASCAL 8

template <bool need_check> static __global__ void
#if defined(GGML_USE_HIPBLAS) && defined(__HIP_PLATFORM_AMD__)
#if defined(RDNA3) || defined(RDNA2)
    __launch_bounds__(WARP_SIZE*NWARPS_Q4_K_RDNA2, 2)
#endif // defined(RDNA3) || defined(RDNA2)
#elif __CUDA_ARCH__ < CC_VOLTA
    __launch_bounds__(WARP_SIZE*NWARPS_Q4_K_PASCAL, 2)
#endif // __CUDA_ARCH__ < CC_VOLTA
    mul_mat_q4_K(
    const void * __restrict__ vx, const void * __restrict__ vy, float * __restrict__ dst,
    const int ncols_x, const int nrows_x, const int ncols_y, const int nrows_y, const int nrows_dst) {

#if defined(GGML_USE_HIPBLAS) && defined(__HIP_PLATFORM_AMD__)
#if defined(RDNA3) || defined(RDNA2)
    const int mmq_x  =  MMQ_X_Q4_K_RDNA2;
    const int mmq_y  =  MMQ_Y_Q4_K_RDNA2;
    const int nwarps = NWARPS_Q4_K_RDNA2;
#else
    const int mmq_x  =  MMQ_X_Q4_K_RDNA1;
    const int mmq_y  =  MMQ_Y_Q4_K_RDNA1;
    const int nwarps = NWARPS_Q4_K_RDNA1;
#endif // defined(RDNA3) || defined(RDNA2)

    mul_mat_q<QK_K, QR4_K, QI4_K, true, block_q4_K, mmq_x, mmq_y, nwarps, allocate_tiles_q4_K<mmq_y>,
        load_tiles_q4_K<mmq_y, nwarps, need_check>, VDR_Q4_K_Q8_1_MMQ, vec_dot_q4_K_q8_1_mul_mat>
        (vx, vy, dst, ncols_x, nrows_x, ncols_y, nrows_y, nrows_dst);

#elif __CUDA_ARCH__ >= CC_VOLTA
    const int mmq_x  =  MMQ_X_Q4_K_AMPERE;
    const int mmq_y  =  MMQ_Y_Q4_K_AMPERE;
    const int nwarps = NWARPS_Q4_K_AMPERE;

    mul_mat_q<QK_K, QR4_K, QI4_K, true, block_q4_K, mmq_x, mmq_y, nwarps, allocate_tiles_q4_K<mmq_y>,
        load_tiles_q4_K<mmq_y, nwarps, need_check>, VDR_Q4_K_Q8_1_MMQ, vec_dot_q4_K_q8_1_mul_mat>
        (vx, vy, dst, ncols_x, nrows_x, ncols_y, nrows_y, nrows_dst);

#elif __CUDA_ARCH__ >= MIN_CC_DP4A
    const int mmq_x  =  MMQ_X_Q4_K_PASCAL;
    const int mmq_y  =  MMQ_Y_Q4_K_PASCAL;
    const int nwarps = NWARPS_Q4_K_PASCAL;

    mul_mat_q<QK_K, QR4_K, QI4_K, true, block_q4_K, mmq_x, mmq_y, nwarps, allocate_tiles_q4_K<mmq_y>,
        load_tiles_q4_K<mmq_y, nwarps, need_check>, VDR_Q4_K_Q8_1_MMQ, vec_dot_q4_K_q8_1_mul_mat>
        (vx, vy, dst, ncols_x, nrows_x, ncols_y, nrows_y, nrows_dst);
#else
    (void) vec_dot_q4_K_q8_1_mul_mat;
    assert(false);
#endif // __CUDA_ARCH__ >= CC_VOLTA
}

#define  MMQ_X_Q5_K_RDNA2  64
#define  MMQ_Y_Q5_K_RDNA2  128
#define NWARPS_Q5_K_RDNA2  8
#define  MMQ_X_Q5_K_RDNA1  32
#define  MMQ_Y_Q5_K_RDNA1  64
#define NWARPS_Q5_K_RDNA1  8
#if defined(CUDA_USE_TENSOR_CORES)
#define  MMQ_X_Q5_K_AMPERE 4
#define  MMQ_Y_Q5_K_AMPERE 32
#define NWARPS_Q5_K_AMPERE 4
#else
#define  MMQ_X_Q5_K_AMPERE 64
#define  MMQ_Y_Q5_K_AMPERE 128
#define NWARPS_Q5_K_AMPERE 4
#endif
#define  MMQ_X_Q5_K_PASCAL 64
#define  MMQ_Y_Q5_K_PASCAL 64
#define NWARPS_Q5_K_PASCAL 8

template <bool need_check> static __global__ void
#if defined(GGML_USE_HIPBLAS) && defined(__HIP_PLATFORM_AMD__)
#if defined(RDNA3) || defined(RDNA2)
    __launch_bounds__(WARP_SIZE*NWARPS_Q5_K_RDNA2, 2)
#endif // defined(RDNA3) || defined(RDNA2)
#endif // defined(GGML_USE_HIPBLAS) && defined(__HIP_PLATFORM_AMD__)
mul_mat_q5_K(
    const void * __restrict__ vx, const void * __restrict__ vy, float * __restrict__ dst,
    const int ncols_x, const int nrows_x, const int ncols_y, const int nrows_y, const int nrows_dst) {

#if defined(GGML_USE_HIPBLAS) && defined(__HIP_PLATFORM_AMD__)
#if defined(RDNA3) || defined(RDNA2)
    const int mmq_x  =  MMQ_X_Q5_K_RDNA2;
    const int mmq_y  =  MMQ_Y_Q5_K_RDNA2;
    const int nwarps = NWARPS_Q5_K_RDNA2;
#else
    const int mmq_x  =  MMQ_X_Q5_K_RDNA1;
    const int mmq_y  =  MMQ_Y_Q5_K_RDNA1;
    const int nwarps = NWARPS_Q5_K_RDNA1;
#endif // defined(RDNA3) || defined(RDNA2)

    mul_mat_q<QK_K, QR5_K, QI5_K, true, block_q5_K, mmq_x, mmq_y, nwarps, allocate_tiles_q5_K<mmq_y>,
        load_tiles_q5_K<mmq_y, nwarps, need_check>, VDR_Q5_K_Q8_1_MMQ, vec_dot_q5_K_q8_1_mul_mat>
        (vx, vy, dst, ncols_x, nrows_x, ncols_y, nrows_y, nrows_dst);

#elif __CUDA_ARCH__ >= CC_VOLTA
    const int mmq_x  =  MMQ_X_Q5_K_AMPERE;
    const int mmq_y  =  MMQ_Y_Q5_K_AMPERE;
    const int nwarps = NWARPS_Q5_K_AMPERE;

    mul_mat_q<QK_K, QR5_K, QI5_K, true, block_q5_K, mmq_x, mmq_y, nwarps, allocate_tiles_q5_K<mmq_y>,
        load_tiles_q5_K<mmq_y, nwarps, need_check>, VDR_Q5_K_Q8_1_MMQ, vec_dot_q5_K_q8_1_mul_mat>
        (vx, vy, dst, ncols_x, nrows_x, ncols_y, nrows_y, nrows_dst);

#elif __CUDA_ARCH__ >= MIN_CC_DP4A
    const int mmq_x  =  MMQ_X_Q5_K_PASCAL;
    const int mmq_y  =  MMQ_Y_Q5_K_PASCAL;
    const int nwarps = NWARPS_Q5_K_PASCAL;

    mul_mat_q<QK_K, QR5_K, QI5_K, true, block_q5_K, mmq_x, mmq_y, nwarps, allocate_tiles_q5_K<mmq_y>,
        load_tiles_q5_K<mmq_y, nwarps, need_check>, VDR_Q5_K_Q8_1_MMQ, vec_dot_q5_K_q8_1_mul_mat>
        (vx, vy, dst, ncols_x, nrows_x, ncols_y, nrows_y, nrows_dst);
#else
    (void) vec_dot_q5_K_q8_1_mul_mat;
    assert(false);
#endif // __CUDA_ARCH__ >= CC_VOLTA
}

#define  MMQ_X_Q6_K_RDNA2  64
#define  MMQ_Y_Q6_K_RDNA2  128
#define NWARPS_Q6_K_RDNA2  8
#define  MMQ_X_Q6_K_RDNA1  32
#define  MMQ_Y_Q6_K_RDNA1  64
#define NWARPS_Q6_K_RDNA1  8
#if defined(CUDA_USE_TENSOR_CORES)
#define  MMQ_X_Q6_K_AMPERE 4
#define  MMQ_Y_Q6_K_AMPERE 32
#define NWARPS_Q6_K_AMPERE 4
#else
#define  MMQ_X_Q6_K_AMPERE 64
#define  MMQ_Y_Q6_K_AMPERE 64
#define NWARPS_Q6_K_AMPERE 4
#endif
#define  MMQ_X_Q6_K_PASCAL 64
#define  MMQ_Y_Q6_K_PASCAL 64
#define NWARPS_Q6_K_PASCAL 8

template <bool need_check> static __global__ void
#if defined(GGML_USE_HIPBLAS) && defined(__HIP_PLATFORM_AMD__)
#if defined(RDNA3) || defined(RDNA2)
    __launch_bounds__(WARP_SIZE*NWARPS_Q6_K_RDNA2, 2)
#endif // defined(RDNA3) || defined(RDNA2)
#elif __CUDA_ARCH__ < CC_VOLTA
    __launch_bounds__(WARP_SIZE*NWARPS_Q6_K_PASCAL, 2)
#endif // __CUDA_ARCH__ < CC_VOLTA
    mul_mat_q6_K(
    const void * __restrict__ vx, const void * __restrict__ vy, float * __restrict__ dst,
    const int ncols_x, const int nrows_x, const int ncols_y, const int nrows_y, const int nrows_dst) {

#if defined(GGML_USE_HIPBLAS) && defined(__HIP_PLATFORM_AMD__)
#if defined(RDNA3) || defined(RDNA2)
    const int mmq_x  =  MMQ_X_Q6_K_RDNA2;
    const int mmq_y  =  MMQ_Y_Q6_K_RDNA2;
    const int nwarps = NWARPS_Q6_K_RDNA2;
#else
    const int mmq_x  =  MMQ_X_Q6_K_RDNA1;
    const int mmq_y  =  MMQ_Y_Q6_K_RDNA1;
    const int nwarps = NWARPS_Q6_K_RDNA1;
#endif // defined(RDNA3) || defined(RDNA2)

    mul_mat_q<QK_K, QR6_K, QI6_K, false, block_q6_K, mmq_x, mmq_y, nwarps, allocate_tiles_q6_K<mmq_y>,
        load_tiles_q6_K<mmq_y, nwarps, need_check>, VDR_Q6_K_Q8_1_MMQ, vec_dot_q6_K_q8_1_mul_mat>
        (vx, vy, dst, ncols_x, nrows_x, ncols_y, nrows_y, nrows_dst);

#elif __CUDA_ARCH__ >= CC_VOLTA
    const int mmq_x  =  MMQ_X_Q6_K_AMPERE;
    const int mmq_y  =  MMQ_Y_Q6_K_AMPERE;
    const int nwarps = NWARPS_Q6_K_AMPERE;

    mul_mat_q<QK_K, QR6_K, QI6_K, false, block_q6_K, mmq_x, mmq_y, nwarps, allocate_tiles_q6_K<mmq_y>,
        load_tiles_q6_K<mmq_y, nwarps, need_check>, VDR_Q6_K_Q8_1_MMQ, vec_dot_q6_K_q8_1_mul_mat>
        (vx, vy, dst, ncols_x, nrows_x, ncols_y, nrows_y, nrows_dst);

#elif __CUDA_ARCH__ >= MIN_CC_DP4A
    const int mmq_x  =  MMQ_X_Q6_K_PASCAL;
    const int mmq_y  =  MMQ_Y_Q6_K_PASCAL;
    const int nwarps = NWARPS_Q6_K_PASCAL;

    mul_mat_q<QK_K, QR6_K, QI6_K, false, block_q6_K, mmq_x, mmq_y, nwarps, allocate_tiles_q6_K<mmq_y>,
        load_tiles_q6_K<mmq_y, nwarps, need_check>, VDR_Q6_K_Q8_1_MMQ, vec_dot_q6_K_q8_1_mul_mat>
        (vx, vy, dst, ncols_x, nrows_x, ncols_y, nrows_y, nrows_dst);
#else
    (void) vec_dot_q6_K_q8_1_mul_mat;
    assert(false);
#endif // __CUDA_ARCH__ >= CC_VOLTA
}

template <int qk, int qi, typename block_q_t, int vdr, vec_dot_q_cuda_t vec_dot_q_cuda>
static __global__ void mul_mat_vec_q(const void * __restrict__ vx, const void * __restrict__ vy, float * __restrict__ dst, const int ncols, const int nrows) {
    const int row = blockIdx.x*blockDim.y + threadIdx.y;

    if (row >= nrows) {
        return;
    }

    const int blocks_per_row = ncols / qk;
    const int blocks_per_warp = vdr * WARP_SIZE / qi;

// partial sum for each thread
    float tmp = 0.0f;

    const block_q_t  * x = (const block_q_t  *) vx;
    const block_q8_1 * y = (const block_q8_1 *) vy;

    for (int i = 0; i < blocks_per_row; i += blocks_per_warp) {
        const int ibx = row*blocks_per_row + i + threadIdx.x / (qi/vdr); // x block index

        const int iby = (i + threadIdx.x / (qi/vdr)) * (qk/QK8_1); // y block index that aligns with ibx

        const int iqs  = vdr * (threadIdx.x % (qi/vdr)); // x block quant index when casting the quants to int

        tmp += vec_dot_q_cuda(&x[ibx], &y[iby], iqs);
    }

    // sum up partial sums and write back result
#pragma unroll
    for (int mask = 16; mask > 0; mask >>= 1) {
        tmp += __shfl_xor_sync(0xffffffff, tmp, mask, 32);
    }

    if (threadIdx.x == 0) {
        dst[row] = tmp;
    }
}

template <int qk, int qr, dequantize_kernel_t dequantize_kernel>
static __global__ void dequantize_mul_mat_vec(const void * __restrict__ vx, const dfloat * __restrict__ y, float * __restrict__ dst, const int ncols, const int nrows) {
    // qk = quantized weights per x block
    // qr = number of quantized weights per data value in x block
    const int row = blockIdx.x*blockDim.y + threadIdx.y;

    if (row >= nrows) {
        return;
    }

    const int tid = threadIdx.x;

    const int iter_stride = 2*GGML_CUDA_DMMV_X;
    const int vals_per_iter = iter_stride / WARP_SIZE; // num quantized vals per thread and i iter
    const int y_offset = qr == 1 ? 1 : qk/2;

// partial sum for each thread
#ifdef GGML_CUDA_F16
    half2 tmp = {0.0f, 0.0f}; // two sums for f16 to take advantage of half2 intrinsics
#else
    float tmp = 0.0f;
#endif // GGML_CUDA_F16

    for (int i = 0; i < ncols; i += iter_stride) {
        const int col = i + vals_per_iter*tid;
        const int ib = (row*ncols + col)/qk; // x block index
        const int iqs = (col%qk)/qr; // x quant index
        const int iybs = col - col%qk; // y block start index

// processing >2 values per i iter is faster for fast GPUs
#pragma unroll
        for (int j = 0; j < vals_per_iter; j += 2) {
            // process 2 vals per j iter

            // dequantize
            // for qr = 2 the iqs needs to increase by 1 per j iter because 2 weights per data val
            dfloat2 v;
            dequantize_kernel(vx, ib, iqs + j/qr, v);

            // matrix multiplication
            // for qr = 2 the y index needs to increase by 1 per j iter because of y_offset = qk/2
#ifdef GGML_CUDA_F16
            tmp += __hmul2(v, {
                y[iybs + iqs + j/qr + 0],
                y[iybs + iqs + j/qr + y_offset]
            });
#else
            tmp += v.x * y[iybs + iqs + j/qr + 0];
            tmp += v.y * y[iybs + iqs + j/qr + y_offset];
#endif // GGML_CUDA_F16
        }
    }

    // sum up partial sums and write back result
#pragma unroll
    for (int mask = 16; mask > 0; mask >>= 1) {
        tmp += __shfl_xor_sync(0xffffffff, tmp, mask, 32);
    }

    if (tid == 0) {
#ifdef GGML_CUDA_F16
        dst[row] = tmp.x + tmp.y;
#else
        dst[row] = tmp;
#endif // GGML_CUDA_F16
    }
}

static __global__ void mul_mat_p021_f16_f32(
    const void * __restrict__ vx, const float * __restrict__ y, float * __restrict__ dst,
    const int ncols_x, const int nrows_x, const int nchannels_x, const int nchannels_y) {

    const half * x = (const half *) vx;

    const int row_x = blockDim.y*blockIdx.y + threadIdx.y;
    const int channel = blockDim.z*blockIdx.z + threadIdx.z;
    const int channel_x = channel / (nchannels_y / nchannels_x);

    const int nrows_y = ncols_x;
    const int nrows_dst = nrows_x;
    const int row_dst = row_x;

    float tmp = 0.0f;

    for (int col_x0 = 0; col_x0 < ncols_x; col_x0 += blockDim.x) {
        const int col_x = col_x0 + threadIdx.x;

        if (col_x >= ncols_x) {
            break;
        }

        // x is transposed and permuted
        const int ix = row_x*nchannels_x*ncols_x + channel_x*ncols_x + col_x;
        const float xi = __half2float(x[ix]);

        const int row_y = col_x;


        // y is not transposed but permuted
        const int iy = channel*nrows_y + row_y;

        tmp += xi * y[iy];
    }

    // dst is not transposed and not permuted
    const int idst = channel*nrows_dst + row_dst;

    // sum up partial sums and write back result
#pragma unroll
    for (int mask = 16; mask > 0; mask >>= 1) {
        tmp += __shfl_xor_sync(0xffffffff, tmp, mask, 32);
    }

    if (threadIdx.x == 0) {
        dst[idst] = tmp;
    }
}

static __global__ void mul_mat_vec_nc_f16_f32( // nc == non-contiguous
    const void * __restrict__ vx, const float * __restrict__ y, float * __restrict__ dst, const int ncols_x, const int nrows_x,
    const int row_stride_x, const int channel_stride_x, const int channel_x_divisor) {

    const half * x = (const half *) vx;

    const int row_x     = blockDim.y*blockIdx.y + threadIdx.y;
    const int channel   = blockDim.z*blockIdx.z + threadIdx.z;
    const int channel_x = channel / channel_x_divisor;

    const int nrows_y   = ncols_x;
    const int nrows_dst = nrows_x;
    const int row_dst   = row_x;

    const int idst = channel*nrows_dst + row_dst;

    float tmp = 0.0f;

    for (int col_x0 = 0; col_x0 < ncols_x; col_x0 += blockDim.x) {
        const int col_x = col_x0 + threadIdx.x;

        if (col_x >= ncols_x) {
            break;
        }

        const int row_y = col_x;

        const int ix = channel_x*channel_stride_x + row_x*row_stride_x + col_x;
        const int iy = channel*nrows_y + row_y;

        const float xi = __half2float(x[ix]);

        tmp += xi * y[iy];
    }

    // sum up partial sums and write back result
#pragma unroll
    for (int mask = 16; mask > 0; mask >>= 1) {
        tmp += __shfl_xor_sync(0xffffffff, tmp, mask, 32);
    }

    if (threadIdx.x == 0) {
        dst[idst] = tmp;
    }
}

static __device__ void cpy_1_f32_f32(const char * cxi, char * cdsti) {
    const float * xi = (const float *) cxi;
    float * dsti = (float *) cdsti;

    *dsti = *xi;
}

static __device__ void cpy_1_f32_f16(const char * cxi, char * cdsti) {
    const float * xi = (const float *) cxi;
    half * dsti = (half *) cdsti;

    *dsti = __float2half(*xi);
}

static __device__ void cpy_1_f16_f16(const char * cxi, char * cdsti) {
    const half * xi = (const half *) cxi;
    half * dsti = (half *) cdsti;

    *dsti = *xi;
}

template <cpy_kernel_t cpy_1>
static __global__ void cpy_f32_f16(const char * cx, char * cdst, const int ne,
                                   const int ne00, const int ne01, const int nb00, const int nb01, const int nb02,
                                   const int ne10, const int ne11, const int nb10, const int nb11, const int nb12) {
    const int i = blockDim.x*blockIdx.x + threadIdx.x;

    if (i >= ne) {
        return;
    }

    // determine indices i02/i12, i01/i11, i00/i10 as a function of index i of flattened tensor
    // then combine those indices with the corresponding byte offsets to get the total offsets
    const int i02 = i / (ne00*ne01);
    const int i01 = (i - i02*ne01*ne00) / ne00;
    const int i00 = i - i02*ne01*ne00 - i01*ne00;
    const int x_offset = i00*nb00 + i01*nb01 + i02*nb02;

    const int i12 = i / (ne10*ne11);
    const int i11 = (i - i12*ne10*ne11) / ne10;
    const int i10 = i - i12*ne10*ne11 - i11*ne10;
    const int dst_offset = i10*nb10 + i11*nb11 + i12*nb12;

    cpy_1(cx + x_offset, cdst + dst_offset);
}

static __device__ void cpy_blck_f32_q8_0(const char * cxi, char * cdsti) {
    const float * xi = (const float *) cxi;
    block_q8_0 * dsti = (block_q8_0 *) cdsti;

    float amax = 0.0f; // absolute max

    for (int j = 0; j < QK8_0; j++) {
        const float v = xi[j];
        amax = fmaxf(amax, fabsf(v));
    }

    const float d = amax / ((1 << 7) - 1);
    const float id = d ? 1.0f/d : 0.0f;

    dsti->d = d;

    for (int j = 0; j < QK8_0; ++j) {
        const float x0 = xi[j]*id;

        dsti->qs[j] = roundf(x0);
    }
}

static __device__ void cpy_blck_f32_q4_0(const char * cxi, char * cdsti) {
    const float * xi = (const float *) cxi;
    block_q4_0 * dsti = (block_q4_0 *) cdsti;

    float amax = 0.0f;
    float vmax = 0.0f;

    for (int j = 0; j < QK4_0; ++j) {
        const float v = xi[j];
        if (amax < fabsf(v)) {
            amax = fabsf(v);
            vmax = v;
        }
    }

    const float d  = vmax / -8;
    const float id = d ? 1.0f/d : 0.0f;

    dsti->d = d;

    for (int j = 0; j < QK4_0/2; ++j) {
        const float x0 = xi[0       + j]*id;
        const float x1 = xi[QK4_0/2 + j]*id;

        const uint8_t xi0 = min(15, (int8_t)(x0 + 8.5f));
        const uint8_t xi1 = min(15, (int8_t)(x1 + 8.5f));

        dsti->qs[j]  = xi0;
        dsti->qs[j] |= xi1 << 4;
    }
}

static __device__ void cpy_blck_f32_q4_1(const char * cxi, char * cdsti) {
    const float * xi = (const float *) cxi;
    block_q4_1 * dsti = (block_q4_1 *) cdsti;

    float vmin = FLT_MAX;
    float vmax = -FLT_MAX;

    for (int j = 0; j < QK4_1; ++j) {
        const float v = xi[j];

        if (v < vmin) vmin = v;
        if (v > vmax) vmax = v;
    }

    const float d  = (vmax - vmin) / ((1 << 4) - 1);
    const float id = d ? 1.0f/d : 0.0f;

    dsti->dm.x = d;
    dsti->dm.y = vmin;

    for (int j = 0; j < QK4_1/2; ++j) {
        const float x0 = (xi[0       + j] - vmin)*id;
        const float x1 = (xi[QK4_1/2 + j] - vmin)*id;

        const uint8_t xi0 = min(15, (int8_t)(x0 + 0.5f));
        const uint8_t xi1 = min(15, (int8_t)(x1 + 0.5f));

        dsti->qs[j]  = xi0;
        dsti->qs[j] |= xi1 << 4;
    }
}

template <cpy_kernel_t cpy_blck, int qk>
static __global__ void cpy_f32_q(const char * cx, char * cdst, const int ne,
                                 const int ne00, const int ne01, const int nb00, const int nb01, const int nb02,
                                 const int ne10, const int ne11, const int nb10, const int nb11, const int nb12) {
    const int i = (blockDim.x*blockIdx.x + threadIdx.x)*qk;

    if (i >= ne) {
        return;
    }

    const int i02 = i / (ne00*ne01);
    const int i01 = (i - i02*ne01*ne00) / ne00;
    const int i00 = (i - i02*ne01*ne00 - i01*ne00);
    const int x_offset = i00*nb00 + i01*nb01 + i02*nb02;

    const int i12 = i / (ne10*ne11);
    const int i11 = (i - i12*ne10*ne11) / ne10;
    const int i10 = (i - i12*ne10*ne11 - i11*ne10)/qk;
    const int dst_offset = i10*nb10 + i11*nb11 + i12*nb12;

    cpy_blck(cx + x_offset, cdst + dst_offset);
}

static __device__ float rope_yarn_ramp(const float low, const float high, const int i0) {
    const float y = (i0 / 2 - low) / max(0.001f, high - low);
    return 1.0f - min(1.0f, max(0.0f, y));
}

struct rope_corr_dims {
    float v[4];
};

// YaRN algorithm based on LlamaYaRNScaledRotaryEmbedding.py from https://github.com/jquesnelle/yarn
// MIT licensed. Copyright (c) 2023 Jeffrey Quesnelle and Bowen Peng.
static __device__ void rope_yarn(
    float theta_extrap, float freq_scale, rope_corr_dims corr_dims, int64_t i0, float ext_factor, float mscale,
    float * cos_theta, float * sin_theta
) {
    // Get n-d rotational scaling corrected for extrapolation
    float theta_interp = freq_scale * theta_extrap;
    float theta = theta_interp;
    if (ext_factor != 0.0f) {
        float ramp_mix = rope_yarn_ramp(corr_dims.v[0], corr_dims.v[1], i0) * ext_factor;
        theta = theta_interp * (1 - ramp_mix) + theta_extrap * ramp_mix;

        // Get n-d magnitude scaling corrected for interpolation
        mscale *= 1.0f + 0.1f * logf(1.0f / freq_scale);
    }
    *cos_theta = cosf(theta) * mscale;
    *sin_theta = sinf(theta) * mscale;
}

// rope == RoPE == rotary positional embedding
template<typename T, bool has_pos>
static __global__ void rope(
    const T * x, T * dst, int ncols, const int32_t * pos, float freq_scale, int p_delta_rows, float freq_base,
    float ext_factor, float attn_factor, rope_corr_dims corr_dims
) {
    const int col = 2*(blockDim.y*blockIdx.y + threadIdx.y);

    if (col >= ncols) {
        return;
    }

    const int row = blockDim.x*blockIdx.x + threadIdx.x;
    const int i = row*ncols + col;
    const int i2 = row/p_delta_rows;

    const int p = has_pos ? pos[i2] : 0;
    const float theta_base = p*powf(freq_base, -float(col)/ncols);

    float cos_theta, sin_theta;
    rope_yarn(theta_base, freq_scale, corr_dims, col, ext_factor, attn_factor, &cos_theta, &sin_theta);

    const float x0 = x[i + 0];
    const float x1 = x[i + 1];

    dst[i + 0] = x0*cos_theta - x1*sin_theta;
    dst[i + 1] = x0*sin_theta + x1*cos_theta;
}

template<typename T, bool has_pos>
static __global__ void rope_neox(
    const T * x, T * dst, int ncols, int n_dims, const int32_t * pos, float freq_scale, int p_delta_rows,
    float ext_factor, float attn_factor, rope_corr_dims corr_dims, float theta_scale, float inv_ndims
) {
    const int col = 2*(blockDim.y*blockIdx.y + threadIdx.y);

    if (col >= ncols) {
        return;
    }

    const int row = blockDim.x*blockIdx.x + threadIdx.x;
    const int ib = col / n_dims;
    const int ic = col % n_dims;

    const int i = row*ncols + ib*n_dims + ic/2;
    const int i2 = row/p_delta_rows;

    float cur_rot = inv_ndims * ic - ib;

    const int p = has_pos ? pos[i2] : 0;
    const float theta_base = p*freq_scale*powf(theta_scale, col/2.0f);

    float cos_theta, sin_theta;
    rope_yarn(theta_base, freq_scale, corr_dims, cur_rot, ext_factor, attn_factor, &cos_theta, &sin_theta);

    const float x0 = x[i + 0];
    const float x1 = x[i + n_dims/2];

    dst[i + 0]        = x0*cos_theta - x1*sin_theta;
    dst[i + n_dims/2] = x0*sin_theta + x1*cos_theta;
}

static __global__ void rope_glm_f32(
    const float * x, float * dst, int ncols, const int32_t * pos, float freq_scale, int p_delta_rows, float freq_base,
    int n_ctx
) {
    const int col = blockDim.x*blockIdx.x + threadIdx.x;
    const int half_n_dims = ncols/4;

    if (col >= half_n_dims) {
        return;
    }

    const int row = blockDim.y*blockIdx.y + threadIdx.y;
    const int i = row*ncols + col;
    const int i2 = row/p_delta_rows;

    const float col_theta_scale = powf(freq_base, -2.0f*col/ncols);
     // FIXME: this is likely wrong
    const int p = pos != nullptr ? pos[i2] : 0;

    const float theta = min(p, n_ctx - 2)*freq_scale*col_theta_scale;
    const float sin_theta = sinf(theta);
    const float cos_theta = cosf(theta);

    const float x0 = x[i + 0];
    const float x1 = x[i + half_n_dims];

    dst[i + 0]           = x0*cos_theta - x1*sin_theta;
    dst[i + half_n_dims] = x0*sin_theta + x1*cos_theta;

    const float block_theta = ((float)max(p - n_ctx - 2, 0))*col_theta_scale;
    const float sin_block_theta = sinf(block_theta);
    const float cos_block_theta = cosf(block_theta);

    const float x2 = x[i + half_n_dims * 2];
    const float x3 = x[i + half_n_dims * 3];

    dst[i + half_n_dims * 2] = x2*cos_block_theta - x3*sin_block_theta;
    dst[i + half_n_dims * 3] = x2*sin_block_theta + x3*cos_block_theta;
}

static __global__ void alibi_f32(const float * x, float * dst, const int ncols, const int k_rows,
                                 const int n_heads_log2_floor, const float m0, const float m1) {
    const int col = blockDim.x*blockIdx.x + threadIdx.x;

    if (col >= ncols) {
        return;
    }

    const int row = blockDim.y*blockIdx.y + threadIdx.y;
    const int i = row*ncols + col;

    const int k = row/k_rows;

    float m_k;
    if (k < n_heads_log2_floor) {
        m_k = powf(m0, k + 1);
    } else {
        m_k = powf(m1, 2 * (k - n_heads_log2_floor) + 1);
    }

    dst[i] = col * m_k + x[i];
}

static __global__ void k_sum_rows_f32(const float * x, float * dst, const int ncols) {
    const int row = blockIdx.y;
    const int col = threadIdx.x;

    float sum = 0.0f;
    for (int i = col; i < ncols; i += blockDim.x) {
        sum += x[row * ncols + i];
    }

    sum = warp_reduce_sum(sum);

    if (col == 0) {
        dst[row] = sum;
    }
}

template<typename T>
static inline __device__ void swap(T & a, T & b) {
    T tmp = a;
    a = b;
    b = tmp;
}

template<ggml_sort_order order>
static __global__ void k_argsort_f32_i32(const float * x, int * dst, const int ncols) {
    // bitonic sort
    int col = threadIdx.x;
    int row = blockIdx.y;

    if (col >= ncols) return;

    const float * x_row = x + row * ncols;
    int * dst_row = dst + row * ncols;

    // initialize indices
    if (col < ncols) {
        dst_row[col] = col;
    }
    __syncthreads();

    for (int k = 2; k <= ncols; k *= 2) {
        for (int j = k / 2; j > 0; j /= 2) {
            int ixj = col ^ j;
            if (ixj > col) {
                if ((col & k) == 0) {
                    if (order == GGML_SORT_ASC ? x_row[dst_row[col]] > x_row[dst_row[ixj]] : x_row[dst_row[col]] < x_row[dst_row[ixj]]) {
                        swap(dst_row[col], dst_row[ixj]);
                    }
                } else {
                    if (order == GGML_SORT_ASC ? x_row[dst_row[col]] < x_row[dst_row[ixj]] : x_row[dst_row[col]] > x_row[dst_row[ixj]]) {
                        swap(dst_row[col], dst_row[ixj]);
                    }
                }
            }
            __syncthreads();
        }
    }
}

static __global__ void diag_mask_inf_f32(const float * x, float * dst, const int ncols, const int rows_per_channel, const int n_past) {
    const int col = blockDim.y*blockIdx.y + threadIdx.y;
    const int row = blockDim.x*blockIdx.x + threadIdx.x;

    if (col >= ncols) {
        return;
    }

    const int i = row*ncols + col;
    //dst[i] = col > (n_past + row % rows_per_channel) ? -INFINITY : x[i];
    //dst[i] = x[i] - (col > n_past + row % rows_per_channel) * INT_MAX; // equivalent within rounding error but slightly faster on GPU
    dst[i] = x[i] - (col > n_past + row % rows_per_channel) * FLT_MAX;
}

static __global__ void soft_max_f32(const float * x, const float * y, float * dst, const int ncols, const int nrows_y, const float scale) {
    const int tid  = threadIdx.x;
    const int rowx = blockIdx.x;
    const int rowy = rowx % nrows_y; // broadcast the mask (y) in the row dimension

    const int block_size = blockDim.x;

    const int warp_id = threadIdx.x / WARP_SIZE;
    const int lane_id = threadIdx.x % WARP_SIZE;

    __shared__ float buf[CUDA_SOFT_MAX_BLOCK_SIZE/WARP_SIZE];

    float max_val = -INFINITY;

    for (int col = tid; col < ncols; col += block_size) {
        const int ix = rowx*ncols + col;
        const int iy = rowy*ncols + col;
        max_val = max(max_val, x[ix]*scale + (y ? y[iy] : 0.0f));
    }

    // find the max value in the block
    max_val = warp_reduce_max(max_val);
    if (block_size > WARP_SIZE) {
        if (warp_id == 0) {
            buf[lane_id] = -INFINITY;
        }
        __syncthreads();

        if (lane_id == 0) {
            buf[warp_id] = max_val;
        }
        __syncthreads();

        max_val = buf[lane_id];
        max_val = warp_reduce_max(max_val);
    }

    float tmp = 0.f;

    for (int col = tid; col < ncols; col += block_size) {
        const int ix = rowx*ncols + col;
        const int iy = rowy*ncols + col;
        const float val = expf((x[ix]*scale + (y ? y[iy] : 0.0f)) - max_val);
        tmp += val;
        dst[ix] = val;
    }

    // find the sum of exps in the block
    tmp = warp_reduce_sum(tmp);
    if (block_size > WARP_SIZE) {
        if (warp_id == 0) {
            buf[lane_id] = 0.f;
        }
        __syncthreads();

        if (lane_id == 0) {
            buf[warp_id] = tmp;
        }
        __syncthreads();

        tmp = buf[lane_id];
        tmp = warp_reduce_sum(tmp);
    }

    const float inv_tmp = 1.f / tmp;

    for (int col = tid; col < ncols; col += block_size) {
        const int i = rowx*ncols + col;
        dst[i] *= inv_tmp;
    }
}

static __global__ void scale_f32(const float * x, float * dst, const float scale, const int k) {
    const int i = blockDim.x*blockIdx.x + threadIdx.x;

    if (i >= k) {
        return;
    }

    dst[i] = scale * x[i];
}

static __global__ void clamp_f32(const float * x, float * dst, const float min, const float max, const int k) {
    const int i = blockDim.x*blockIdx.x + threadIdx.x;

    if (i >= k) {
        return;
    }

    dst[i] = x[i] < min ? min : (x[i] > max ? max : x[i]);
}

static  __global__ void im2col_f32_f16(
        const float * x, half * dst,
        int offset_delta, int IW, int IH, int OW, int KW, int KH, int pelements, int CHW,
        int s0, int s1, int p0, int p1, int d0, int d1) {
    const int i = threadIdx.x + blockIdx.x * blockDim.x;
    if (i >= pelements) {
        return;
    }

    const int ksize = OW * (KH > 1 ? KW : 1);
    const int kx = i / ksize;
    const int kd = kx * ksize;
    const int ky = (i - kd) / OW;
    const int ix = i % OW;

    const int iiw = ix * s0 + kx * d0 - p0;
    const int iih = blockIdx.y * s1 + ky * d1 - p1;

    const int offset_dst =
        (blockIdx.y * OW + ix) * CHW +
        (blockIdx.z * (KW * KH) + ky * KW + kx);

    if (iih < 0 || iih >= IH || iiw < 0 || iiw >= IW) {
        dst[offset_dst] = __float2half(0.0f);
    } else {
        const int offset_src = blockIdx.z * offset_delta;
        dst[offset_dst] = __float2half(x[offset_src + iih * IW + iiw]);
    }
}

template<int qk, int qr, dequantize_kernel_t dq>
static void get_rows_cuda(const ggml_tensor * src0, const ggml_tensor * src1, ggml_tensor * dst,
                            const void * src0_dd, const int32_t * src1_dd, float * dst_dd, cudaStream_t stream) {

    GGML_TENSOR_BINARY_OP_LOCALS

    const dim3 block_dims(CUDA_GET_ROWS_BLOCK_SIZE, 1, 1);
    const int block_num_x = (ne00 + 2*CUDA_GET_ROWS_BLOCK_SIZE - 1) / (2*CUDA_GET_ROWS_BLOCK_SIZE);
    const dim3 block_nums(block_num_x, ne10, ne11*ne12);

    // strides in elements
    //const size_t s0 = nb0 / ggml_element_size(dst);
    const size_t s1 = nb1 / ggml_element_size(dst);
    const size_t s2 = nb2 / ggml_element_size(dst);
    const size_t s3 = nb3 / ggml_element_size(dst);

    const size_t s10 = nb10 / ggml_element_size(src1);
    const size_t s11 = nb11 / ggml_element_size(src1);
    const size_t s12 = nb12 / ggml_element_size(src1);
    //const size_t s13 = nb13 / ggml_element_size(src1);

    GGML_ASSERT(ne00 % 2 == 0);

    k_get_rows<qk, qr, dq><<<block_nums, block_dims, 0, stream>>>(
            src0_dd, src1_dd, dst_dd,
            ne00, /*ne01, ne02, ne03,*/
            /*ne10, ne11,*/ ne12, /*ne13,*/
            /* s0,*/ s1, s2, s3,
            /* nb00,*/ nb01, nb02, nb03,
            s10, s11, s12/*, s13*/);

    (void) dst;
}

template<typename src0_t>
static void get_rows_cuda_float(const ggml_tensor * src0, const ggml_tensor * src1, ggml_tensor * dst,
                                const src0_t * src0_dd, const int32_t * src1_dd, float * dst_dd, cudaStream_t stream) {

    GGML_TENSOR_BINARY_OP_LOCALS

    const dim3 block_dims(CUDA_GET_ROWS_BLOCK_SIZE, 1, 1);
    const int block_num_x = (ne00 + CUDA_GET_ROWS_BLOCK_SIZE - 1) / CUDA_GET_ROWS_BLOCK_SIZE;
    const dim3 block_nums(block_num_x, ne10, ne11*ne12);

    // strides in elements
    //const size_t s0 = nb0 / ggml_element_size(dst);
    const size_t s1 = nb1 / ggml_element_size(dst);
    const size_t s2 = nb2 / ggml_element_size(dst);
    const size_t s3 = nb3 / ggml_element_size(dst);

    const size_t s10 = nb10 / ggml_element_size(src1);
    const size_t s11 = nb11 / ggml_element_size(src1);
    const size_t s12 = nb12 / ggml_element_size(src1);
    //const size_t s13 = nb13 / ggml_element_size(src1);

    k_get_rows_float<<<block_nums, block_dims, 0, stream>>>(
            src0_dd, src1_dd, dst_dd,
            ne00, /*ne01, ne02, ne03,*/
            /*ne10, ne11,*/ ne12, /*ne13,*/
            /* s0,*/ s1, s2, s3,
            /* nb00,*/ nb01, nb02, nb03,
            s10, s11, s12/*, s13*/);

    (void) dst;
}

template<float (*bin_op)(const float, const float)>
struct bin_bcast_cuda {
    template<typename src0_t, typename src1_t, typename dst_t>
    void operator()(const struct ggml_tensor * src0, const struct ggml_tensor * src1, struct ggml_tensor * dst,
            const src0_t * src0_dd, const src1_t * src1_dd, dst_t * dst_dd,
            cudaStream_t stream) {

        GGML_TENSOR_BINARY_OP_LOCALS

        int nr0 = ne10/ne0;
        int nr1 = ne11/ne1;
        int nr2 = ne12/ne2;
        int nr3 = ne13/ne3;

        int nr[4] = { nr0, nr1, nr2, nr3 };

        // collapse dimensions until first broadcast dimension
        int64_t cne0[] = {ne0, ne1, ne2, ne3};
        int64_t cne1[] = {ne10, ne11, ne12, ne13};
        size_t cnb0[] = {nb0, nb1, nb2, nb3};
        size_t cnb1[] = {nb10, nb11, nb12, nb13};
        auto collapse = [](int64_t cne[]) {
            cne[0] *= cne[1];
            cne[1] = cne[2];
            cne[2] = cne[3];
            cne[3] = 1;
        };

        auto collapse_nb = [](size_t cnb[], int64_t cne[]) {
            cnb[1] *= cne[1];
            cnb[2] *= cne[2];
            cnb[3] *= cne[3];
        };

        for (int i = 0; i < 4; i++) {
            if (nr[i] != 1) {
                break;
            }
            if (i > 0) {
                collapse_nb(cnb0, cne0);
                collapse_nb(cnb1, cne1);
                collapse(cne0);
                collapse(cne1);
            }
        }
        {
            int64_t ne0 = cne0[0];
            int64_t ne1 = cne0[1];
            int64_t ne2 = cne0[2];
            int64_t ne3 = cne0[3];

            int64_t ne10 = cne1[0];
            int64_t ne11 = cne1[1];
            int64_t ne12 = cne1[2];
            int64_t ne13 = cne1[3];

            size_t nb0 = cnb0[0];
            size_t nb1 = cnb0[1];
            size_t nb2 = cnb0[2];
            size_t nb3 = cnb0[3];

            size_t nb10 = cnb1[0];
            size_t nb11 = cnb1[1];
            size_t nb12 = cnb1[2];
            size_t nb13 = cnb1[3];

            size_t s0 = nb0 / sizeof(dst_t);
            size_t s1 = nb1 / sizeof(dst_t);
            size_t s2 = nb2 / sizeof(dst_t);
            size_t s3 = nb3 / sizeof(dst_t);

            size_t s10 = nb10 / sizeof(src1_t);
            size_t s11 = nb11 / sizeof(src1_t);
            size_t s12 = nb12 / sizeof(src1_t);
            size_t s13 = nb13 / sizeof(src1_t);

            GGML_ASSERT(s0 == 1);
            GGML_ASSERT(s10 == 1);

            const int block_size = 128;

            int64_t hne0 = std::max(ne0/2LL, 1LL);

            dim3 block_dims;
            block_dims.x = std::min<unsigned int>(hne0, block_size);
            block_dims.y = std::min<unsigned int>(ne1, block_size / block_dims.x);
            block_dims.z = std::min(std::min<unsigned int>(ne2*ne3, block_size / block_dims.x / block_dims.y), 64U);

            dim3 block_nums(
                (hne0 + block_dims.x - 1) / block_dims.x,
                (ne1 + block_dims.y - 1) / block_dims.y,
                (ne2*ne3 + block_dims.z - 1) / block_dims.z
            );

            if (block_nums.z > 65535) {
                // this is the maximum number of blocks in z direction, fallback to 1D grid kernel
                int block_num = (ne0*ne1*ne2*ne3 + block_size - 1) / block_size;
                k_bin_bcast_unravel<bin_op><<<block_num, block_size, 0, stream>>>(
                    src0_dd, src1_dd, dst_dd,
                    ne0, ne1, ne2, ne3,
                    ne10, ne11, ne12, ne13,
                    /* s0, */ s1, s2, s3,
                    /* s10, */ s11, s12, s13);
            } else {
                k_bin_bcast<bin_op><<<block_nums, block_dims, 0, stream>>>(
                    src0_dd, src1_dd, dst_dd,
                    ne0, ne1, ne2, ne3,
                    ne10, ne11, ne12, ne13,
                    /* s0, */ s1, s2, s3,
                    /* s10, */ s11, s12, s13);
            }
        }
    }
};

static void acc_f32_cuda(const float * x, const float * y, float * dst, const int n_elements,
    const int ne10, const int ne11, const int ne12,
    const int nb1, const int nb2, const int offset, cudaStream_t stream) {
    int num_blocks = (n_elements + CUDA_ACC_BLOCK_SIZE - 1) / CUDA_ACC_BLOCK_SIZE;
    acc_f32<<<num_blocks, CUDA_ACC_BLOCK_SIZE, 0, stream>>>(x, y, dst, n_elements, ne10, ne11, ne12, nb1, nb2, offset);
}

static void gelu_f32_cuda(const float * x, float * dst, const int k, cudaStream_t stream) {
    const int num_blocks = (k + CUDA_GELU_BLOCK_SIZE - 1) / CUDA_GELU_BLOCK_SIZE;
    gelu_f32<<<num_blocks, CUDA_GELU_BLOCK_SIZE, 0, stream>>>(x, dst, k);
}

static void silu_f32_cuda(const float * x, float * dst, const int k, cudaStream_t stream) {
    const int num_blocks = (k + CUDA_SILU_BLOCK_SIZE - 1) / CUDA_SILU_BLOCK_SIZE;
    silu_f32<<<num_blocks, CUDA_SILU_BLOCK_SIZE, 0, stream>>>(x, dst, k);
}

static void gelu_quick_f32_cuda(const float * x, float * dst, const int k, cudaStream_t stream) {
    const int num_blocks = (k + CUDA_GELU_BLOCK_SIZE - 1) / CUDA_GELU_BLOCK_SIZE;
    gelu_quick_f32<<<num_blocks, CUDA_GELU_BLOCK_SIZE, 0, stream>>>(x, dst, k);
}

static void tanh_f32_cuda(const float * x, float * dst, const int k, cudaStream_t stream) {
    const int num_blocks = (k + CUDA_TANH_BLOCK_SIZE - 1) / CUDA_TANH_BLOCK_SIZE;
    tanh_f32<<<num_blocks, CUDA_TANH_BLOCK_SIZE, 0, stream>>>(x, dst, k);
}

static void relu_f32_cuda(const float * x, float * dst, const int k, cudaStream_t stream) {
    const int num_blocks = (k + CUDA_RELU_BLOCK_SIZE - 1) / CUDA_RELU_BLOCK_SIZE;
    relu_f32<<<num_blocks, CUDA_RELU_BLOCK_SIZE, 0, stream>>>(x, dst, k);
}

static void leaky_relu_f32_cuda(const float * x, float * dst, const int k, const float negative_slope, cudaStream_t stream) {
    const int num_blocks = (k + CUDA_RELU_BLOCK_SIZE - 1) / CUDA_RELU_BLOCK_SIZE;
    leaky_relu_f32<<<num_blocks, CUDA_RELU_BLOCK_SIZE, 0, stream>>>(x, dst, k, negative_slope);
}

static void sqr_f32_cuda(const float * x, float * dst, const int k, cudaStream_t stream) {
    const int num_blocks = (k + CUDA_SQR_BLOCK_SIZE - 1) / CUDA_SQR_BLOCK_SIZE;
    sqr_f32<<<num_blocks, CUDA_SQR_BLOCK_SIZE, 0, stream>>>(x, dst, k);
}

static void norm_f32_cuda(const float * x, float * dst, const int ncols, const int nrows, const float eps, cudaStream_t stream) {
    GGML_ASSERT(ncols % WARP_SIZE == 0);
    if (ncols < 1024) {
        const dim3 block_dims(WARP_SIZE, 1, 1);
        norm_f32<WARP_SIZE><<<nrows, block_dims, 0, stream>>>(x, dst, ncols, eps);
    } else {
        const dim3 block_dims(1024, 1, 1);
        norm_f32<1024><<<nrows, block_dims, 0, stream>>>(x, dst, ncols, eps);
    }
}

static void group_norm_f32_cuda(const float * x, float * dst, const int num_groups, const int group_size, const int ne_elements, cudaStream_t stream) {
    static const float eps = 1e-6f;
    if (group_size < 1024) {
        const dim3 block_dims(WARP_SIZE, 1, 1);
        group_norm_f32<WARP_SIZE><<<num_groups, block_dims, 0, stream>>>(x, dst, group_size, ne_elements, eps);
    } else {
        const dim3 block_dims(1024, 1, 1);
        group_norm_f32<1024><<<num_groups, block_dims, 0, stream>>>(x, dst, group_size, ne_elements, eps);
    }
}

static void concat_f32_cuda(const float * x, const float * y, float * dst, const int ne0, int ne1, int ne2, int ne02, cudaStream_t stream) {
    int num_blocks = (ne0 + CUDA_CONCAT_BLOCK_SIZE - 1) / CUDA_CONCAT_BLOCK_SIZE;
    dim3 gridDim(num_blocks, ne1, ne2);
    concat_f32<<<gridDim, CUDA_CONCAT_BLOCK_SIZE, 0, stream>>>(x, y, dst, ne0, ne02);
}

static void upscale_f32_cuda(const float * x, float * dst, const int ne00, const int ne01, const int ne02, const int scale_factor, cudaStream_t stream) {
    int ne0 = (ne00 * scale_factor);
    int num_blocks = (ne0 + CUDA_UPSCALE_BLOCK_SIZE - 1) / CUDA_UPSCALE_BLOCK_SIZE;
    dim3 gridDim(num_blocks, (ne01 * scale_factor), ne02);
    upscale_f32<<<gridDim, CUDA_UPSCALE_BLOCK_SIZE, 0, stream>>>(x, dst, ne00, ne00 * ne01, scale_factor);
}

static void pad_f32_cuda(const float * x, float * dst,
    const int ne00, const int ne01, const int ne02,
    const int ne0, const int ne1, const int ne2, cudaStream_t stream) {
    int num_blocks = (ne0 + CUDA_PAD_BLOCK_SIZE - 1) / CUDA_PAD_BLOCK_SIZE;
    dim3 gridDim(num_blocks, ne1, ne2);
    pad_f32<<<gridDim, CUDA_PAD_BLOCK_SIZE, 0, stream>>>(x, dst, ne0, ne00, ne01, ne02);
}

static void rms_norm_f32_cuda(const float * x, float * dst, const int ncols, const int nrows, const float eps, cudaStream_t stream) {
    GGML_ASSERT(ncols % WARP_SIZE == 0);
    if (ncols < 1024) {
        const dim3 block_dims(WARP_SIZE, 1, 1);
        rms_norm_f32<WARP_SIZE><<<nrows, block_dims, 0, stream>>>(x, dst, ncols, eps);
    } else {
        const dim3 block_dims(1024, 1, 1);
        rms_norm_f32<1024><<<nrows, block_dims, 0, stream>>>(x, dst, ncols, eps);
    }
}

static void quantize_row_q8_1_cuda(const float * x, void * vy, const int kx, const int ky, const int kx_padded, cudaStream_t stream) {
    const int block_num_x = (kx_padded + CUDA_QUANTIZE_BLOCK_SIZE - 1) / CUDA_QUANTIZE_BLOCK_SIZE;
    const dim3 num_blocks(block_num_x, ky, 1);
    const dim3 block_size(CUDA_DEQUANTIZE_BLOCK_SIZE, 1, 1);
    quantize_q8_1<<<num_blocks, block_size, 0, stream>>>(x, vy, kx, kx_padded);
}

template <int qk, int qr, dequantize_kernel_t dequantize_kernel, typename dst_t>
static void dequantize_block_cuda(const void * __restrict__ vx, dst_t * __restrict__ y, const int k, cudaStream_t stream) {
    const int num_blocks = (k + CUDA_DEQUANTIZE_BLOCK_SIZE - 1) / CUDA_DEQUANTIZE_BLOCK_SIZE;
    dequantize_block<qk, qr, dequantize_kernel><<<num_blocks, CUDA_DEQUANTIZE_BLOCK_SIZE, 0, stream>>>(vx, y, k);
}

template<typename dst_t>
static void dequantize_row_q2_K_cuda(const void * vx, dst_t * y, const int k, cudaStream_t stream) {
    const int nb = k / QK_K;
#if QK_K == 256
    dequantize_block_q2_K<<<nb, 64, 0, stream>>>(vx, y);
#else
    dequantize_block_q2_K<<<nb, 32, 0, stream>>>(vx, y);
#endif
}

template<typename dst_t>
static void dequantize_row_q3_K_cuda(const void * vx, dst_t * y, const int k, cudaStream_t stream) {
    const int nb = k / QK_K;
#if QK_K == 256
    dequantize_block_q3_K<<<nb, 64, 0, stream>>>(vx, y);
#else
    dequantize_block_q3_K<<<nb, 32, 0, stream>>>(vx, y);
#endif
}

template<typename dst_t>
static void dequantize_row_q4_K_cuda(const void * vx, dst_t * y, const int k, cudaStream_t stream) {
    const int nb = k / QK_K;
    dequantize_block_q4_K<<<nb, 32, 0, stream>>>(vx, y);
}

template<typename dst_t>
static void dequantize_row_q5_K_cuda(const void * vx, dst_t * y, const int k, cudaStream_t stream) {
    const int nb = k / QK_K;
#if QK_K == 256
    dequantize_block_q5_K<<<nb, 64, 0, stream>>>(vx, y);
#else
    dequantize_block_q5_K<<<nb, 32, 0, stream>>>(vx, y);
#endif
}

template<typename dst_t>
static void dequantize_row_q6_K_cuda(const void * vx, dst_t * y, const int k, cudaStream_t stream) {
    const int nb = k / QK_K;
#if QK_K == 256
    dequantize_block_q6_K<<<nb, 64, 0, stream>>>(vx, y);
#else
    dequantize_block_q6_K<<<nb, 32, 0, stream>>>(vx, y);
#endif
}

static to_fp16_cuda_t ggml_get_to_fp16_cuda(ggml_type type) {
    switch (type) {
        case GGML_TYPE_Q4_0:
            return dequantize_block_cuda<QK4_0, QR4_0, dequantize_q4_0>;
        case GGML_TYPE_Q4_1:
            return dequantize_block_cuda<QK4_1, QR4_1, dequantize_q4_1>;
        case GGML_TYPE_Q5_0:
            return dequantize_block_cuda<QK5_0, QR5_0, dequantize_q5_0>;
        case GGML_TYPE_Q5_1:
            return dequantize_block_cuda<QK5_1, QR5_1, dequantize_q5_1>;
        case GGML_TYPE_Q8_0:
            return dequantize_block_cuda<QK8_0, QR8_0, dequantize_q8_0>;
        case GGML_TYPE_Q2_K:
            return dequantize_row_q2_K_cuda;
        case GGML_TYPE_Q3_K:
            return dequantize_row_q3_K_cuda;
        case GGML_TYPE_Q4_K:
            return dequantize_row_q4_K_cuda;
        case GGML_TYPE_Q5_K:
            return dequantize_row_q5_K_cuda;
        case GGML_TYPE_Q6_K:
            return dequantize_row_q6_K_cuda;
        case GGML_TYPE_F32:
            return dequantize_block_cuda<1, 1, convert_f32>;
        default:
            return nullptr;
    }
}

static to_fp32_cuda_t ggml_get_to_fp32_cuda(ggml_type type) {
    switch (type) {
        case GGML_TYPE_Q4_0:
            return dequantize_block_cuda<QK4_0, QR4_0, dequantize_q4_0>;
        case GGML_TYPE_Q4_1:
            return dequantize_block_cuda<QK4_1, QR4_1, dequantize_q4_1>;
        case GGML_TYPE_Q5_0:
            return dequantize_block_cuda<QK5_0, QR5_0, dequantize_q5_0>;
        case GGML_TYPE_Q5_1:
            return dequantize_block_cuda<QK5_1, QR5_1, dequantize_q5_1>;
        case GGML_TYPE_Q8_0:
            return dequantize_block_cuda<QK8_0, QR8_0, dequantize_q8_0>;
        case GGML_TYPE_Q2_K:
            return dequantize_row_q2_K_cuda;
        case GGML_TYPE_Q3_K:
            return dequantize_row_q3_K_cuda;
        case GGML_TYPE_Q4_K:
            return dequantize_row_q4_K_cuda;
        case GGML_TYPE_Q5_K:
            return dequantize_row_q5_K_cuda;
        case GGML_TYPE_Q6_K:
            return dequantize_row_q6_K_cuda;
        case GGML_TYPE_F16:
            return dequantize_block_cuda<1, 1, convert_f16>;
        default:
            return nullptr;
    }
}

static void dequantize_mul_mat_vec_q4_0_cuda(const void * vx, const dfloat * y, float * dst, const int ncols, const int nrows, cudaStream_t stream) {
    GGML_ASSERT(ncols % GGML_CUDA_DMMV_X == 0);
    const int block_num_y = (nrows + GGML_CUDA_MMV_Y - 1) / GGML_CUDA_MMV_Y;
    // the number of rows may exceed maximum grid size in the y or z dimensions, use the x dimension instead
    const dim3 block_nums(block_num_y, 1, 1);
    const dim3 block_dims(WARP_SIZE, GGML_CUDA_MMV_Y, 1);
    dequantize_mul_mat_vec<QK4_0, QR4_0, dequantize_q4_0>
        <<<block_nums, block_dims, 0, stream>>>(vx, y, dst, ncols, nrows);
}

static void dequantize_mul_mat_vec_q4_1_cuda(const void * vx, const dfloat * y, float * dst, const int ncols, const int nrows, cudaStream_t stream) {
    GGML_ASSERT(ncols % GGML_CUDA_DMMV_X == 0);
    const int block_num_y = (nrows + GGML_CUDA_MMV_Y - 1) / GGML_CUDA_MMV_Y;
    const dim3 block_nums(block_num_y, 1, 1);
    const dim3 block_dims(WARP_SIZE, GGML_CUDA_MMV_Y, 1);
    dequantize_mul_mat_vec<QK4_1, QR4_1, dequantize_q4_1>
        <<<block_nums, block_dims, 0, stream>>>(vx, y, dst, ncols, nrows);
}

static void dequantize_mul_mat_vec_q5_0_cuda(const void * vx, const dfloat * y, float * dst, const int ncols, const int nrows, cudaStream_t stream) {
    GGML_ASSERT(ncols % GGML_CUDA_DMMV_X == 0);
    const int block_num_y = (nrows + GGML_CUDA_MMV_Y - 1) / GGML_CUDA_MMV_Y;
    const dim3 block_nums(block_num_y, 1, 1);
    const dim3 block_dims(WARP_SIZE, GGML_CUDA_MMV_Y, 1);
    dequantize_mul_mat_vec<QK5_0, QR5_0, dequantize_q5_0>
        <<<block_nums, block_dims, 0, stream>>>(vx, y, dst, ncols, nrows);
}

static void dequantize_mul_mat_vec_q5_1_cuda(const void * vx, const dfloat * y, float * dst, const int ncols, const int nrows, cudaStream_t stream) {
    GGML_ASSERT(ncols % GGML_CUDA_DMMV_X == 0);
    const int block_num_y = (nrows + GGML_CUDA_MMV_Y - 1) / GGML_CUDA_MMV_Y;
    const dim3 block_nums(block_num_y, 1, 1);
    const dim3 block_dims(WARP_SIZE, GGML_CUDA_MMV_Y, 1);
    dequantize_mul_mat_vec<QK5_1, QR5_1, dequantize_q5_1>
        <<<block_nums, block_dims, 0, stream>>>(vx, y, dst, ncols, nrows);
}

static void dequantize_mul_mat_vec_q8_0_cuda(const void * vx, const dfloat * y, float * dst, const int ncols, const int nrows, cudaStream_t stream) {
    GGML_ASSERT(ncols % GGML_CUDA_DMMV_X == 0);
    const int block_num_y = (nrows + GGML_CUDA_MMV_Y - 1) / GGML_CUDA_MMV_Y;
    const dim3 block_nums(block_num_y, 1, 1);
    const dim3 block_dims(WARP_SIZE, GGML_CUDA_MMV_Y, 1);
    dequantize_mul_mat_vec<QK8_0, QR8_0, dequantize_q8_0>
        <<<block_nums, block_dims, 0, stream>>>(vx, y, dst, ncols, nrows);
}

static void dequantize_mul_mat_vec_q2_K_cuda(const void * vx, const float * y, float * dst, const int ncols, const int nrows, cudaStream_t stream) {
    GGML_ASSERT(ncols % QK_K == 0);
    const int ny = 2; // very slightly faster than 1 even when K_QUANTS_PER_ITERATION = 2
    const int block_num_y = (nrows + ny - 1) / ny;
    const dim3 block_nums(block_num_y, 1, 1);
    const dim3 block_dims(32, ny, 1);
    dequantize_mul_mat_vec_q2_k<<<block_nums, block_dims, 0, stream>>>(vx, y, dst, ncols, nrows);
}

static void dequantize_mul_mat_vec_q3_K_cuda(const void * vx, const float * y, float * dst, const int ncols, const int nrows, cudaStream_t stream) {
    GGML_ASSERT(ncols % QK_K == 0);
    const int ny = 2 / K_QUANTS_PER_ITERATION;
    const int block_num_y = (nrows + ny - 1) / ny;
    const dim3 block_nums(block_num_y, 1, 1);
    const dim3 block_dims(32, ny, 1);
    dequantize_mul_mat_vec_q3_k<<<block_nums, block_dims, 0, stream>>>(vx, y, dst, ncols, nrows);
}

static void dequantize_mul_mat_vec_q4_K_cuda(const void * vx, const float * y, float * dst, const int ncols, const int nrows, cudaStream_t stream) {
    GGML_ASSERT(ncols % QK_K == 0);
    const int ny = 2 / K_QUANTS_PER_ITERATION;
    const int block_num_y = (nrows + ny - 1) / ny;
    const dim3 block_nums(block_num_y, 1, 1);
    const dim3 block_dims(32, ny, 1);
    dequantize_mul_mat_vec_q4_k<<<block_nums, block_dims, 0, stream>>>(vx, y, dst, ncols, nrows);
}

static void dequantize_mul_mat_vec_q5_K_cuda(const void * vx, const float * y, float * dst, const int ncols, const int nrows, cudaStream_t stream) {
    GGML_ASSERT(ncols % QK_K == 0);
    const dim3 block_dims(32, 1, 1);
    dequantize_mul_mat_vec_q5_k<<<nrows, block_dims, 0, stream>>>(vx, y, dst, ncols);
}

static void dequantize_mul_mat_vec_q6_K_cuda(const void * vx, const float * y, float * dst, const int ncols, const int nrows, cudaStream_t stream) {
    GGML_ASSERT(ncols % QK_K == 0);
    const int ny = 2 / K_QUANTS_PER_ITERATION;
    const int block_num_y = (nrows + ny - 1) / ny;
    const dim3 block_nums(block_num_y, 1, 1);
    const dim3 block_dims(32, ny, 1);
    dequantize_mul_mat_vec_q6_k<<<block_nums, block_dims, 0, stream>>>(vx, y, dst, ncols, nrows);
}

static void convert_mul_mat_vec_f16_cuda(const void * vx, const dfloat * y, float * dst, const int ncols, const int nrows, cudaStream_t stream) {
    GGML_ASSERT(ncols % GGML_CUDA_DMMV_X == 0);
    const int block_num_y = (nrows + GGML_CUDA_MMV_Y - 1) / GGML_CUDA_MMV_Y;
    const dim3 block_nums(block_num_y, 1, 1);
    const dim3 block_dims(WARP_SIZE, GGML_CUDA_MMV_Y, 1);
    dequantize_mul_mat_vec<1, 1, convert_f16>
        <<<block_nums, block_dims, 0, stream>>>(vx, y, dst, ncols, nrows);
}

static void mul_mat_vec_q4_0_q8_1_cuda(const void * vx, const void * vy, float * dst, const int ncols, const int nrows, cudaStream_t stream) {
    GGML_ASSERT(ncols % QK4_0 == 0);
    const int block_num_y = (nrows + GGML_CUDA_MMV_Y - 1) / GGML_CUDA_MMV_Y;
    const dim3 block_nums(block_num_y, 1, 1);
    const dim3 block_dims(WARP_SIZE, GGML_CUDA_MMV_Y, 1);
    mul_mat_vec_q<QK4_0, QI4_0, block_q4_0, VDR_Q4_0_Q8_1_MMVQ, vec_dot_q4_0_q8_1>
        <<<block_nums, block_dims, 0, stream>>>(vx, vy, dst, ncols, nrows);
}

static void mul_mat_vec_q4_1_q8_1_cuda(const void * vx, const void * vy, float * dst, const int ncols, const int nrows, cudaStream_t stream) {
    GGML_ASSERT(ncols % QK4_1 == 0);
    const int block_num_y = (nrows + GGML_CUDA_MMV_Y - 1) / GGML_CUDA_MMV_Y;
    const dim3 block_nums(block_num_y, 1, 1);
    const dim3 block_dims(WARP_SIZE, GGML_CUDA_MMV_Y, 1);
    mul_mat_vec_q<QK4_0, QI4_1, block_q4_1, VDR_Q4_1_Q8_1_MMVQ, vec_dot_q4_1_q8_1>
        <<<block_nums, block_dims, 0, stream>>>(vx, vy, dst, ncols, nrows);
}

static void mul_mat_vec_q5_0_q8_1_cuda(const void * vx, const void * vy, float * dst, const int ncols, const int nrows, cudaStream_t stream) {
    GGML_ASSERT(ncols % QK5_0 == 0);
    const int block_num_y = (nrows + GGML_CUDA_MMV_Y - 1) / GGML_CUDA_MMV_Y;
    const dim3 block_nums(block_num_y, 1, 1);
    const dim3 block_dims(WARP_SIZE, GGML_CUDA_MMV_Y, 1);
    mul_mat_vec_q<QK5_0, QI5_0, block_q5_0, VDR_Q5_0_Q8_1_MMVQ, vec_dot_q5_0_q8_1>
        <<<block_nums, block_dims, 0, stream>>>(vx, vy, dst, ncols, nrows);
}

static void mul_mat_vec_q5_1_q8_1_cuda(const void * vx, const void * vy, float * dst, const int ncols, const int nrows, cudaStream_t stream) {
    GGML_ASSERT(ncols % QK5_1 == 0);
    const int block_num_y = (nrows + GGML_CUDA_MMV_Y - 1) / GGML_CUDA_MMV_Y;
    const dim3 block_nums(block_num_y, 1, 1);
    const dim3 block_dims(WARP_SIZE, GGML_CUDA_MMV_Y, 1);
    mul_mat_vec_q<QK5_1, QI5_1, block_q5_1, VDR_Q5_1_Q8_1_MMVQ, vec_dot_q5_1_q8_1>
        <<<block_nums, block_dims, 0, stream>>>(vx, vy, dst, ncols, nrows);
}

static void mul_mat_vec_q8_0_q8_1_cuda(const void * vx, const void * vy, float * dst, const int ncols, const int nrows, cudaStream_t stream) {
    GGML_ASSERT(ncols % QK8_0 == 0);
    const int block_num_y = (nrows + GGML_CUDA_MMV_Y - 1) / GGML_CUDA_MMV_Y;
    const dim3 block_nums(block_num_y, 1, 1);
    const dim3 block_dims(WARP_SIZE, GGML_CUDA_MMV_Y, 1);
    mul_mat_vec_q<QK8_0, QI8_0, block_q8_0, VDR_Q8_0_Q8_1_MMVQ, vec_dot_q8_0_q8_1>
        <<<block_nums, block_dims, 0, stream>>>(vx, vy, dst, ncols, nrows);
}

static void mul_mat_vec_q2_K_q8_1_cuda(const void * vx, const void * vy, float * dst, const int ncols, const int nrows, cudaStream_t stream) {
    GGML_ASSERT(ncols % QK_K == 0);
    const int block_num_y = (nrows + GGML_CUDA_MMV_Y - 1) / GGML_CUDA_MMV_Y;
    const dim3 block_nums(block_num_y, 1, 1);
    const dim3 block_dims(WARP_SIZE, GGML_CUDA_MMV_Y, 1);
    mul_mat_vec_q<QK_K, QI2_K, block_q2_K, VDR_Q2_K_Q8_1_MMVQ, vec_dot_q2_K_q8_1>
        <<<block_nums, block_dims, 0, stream>>>(vx, vy, dst, ncols, nrows);
}

static void mul_mat_vec_q3_K_q8_1_cuda(const void * vx, const void * vy, float * dst, const int ncols, const int nrows, cudaStream_t stream) {
    GGML_ASSERT(ncols % QK_K == 0);
    const int block_num_y = (nrows + GGML_CUDA_MMV_Y - 1) / GGML_CUDA_MMV_Y;
    const dim3 block_nums(block_num_y, 1, 1);
    const dim3 block_dims(WARP_SIZE, GGML_CUDA_MMV_Y, 1);
    mul_mat_vec_q<QK_K, QI3_K, block_q3_K, VDR_Q3_K_Q8_1_MMVQ, vec_dot_q3_K_q8_1>
        <<<block_nums, block_dims, 0, stream>>>(vx, vy, dst, ncols, nrows);
}

static void mul_mat_vec_q4_K_q8_1_cuda(const void * vx, const void * vy, float * dst, const int ncols, const int nrows, cudaStream_t stream) {
    GGML_ASSERT(ncols % QK_K == 0);
    const int block_num_y = (nrows + GGML_CUDA_MMV_Y - 1) / GGML_CUDA_MMV_Y;
    const dim3 block_nums(block_num_y, 1, 1);
    const dim3 block_dims(WARP_SIZE, GGML_CUDA_MMV_Y, 1);
    mul_mat_vec_q<QK_K, QI4_K, block_q4_K, VDR_Q4_K_Q8_1_MMVQ, vec_dot_q4_K_q8_1>
        <<<block_nums, block_dims, 0, stream>>>(vx, vy, dst, ncols, nrows);
}

static void mul_mat_vec_q5_K_q8_1_cuda(const void * vx, const void * vy, float * dst, const int ncols, const int nrows, cudaStream_t stream) {
    GGML_ASSERT(ncols % QK_K == 0);
    const int block_num_y = (nrows + GGML_CUDA_MMV_Y - 1) / GGML_CUDA_MMV_Y;
    const dim3 block_nums(block_num_y, 1, 1);
    const dim3 block_dims(WARP_SIZE, GGML_CUDA_MMV_Y, 1);
    mul_mat_vec_q<QK_K, QI5_K, block_q5_K, VDR_Q5_K_Q8_1_MMVQ, vec_dot_q5_K_q8_1>
        <<<block_nums, block_dims, 0, stream>>>(vx, vy, dst, ncols, nrows);
}

static void mul_mat_vec_q6_K_q8_1_cuda(const void * vx, const void * vy, float * dst, const int ncols, const int nrows, cudaStream_t stream) {
    GGML_ASSERT(ncols % QK_K == 0);
    const int block_num_y = (nrows + GGML_CUDA_MMV_Y - 1) / GGML_CUDA_MMV_Y;
    const dim3 block_nums(block_num_y, 1, 1);
    const dim3 block_dims(WARP_SIZE, GGML_CUDA_MMV_Y, 1);
    mul_mat_vec_q<QK_K, QI6_K, block_q6_K, VDR_Q6_K_Q8_1_MMVQ, vec_dot_q6_K_q8_1>
        <<<block_nums, block_dims, 0, stream>>>(vx, vy, dst, ncols, nrows);
}

static void ggml_mul_mat_q4_0_q8_1_cuda(
    const void * vx, const void * vy, float * dst, const int ncols_x, const int nrows_x,
    const int ncols_y, const int nrows_y, const int nrows_dst, cudaStream_t stream) {

    int id;
    CUDA_CHECK(cudaGetDevice(&id));
    const int compute_capability = g_compute_capabilities[id];

    int mmq_x, mmq_y, nwarps;
    if (compute_capability >= CC_RDNA2) {
        mmq_x  =  MMQ_X_Q4_0_RDNA2;
        mmq_y  =  MMQ_Y_Q4_0_RDNA2;
        nwarps = NWARPS_Q4_0_RDNA2;
    } else if (compute_capability >= CC_OFFSET_AMD) {
        mmq_x  =  MMQ_X_Q4_0_RDNA1;
        mmq_y  =  MMQ_Y_Q4_0_RDNA1;
        nwarps = NWARPS_Q4_0_RDNA1;
    } else if (compute_capability >= CC_VOLTA) {
        mmq_x  =  MMQ_X_Q4_0_AMPERE;
        mmq_y  =  MMQ_Y_Q4_0_AMPERE;
        nwarps = NWARPS_Q4_0_AMPERE;
    } else if (compute_capability >= MIN_CC_DP4A) {
        mmq_x  =  MMQ_X_Q4_0_PASCAL;
        mmq_y  =  MMQ_Y_Q4_0_PASCAL;
        nwarps = NWARPS_Q4_0_PASCAL;
    } else {
        GGML_ASSERT(false);
    }

    const int block_num_x = (nrows_x + mmq_y - 1) / mmq_y;
    const int block_num_y = (ncols_y + mmq_x - 1) / mmq_x;
    const dim3 block_nums(block_num_x, block_num_y, 1);
    const dim3 block_dims(WARP_SIZE, nwarps, 1);

    if (nrows_x % mmq_y == 0) {
        const bool need_check = false;
        mul_mat_q4_0<need_check><<<block_nums, block_dims, 0, stream>>>
            (vx, vy, dst, ncols_x, nrows_x, ncols_y, nrows_y, nrows_dst);
    } else {
        const bool need_check = true;
        mul_mat_q4_0<need_check><<<block_nums, block_dims, 0, stream>>>
            (vx, vy, dst, ncols_x, nrows_x, ncols_y, nrows_y, nrows_dst);
    }
}

static void ggml_mul_mat_q4_1_q8_1_cuda(
    const void * vx, const void * vy, float * dst, const int ncols_x, const int nrows_x,
    const int ncols_y, const int nrows_y, const int nrows_dst, cudaStream_t stream) {

    int id;
    CUDA_CHECK(cudaGetDevice(&id));
    const int compute_capability = g_compute_capabilities[id];

    int mmq_x, mmq_y, nwarps;
    if (compute_capability >= CC_RDNA2) {
        mmq_x  =  MMQ_X_Q4_1_RDNA2;
        mmq_y  =  MMQ_Y_Q4_1_RDNA2;
        nwarps = NWARPS_Q4_1_RDNA2;
    } else if (compute_capability >= CC_OFFSET_AMD) {
        mmq_x  =  MMQ_X_Q4_1_RDNA1;
        mmq_y  =  MMQ_Y_Q4_1_RDNA1;
        nwarps = NWARPS_Q4_1_RDNA1;
    } else if (compute_capability >= CC_VOLTA) {
        mmq_x  =  MMQ_X_Q4_1_AMPERE;
        mmq_y  =  MMQ_Y_Q4_1_AMPERE;
        nwarps = NWARPS_Q4_1_AMPERE;
    } else if (compute_capability >= MIN_CC_DP4A) {
        mmq_x  =  MMQ_X_Q4_1_PASCAL;
        mmq_y  =  MMQ_Y_Q4_1_PASCAL;
        nwarps = NWARPS_Q4_1_PASCAL;
    } else {
        GGML_ASSERT(false);
    }

    const int block_num_x = (nrows_x + mmq_y - 1) / mmq_y;
    const int block_num_y = (ncols_y + mmq_x - 1) / mmq_x;
    const dim3 block_nums(block_num_x, block_num_y, 1);
    const dim3 block_dims(WARP_SIZE, nwarps, 1);

    if (nrows_x % mmq_y == 0) {
        const bool need_check = false;
        mul_mat_q4_1<need_check><<<block_nums, block_dims, 0, stream>>>
            (vx, vy, dst, ncols_x, nrows_x, ncols_y, nrows_y, nrows_dst);
    } else {
        const bool need_check = true;
        mul_mat_q4_1<need_check><<<block_nums, block_dims, 0, stream>>>
            (vx, vy, dst, ncols_x, nrows_x, ncols_y, nrows_y, nrows_dst);
    }
}

static void ggml_mul_mat_q5_0_q8_1_cuda(
    const void * vx, const void * vy, float * dst, const int ncols_x, const int nrows_x,
    const int ncols_y, const int nrows_y, const int nrows_dst, cudaStream_t stream) {

    int id;
    CUDA_CHECK(cudaGetDevice(&id));
    const int compute_capability = g_compute_capabilities[id];

    int mmq_x, mmq_y, nwarps;
    if (compute_capability >= CC_RDNA2) {
        mmq_x  =  MMQ_X_Q5_0_RDNA2;
        mmq_y  =  MMQ_Y_Q5_0_RDNA2;
        nwarps = NWARPS_Q5_0_RDNA2;
    } else if (compute_capability >= CC_OFFSET_AMD) {
        mmq_x  =  MMQ_X_Q5_0_RDNA1;
        mmq_y  =  MMQ_Y_Q5_0_RDNA1;
        nwarps = NWARPS_Q5_0_RDNA1;
    } else if (compute_capability >= CC_VOLTA) {
        mmq_x  =  MMQ_X_Q5_0_AMPERE;
        mmq_y  =  MMQ_Y_Q5_0_AMPERE;
        nwarps = NWARPS_Q5_0_AMPERE;
    } else if (compute_capability >= MIN_CC_DP4A) {
        mmq_x  =  MMQ_X_Q5_0_PASCAL;
        mmq_y  =  MMQ_Y_Q5_0_PASCAL;
        nwarps = NWARPS_Q5_0_PASCAL;
    } else {
        GGML_ASSERT(false);
    }

    const int block_num_x = (nrows_x + mmq_y - 1) / mmq_y;
    const int block_num_y = (ncols_y + mmq_x - 1) / mmq_x;
    const dim3 block_nums(block_num_x, block_num_y, 1);
    const dim3 block_dims(WARP_SIZE, nwarps, 1);

    if (nrows_x % mmq_y == 0) {
        const bool need_check = false;
        mul_mat_q5_0<need_check><<<block_nums, block_dims, 0, stream>>>
            (vx, vy, dst, ncols_x, nrows_x, ncols_y, nrows_y, nrows_dst);
    } else {
        const bool need_check = true;
        mul_mat_q5_0<need_check><<<block_nums, block_dims, 0, stream>>>
            (vx, vy, dst, ncols_x, nrows_x, ncols_y, nrows_y, nrows_dst);
    }
}

static void ggml_mul_mat_q5_1_q8_1_cuda(
    const void * vx, const void * vy, float * dst, const int ncols_x, const int nrows_x,
    const int ncols_y, const int nrows_y, const int nrows_dst, cudaStream_t stream) {

    int id;
    CUDA_CHECK(cudaGetDevice(&id));
    const int compute_capability = g_compute_capabilities[id];

    int mmq_x, mmq_y, nwarps;
    if (compute_capability >= CC_RDNA2) {
        mmq_x  =  MMQ_X_Q5_1_RDNA2;
        mmq_y  =  MMQ_Y_Q5_1_RDNA2;
        nwarps = NWARPS_Q5_1_RDNA2;
    } else if (compute_capability >= CC_OFFSET_AMD) {
        mmq_x  =  MMQ_X_Q5_1_RDNA1;
        mmq_y  =  MMQ_Y_Q5_1_RDNA1;
        nwarps = NWARPS_Q5_1_RDNA1;
    } else if (compute_capability >= CC_VOLTA) {
        mmq_x  =  MMQ_X_Q5_1_AMPERE;
        mmq_y  =  MMQ_Y_Q5_1_AMPERE;
        nwarps = NWARPS_Q5_1_AMPERE;
    } else if (compute_capability >= MIN_CC_DP4A) {
        mmq_x  =  MMQ_X_Q5_1_PASCAL;
        mmq_y  =  MMQ_Y_Q5_1_PASCAL;
        nwarps = NWARPS_Q5_1_PASCAL;
    } else {
        GGML_ASSERT(false);
    }

    const int block_num_x = (nrows_x + mmq_y - 1) / mmq_y;
    const int block_num_y = (ncols_y + mmq_x - 1) / mmq_x;
    const dim3 block_nums(block_num_x, block_num_y, 1);
    const dim3 block_dims(WARP_SIZE, nwarps, 1);

    if (nrows_x % mmq_y == 0) {
        const bool need_check = false;
        mul_mat_q5_1<need_check><<<block_nums, block_dims, 0, stream>>>
            (vx, vy, dst, ncols_x, nrows_x, ncols_y, nrows_y, nrows_dst);
    } else {
        const bool need_check = true;
        mul_mat_q5_1<need_check><<<block_nums, block_dims, 0, stream>>>
            (vx, vy, dst, ncols_x, nrows_x, ncols_y, nrows_y, nrows_dst);
    }
}

static void ggml_mul_mat_q8_0_q8_1_cuda(
    const void * vx, const void * vy, float * dst, const int ncols_x, const int nrows_x,
    const int ncols_y, const int nrows_y, const int nrows_dst, cudaStream_t stream) {

    int id;
    CUDA_CHECK(cudaGetDevice(&id));
    const int compute_capability = g_compute_capabilities[id];

    int mmq_x, mmq_y, nwarps;
    if (compute_capability >= CC_RDNA2) {
        mmq_x  =  MMQ_X_Q8_0_RDNA2;
        mmq_y  =  MMQ_Y_Q8_0_RDNA2;
        nwarps = NWARPS_Q8_0_RDNA2;
    } else if (compute_capability >= CC_OFFSET_AMD) {
        mmq_x  =  MMQ_X_Q8_0_RDNA1;
        mmq_y  =  MMQ_Y_Q8_0_RDNA1;
        nwarps = NWARPS_Q8_0_RDNA1;
    } else if (compute_capability >= CC_VOLTA) {
        mmq_x  =  MMQ_X_Q8_0_AMPERE;
        mmq_y  =  MMQ_Y_Q8_0_AMPERE;
        nwarps = NWARPS_Q8_0_AMPERE;
    } else if (compute_capability >= MIN_CC_DP4A) {
        mmq_x  =  MMQ_X_Q8_0_PASCAL;
        mmq_y  =  MMQ_Y_Q8_0_PASCAL;
        nwarps = NWARPS_Q8_0_PASCAL;
    } else {
        GGML_ASSERT(false);
    }

    const int block_num_x = (nrows_x + mmq_y - 1) / mmq_y;
    const int block_num_y = (ncols_y + mmq_x - 1) / mmq_x;
    const dim3 block_nums(block_num_x, block_num_y, 1);
    const dim3 block_dims(WARP_SIZE, nwarps, 1);

    if (nrows_x % mmq_y == 0) {
        const bool need_check = false;
        mul_mat_q8_0<need_check><<<block_nums, block_dims, 0, stream>>>
            (vx, vy, dst, ncols_x, nrows_x, ncols_y, nrows_y, nrows_dst);
    } else {
        const bool need_check = true;
        mul_mat_q8_0<need_check><<<block_nums, block_dims, 0, stream>>>
            (vx, vy, dst, ncols_x, nrows_x, ncols_y, nrows_y, nrows_dst);
    }
}

static void ggml_mul_mat_q2_K_q8_1_cuda(
    const void * vx, const void * vy, float * dst, const int ncols_x, const int nrows_x,
    const int ncols_y, const int nrows_y, const int nrows_dst, cudaStream_t stream) {

    int id;
    CUDA_CHECK(cudaGetDevice(&id));
    const int compute_capability = g_compute_capabilities[id];

    int mmq_x, mmq_y, nwarps;
    if (compute_capability >= CC_RDNA2) {
        mmq_x  =  MMQ_X_Q2_K_RDNA2;
        mmq_y  =  MMQ_Y_Q2_K_RDNA2;
        nwarps = NWARPS_Q2_K_RDNA2;
    } else if (compute_capability >= CC_OFFSET_AMD) {
        mmq_x  =  MMQ_X_Q2_K_RDNA1;
        mmq_y  =  MMQ_Y_Q2_K_RDNA1;
        nwarps = NWARPS_Q2_K_RDNA1;
    } else if (compute_capability >= CC_VOLTA) {
        mmq_x  =  MMQ_X_Q2_K_AMPERE;
        mmq_y  =  MMQ_Y_Q2_K_AMPERE;
        nwarps = NWARPS_Q2_K_AMPERE;
    } else if (compute_capability >= MIN_CC_DP4A) {
        mmq_x  =  MMQ_X_Q2_K_PASCAL;
        mmq_y  =  MMQ_Y_Q2_K_PASCAL;
        nwarps = NWARPS_Q2_K_PASCAL;
    } else {
        GGML_ASSERT(false);
    }

    const int block_num_x = (nrows_x + mmq_y - 1) / mmq_y;
    const int block_num_y = (ncols_y + mmq_x - 1) / mmq_x;
    const dim3 block_nums(block_num_x, block_num_y, 1);
    const dim3 block_dims(WARP_SIZE, nwarps, 1);

    if (nrows_x % mmq_y == 0) {
        const bool need_check = false;
        mul_mat_q2_K<need_check><<<block_nums, block_dims, 0, stream>>>
            (vx, vy, dst, ncols_x, nrows_x, ncols_y, nrows_y, nrows_dst);
    } else {
        const bool need_check = true;
        mul_mat_q2_K<need_check><<<block_nums, block_dims, 0, stream>>>
            (vx, vy, dst, ncols_x, nrows_x, ncols_y, nrows_y, nrows_dst);
    }
}

static void ggml_mul_mat_q3_K_q8_1_cuda(
    const void * vx, const void * vy, float * dst, const int ncols_x, const int nrows_x,
    const int ncols_y, const int nrows_y, const int nrows_dst, cudaStream_t stream) {

#if QK_K == 256

    int id;
    CUDA_CHECK(cudaGetDevice(&id));
    const int compute_capability = g_compute_capabilities[id];

    int mmq_x, mmq_y, nwarps;
    if (compute_capability >= CC_RDNA2) {
        mmq_x  =  MMQ_X_Q3_K_RDNA2;
        mmq_y  =  MMQ_Y_Q3_K_RDNA2;
        nwarps = NWARPS_Q3_K_RDNA2;
    } else if (compute_capability >= CC_OFFSET_AMD) {
        mmq_x  =  MMQ_X_Q3_K_RDNA1;
        mmq_y  =  MMQ_Y_Q3_K_RDNA1;
        nwarps = NWARPS_Q3_K_RDNA1;
    } else if (compute_capability >= CC_VOLTA) {
        mmq_x  =  MMQ_X_Q3_K_AMPERE;
        mmq_y  =  MMQ_Y_Q3_K_AMPERE;
        nwarps = NWARPS_Q3_K_AMPERE;
    } else if (compute_capability >= MIN_CC_DP4A) {
        mmq_x  =  MMQ_X_Q3_K_PASCAL;
        mmq_y  =  MMQ_Y_Q3_K_PASCAL;
        nwarps = NWARPS_Q3_K_PASCAL;
    } else {
        GGML_ASSERT(false);
    }

    const int block_num_x = (nrows_x + mmq_y - 1) / mmq_y;
    const int block_num_y = (ncols_y + mmq_x - 1) / mmq_x;
    const dim3 block_nums(block_num_x, block_num_y, 1);
    const dim3 block_dims(WARP_SIZE, nwarps, 1);

    if (nrows_x % mmq_y == 0) {
        const bool need_check = false;
        mul_mat_q3_K<need_check><<<block_nums, block_dims, 0, stream>>>
            (vx, vy, dst, ncols_x, nrows_x, ncols_y, nrows_y, nrows_dst);
    } else {
        const bool need_check = true;
        mul_mat_q3_K<need_check><<<block_nums, block_dims, 0, stream>>>
            (vx, vy, dst, ncols_x, nrows_x, ncols_y, nrows_y, nrows_dst);
    }
#endif
}

static void ggml_mul_mat_q4_K_q8_1_cuda(
    const void * vx, const void * vy, float * dst, const int ncols_x, const int nrows_x,
    const int ncols_y, const int nrows_y, const int nrows_dst, cudaStream_t stream) {

    int id;
    CUDA_CHECK(cudaGetDevice(&id));
    const int compute_capability = g_compute_capabilities[id];

    int mmq_x, mmq_y, nwarps;
    if (compute_capability >= CC_RDNA2) {
        mmq_x  =  MMQ_X_Q4_K_RDNA2;
        mmq_y  =  MMQ_Y_Q4_K_RDNA2;
        nwarps = NWARPS_Q4_K_RDNA2;
    } else if (compute_capability >= CC_OFFSET_AMD) {
        mmq_x  =  MMQ_X_Q4_K_RDNA1;
        mmq_y  =  MMQ_Y_Q4_K_RDNA1;
        nwarps = NWARPS_Q4_K_RDNA1;
    } else if (compute_capability >= CC_VOLTA) {
        mmq_x  =  MMQ_X_Q4_K_AMPERE;
        mmq_y  =  MMQ_Y_Q4_K_AMPERE;
        nwarps = NWARPS_Q4_K_AMPERE;
    } else if (compute_capability >= MIN_CC_DP4A) {
        mmq_x  =  MMQ_X_Q4_K_PASCAL;
        mmq_y  =  MMQ_Y_Q4_K_PASCAL;
        nwarps = NWARPS_Q4_K_PASCAL;
    } else {
        GGML_ASSERT(false);
    }

    const int block_num_x = (nrows_x + mmq_y - 1) / mmq_y;
    const int block_num_y = (ncols_y + mmq_x - 1) / mmq_x;
    const dim3 block_nums(block_num_x, block_num_y, 1);
    const dim3 block_dims(WARP_SIZE, nwarps, 1);

    if (nrows_x % mmq_y == 0) {
        const bool need_check = false;
        mul_mat_q4_K<need_check><<<block_nums, block_dims, 0, stream>>>
            (vx, vy, dst, ncols_x, nrows_x, ncols_y, nrows_y, nrows_dst);
    } else {
        const bool need_check = true;
        mul_mat_q4_K<need_check><<<block_nums, block_dims, 0, stream>>>
            (vx, vy, dst, ncols_x, nrows_x, ncols_y, nrows_y, nrows_dst);
    }
}

static void ggml_mul_mat_q5_K_q8_1_cuda(
    const void * vx, const void * vy, float * dst, const int ncols_x, const int nrows_x,
    const int ncols_y, const int nrows_y, const int nrows_dst, cudaStream_t stream) {

    int id;
    CUDA_CHECK(cudaGetDevice(&id));
    const int compute_capability = g_compute_capabilities[id];

    int mmq_x, mmq_y, nwarps;
    if (compute_capability >= CC_RDNA2) {
        mmq_x  =  MMQ_X_Q5_K_RDNA2;
        mmq_y  =  MMQ_Y_Q5_K_RDNA2;
        nwarps = NWARPS_Q5_K_RDNA2;
    } else if (compute_capability >= CC_OFFSET_AMD) {
        mmq_x  =  MMQ_X_Q5_K_RDNA1;
        mmq_y  =  MMQ_Y_Q5_K_RDNA1;
        nwarps = NWARPS_Q5_K_RDNA1;
    } else if (compute_capability >= CC_VOLTA) {
        mmq_x  =  MMQ_X_Q5_K_AMPERE;
        mmq_y  =  MMQ_Y_Q5_K_AMPERE;
        nwarps = NWARPS_Q5_K_AMPERE;
    } else if (compute_capability >= MIN_CC_DP4A) {
        mmq_x  =  MMQ_X_Q5_K_PASCAL;
        mmq_y  =  MMQ_Y_Q5_K_PASCAL;
        nwarps = NWARPS_Q5_K_PASCAL;
    } else {
        GGML_ASSERT(false);
    }

    const int block_num_x = (nrows_x + mmq_y - 1) / mmq_y;
    const int block_num_y = (ncols_y + mmq_x - 1) / mmq_x;
    const dim3 block_nums(block_num_x, block_num_y, 1);
    const dim3 block_dims(WARP_SIZE, nwarps, 1);

    if (nrows_x % mmq_y == 0) {
        const bool need_check = false;
        mul_mat_q5_K<need_check><<<block_nums, block_dims, 0, stream>>>
            (vx, vy, dst, ncols_x, nrows_x, ncols_y, nrows_y, nrows_dst);
    } else {
        const bool need_check = true;
        mul_mat_q5_K<need_check><<<block_nums, block_dims, 0, stream>>>
            (vx, vy, dst, ncols_x, nrows_x, ncols_y, nrows_y, nrows_dst);
    }
}

static void ggml_mul_mat_q6_K_q8_1_cuda(
    const void * vx, const void * vy, float * dst, const int ncols_x, const int nrows_x,
    const int ncols_y, const int nrows_y, const int nrows_dst, cudaStream_t stream) {

    int id;
    CUDA_CHECK(cudaGetDevice(&id));
    const int compute_capability = g_compute_capabilities[id];

    int mmq_x, mmq_y, nwarps;
    if (compute_capability >= CC_RDNA2) {
        mmq_x  =  MMQ_X_Q6_K_RDNA2;
        mmq_y  =  MMQ_Y_Q6_K_RDNA2;
        nwarps = NWARPS_Q6_K_RDNA2;
    } else if (compute_capability >= CC_OFFSET_AMD) {
        mmq_x  =  MMQ_X_Q6_K_RDNA1;
        mmq_y  =  MMQ_Y_Q6_K_RDNA1;
        nwarps = NWARPS_Q6_K_RDNA1;
    } else if (compute_capability >= CC_VOLTA) {
        mmq_x  =  MMQ_X_Q6_K_AMPERE;
        mmq_y  =  MMQ_Y_Q6_K_AMPERE;
        nwarps = NWARPS_Q6_K_AMPERE;
    } else if (compute_capability >= MIN_CC_DP4A) {
        mmq_x  =  MMQ_X_Q6_K_PASCAL;
        mmq_y  =  MMQ_Y_Q6_K_PASCAL;
        nwarps = NWARPS_Q6_K_PASCAL;
    } else {
        GGML_ASSERT(false);
    }

    const int block_num_x = (nrows_x + mmq_y - 1) / mmq_y;
    const int block_num_y = (ncols_y + mmq_x - 1) / mmq_x;
    const dim3 block_nums(block_num_x, block_num_y, 1);
    const dim3 block_dims(WARP_SIZE, nwarps, 1);

    if (nrows_x % mmq_y == 0) {
        const bool need_check = false;
        mul_mat_q6_K<need_check><<<block_nums, block_dims, 0, stream>>>
            (vx, vy, dst, ncols_x, nrows_x, ncols_y, nrows_y, nrows_dst);
    } else {
        const bool need_check = true;
        mul_mat_q6_K<need_check><<<block_nums, block_dims, 0, stream>>>
            (vx, vy, dst, ncols_x, nrows_x, ncols_y, nrows_y, nrows_dst);
    }
}

static void ggml_mul_mat_p021_f16_f32_cuda(
    const void * vx, const float * y, float * dst, const int ncols_x, const int nrows_x,
    const int nchannels_x, const int nchannels_y, cudaStream_t stream) {

    const dim3 block_nums(1, nrows_x, nchannels_y);
    const dim3 block_dims(WARP_SIZE, 1, 1);
    mul_mat_p021_f16_f32<<<block_nums, block_dims, 0, stream>>>(vx, y, dst, ncols_x, nrows_x, nchannels_x, nchannels_y);
}

static void ggml_mul_mat_vec_nc_f16_f32_cuda(
    const void * vx, const float * y, float * dst, const int ncols_x, const int nrows_x, const int row_stride_x,
    const int nchannels_x, const int nchannels_y, const int channel_stride_x, cudaStream_t stream) {

    const dim3 block_nums(1, nrows_x, nchannels_y);
    const dim3 block_dims(WARP_SIZE, 1, 1);
    mul_mat_vec_nc_f16_f32<<<block_nums, block_dims, 0, stream>>>
        (vx, y, dst, ncols_x, nrows_x, row_stride_x, channel_stride_x, nchannels_y/nchannels_x);
}

static void ggml_cpy_f32_f32_cuda(
    const char * cx, char * cdst, const int ne,
    const int ne00, const int ne01, const int nb00, const int nb01, const int nb02,
    const int ne10, const int ne11, const int nb10, const int nb11, const int nb12, cudaStream_t stream) {

    const int num_blocks = (ne + CUDA_CPY_BLOCK_SIZE - 1) / CUDA_CPY_BLOCK_SIZE;
    cpy_f32_f16<cpy_1_f32_f32><<<num_blocks, CUDA_CPY_BLOCK_SIZE, 0, stream>>>
        (cx, cdst, ne, ne00, ne01, nb00, nb01, nb02, ne10, ne11, nb10, nb11, nb12);
}

static void ggml_cpy_f32_f16_cuda(
    const char * cx, char * cdst, const int ne,
    const int ne00, const int ne01, const int nb00, const int nb01, const int nb02,
    const int ne10, const int ne11, const int nb10, const int nb11, const int nb12, cudaStream_t stream) {

    const int num_blocks = (ne + CUDA_CPY_BLOCK_SIZE - 1) / CUDA_CPY_BLOCK_SIZE;
    cpy_f32_f16<cpy_1_f32_f16><<<num_blocks, CUDA_CPY_BLOCK_SIZE, 0, stream>>>
        (cx, cdst, ne, ne00, ne01, nb00, nb01, nb02, ne10, ne11, nb10, nb11, nb12);
}

static void ggml_cpy_f32_q8_0_cuda(
    const char * cx, char * cdst, const int ne,
    const int ne00, const int ne01, const int nb00, const int nb01, const int nb02,
    const int ne10, const int ne11, const int nb10, const int nb11, const int nb12, cudaStream_t stream) {

    GGML_ASSERT(ne % QK8_0 == 0);
    const int num_blocks = ne / QK8_0;
    cpy_f32_q<cpy_blck_f32_q8_0, QK8_0><<<num_blocks, 1, 0, stream>>>
        (cx, cdst, ne, ne00, ne01, nb00, nb01, nb02, ne10, ne11, nb10, nb11, nb12);
}

static void ggml_cpy_f32_q4_0_cuda(
    const char * cx, char * cdst, const int ne,
    const int ne00, const int ne01, const int nb00, const int nb01, const int nb02,
    const int ne10, const int ne11, const int nb10, const int nb11, const int nb12, cudaStream_t stream) {

    GGML_ASSERT(ne % QK4_0 == 0);
    const int num_blocks = ne / QK4_0;
    cpy_f32_q<cpy_blck_f32_q4_0, QK4_0><<<num_blocks, 1, 0, stream>>>
        (cx, cdst, ne, ne00, ne01, nb00, nb01, nb02, ne10, ne11, nb10, nb11, nb12);
}

static void ggml_cpy_f32_q4_1_cuda(
    const char * cx, char * cdst, const int ne,
    const int ne00, const int ne01, const int nb00, const int nb01, const int nb02,
    const int ne10, const int ne11, const int nb10, const int nb11, const int nb12, cudaStream_t stream) {

    GGML_ASSERT(ne % QK4_1 == 0);
    const int num_blocks = ne / QK4_1;
    cpy_f32_q<cpy_blck_f32_q4_1, QK4_1><<<num_blocks, 1, 0, stream>>>
        (cx, cdst, ne, ne00, ne01, nb00, nb01, nb02, ne10, ne11, nb10, nb11, nb12);
}

static void ggml_cpy_f16_f16_cuda(
    const char * cx, char * cdst, const int ne,
    const int ne00, const int ne01, const int nb00, const int nb01, const int nb02,
    const int ne10, const int ne11, const int nb10, const int nb11, const int nb12, cudaStream_t stream) {

    const int num_blocks = (ne + CUDA_CPY_BLOCK_SIZE - 1) / CUDA_CPY_BLOCK_SIZE;
    cpy_f32_f16<cpy_1_f16_f16><<<num_blocks, CUDA_CPY_BLOCK_SIZE, 0, stream>>>
        (cx, cdst, ne, ne00, ne01, nb00, nb01, nb02, ne10, ne11, nb10, nb11, nb12);
}

static void scale_f32_cuda(const float * x, float * dst, const float scale, const int k, cudaStream_t stream) {
    const int num_blocks = (k + CUDA_SCALE_BLOCK_SIZE - 1) / CUDA_SCALE_BLOCK_SIZE;
    scale_f32<<<num_blocks, CUDA_SCALE_BLOCK_SIZE, 0, stream>>>(x, dst, scale, k);
}

static void clamp_f32_cuda(const float * x, float * dst, const float min, const float max, const int k, cudaStream_t stream) {
    const int num_blocks = (k + CUDA_CLAMP_BLOCK_SIZE - 1) / CUDA_CLAMP_BLOCK_SIZE;
    clamp_f32<<<num_blocks, CUDA_CLAMP_BLOCK_SIZE, 0, stream>>>(x, dst, min, max, k);
}

template<typename T>
static void rope_cuda(
    const T * x, T * dst, int ncols, int nrows, const int32_t * pos, float freq_scale, int p_delta_rows,
    float freq_base, float ext_factor, float attn_factor, rope_corr_dims corr_dims, cudaStream_t stream
) {
    GGML_ASSERT(ncols % 2 == 0);
    const dim3 block_dims(1, CUDA_ROPE_BLOCK_SIZE, 1);
    const int num_blocks_x = (ncols + 2*CUDA_ROPE_BLOCK_SIZE - 1) / (2*CUDA_ROPE_BLOCK_SIZE);
    const dim3 block_nums(nrows, num_blocks_x, 1);
    if (pos == nullptr) {
        rope<T, false><<<block_nums, block_dims, 0, stream>>>(
            x, dst, ncols, pos, freq_scale, p_delta_rows, freq_base, ext_factor, attn_factor, corr_dims
        );
    } else {
        rope<T, true><<<block_nums, block_dims, 0, stream>>>(
            x, dst, ncols, pos, freq_scale, p_delta_rows, freq_base, ext_factor, attn_factor, corr_dims
        );
    }
}

template<typename T>
static void rope_neox_cuda(
    const T * x, T * dst, int ncols, int n_dims, int nrows, const int32_t * pos, float freq_scale, int p_delta_rows,
    float freq_base, float ext_factor, float attn_factor, rope_corr_dims corr_dims, cudaStream_t stream
) {
    GGML_ASSERT(ncols % 2 == 0);
    const dim3 block_dims(1, CUDA_ROPE_BLOCK_SIZE, 1);
    const int num_blocks_x = (ncols + 2*CUDA_ROPE_BLOCK_SIZE - 1) / (2*CUDA_ROPE_BLOCK_SIZE);
    const dim3 block_nums(nrows, num_blocks_x, 1);

    const float theta_scale = powf(freq_base, -2.0f/n_dims);
    const float inv_ndims = -1.0f / n_dims;

    if (pos == nullptr) {
        rope_neox<T, false><<<block_nums, block_dims, 0, stream>>>(
            x, dst, ncols, n_dims, pos, freq_scale, p_delta_rows, ext_factor, attn_factor, corr_dims,
            theta_scale, inv_ndims
        );
    } else {
        rope_neox<T, true><<<block_nums, block_dims, 0, stream>>>(
            x, dst, ncols, n_dims, pos, freq_scale, p_delta_rows, ext_factor, attn_factor, corr_dims,
            theta_scale, inv_ndims
        );
    }
}

static void rope_glm_f32_cuda(
    const float * x, float * dst, int ncols, int nrows, const int32_t * pos, float freq_scale, int p_delta_rows,
    float freq_base, int n_ctx, cudaStream_t stream
) {
    GGML_ASSERT(ncols % 4 == 0);
    const dim3 block_dims(CUDA_ROPE_BLOCK_SIZE/4, 1, 1);
    const int num_blocks_x = (ncols + CUDA_ROPE_BLOCK_SIZE - 1) / CUDA_ROPE_BLOCK_SIZE;
    const dim3 block_nums(num_blocks_x, nrows, 1);
    rope_glm_f32<<<block_nums, block_dims, 0, stream>>>(x, dst, ncols, pos, freq_scale, p_delta_rows, freq_base, n_ctx);
}

static void alibi_f32_cuda(const float * x, float * dst, const int ncols, const int nrows,
                           const int k_rows, const int n_heads_log2_floor, const float m0,
                           const float m1, cudaStream_t stream) {
    const dim3 block_dims(CUDA_ALIBI_BLOCK_SIZE, 1, 1);
    const int num_blocks_x = (ncols + CUDA_ALIBI_BLOCK_SIZE - 1) / (CUDA_ALIBI_BLOCK_SIZE);
    const dim3 block_nums(num_blocks_x, nrows, 1);
    alibi_f32<<<block_nums, block_dims, 0, stream>>>(x, dst, ncols, k_rows, n_heads_log2_floor, m0, m1);
}

static void sum_rows_f32_cuda(const float * x, float * dst, const int ncols, const int nrows, cudaStream_t stream) {
    const dim3 block_dims(WARP_SIZE, 1, 1);
    const dim3 block_nums(1, nrows, 1);
    k_sum_rows_f32<<<block_nums, block_dims, 0, stream>>>(x, dst, ncols);
}

static void argsort_f32_i32_cuda(const float * x, int * dst, const int ncols, const int nrows, ggml_sort_order order, cudaStream_t stream) {
    // bitonic sort requires ncols to be power of 2
    GGML_ASSERT((ncols & (ncols - 1)) == 0);

    const dim3 block_dims(ncols, 1, 1);
    const dim3 block_nums(1, nrows, 1);
    if (order == GGML_SORT_ASC) {
        k_argsort_f32_i32<GGML_SORT_ASC><<<block_nums, block_dims, 0, stream>>>(x, dst, ncols);
    } else if (order == GGML_SORT_DESC) {
        k_argsort_f32_i32<GGML_SORT_DESC><<<block_nums, block_dims, 0, stream>>>(x, dst, ncols);
    } else {
        GGML_ASSERT(false);
    }
}

static void diag_mask_inf_f32_cuda(const float * x, float * dst, const int ncols_x, const int nrows_x, const int rows_per_channel, const int n_past, cudaStream_t stream) {
    const dim3 block_dims(1, CUDA_DIAG_MASK_INF_BLOCK_SIZE, 1);
    const int block_num_x = (ncols_x + CUDA_DIAG_MASK_INF_BLOCK_SIZE - 1) / CUDA_DIAG_MASK_INF_BLOCK_SIZE;
    const dim3 block_nums(nrows_x, block_num_x, 1);
    diag_mask_inf_f32<<<block_nums, block_dims, 0, stream>>>(x, dst, ncols_x, rows_per_channel, n_past);
}

static void soft_max_f32_cuda(const float * x, const float * y, float * dst, const int ncols_x, const int nrows_x, const int nrows_y, const float scale, cudaStream_t stream) {
    int nth = WARP_SIZE;
    while (nth < ncols_x && nth < CUDA_SOFT_MAX_BLOCK_SIZE) nth *= 2;
    const dim3 block_dims(nth,     1, 1);
    const dim3 block_nums(nrows_x, 1, 1);
    soft_max_f32<<<block_nums, block_dims, 0, stream>>>(x, y, dst, ncols_x, nrows_y, scale);
}

static void im2col_f32_f16_cuda(const float* x, half* dst,
    int IW, int IH, int OW, int OH, int KW, int KH, int IC,
    int offset_delta,
    int s0,int s1,int p0,int p1,int d0,int d1, cudaStream_t stream) {
    const int parallel_elements = OW * KW * KH;
    const int num_blocks = (parallel_elements + CUDA_IM2COL_BLOCK_SIZE - 1) / CUDA_IM2COL_BLOCK_SIZE;
    dim3 block_nums(num_blocks, OH, IC);
    im2col_f32_f16<<<block_nums, CUDA_IM2COL_BLOCK_SIZE, 0, stream>>>(x, dst, offset_delta, IW, IH, OW, KW, KH, parallel_elements, (IC * KH * KW), s0, s1, p0, p1, d0, d1);
}

// buffer pool for cuda
#define MAX_CUDA_BUFFERS 256

struct scoped_spin_lock {
    std::atomic_flag& lock;
    scoped_spin_lock(std::atomic_flag& lock) : lock(lock) {
        while (lock.test_and_set(std::memory_order_acquire)) {
            ; // spin
        }
    }
    ~scoped_spin_lock() {
        lock.clear(std::memory_order_release);
    }
    scoped_spin_lock(const scoped_spin_lock&) = delete;
    scoped_spin_lock& operator=(const scoped_spin_lock&) = delete;
};

struct cuda_buffer {
    void * ptr = nullptr;
    size_t size = 0;
};

static cuda_buffer g_cuda_buffer_pool[GGML_CUDA_MAX_DEVICES][MAX_CUDA_BUFFERS];
static std::atomic_flag g_cuda_pool_lock = ATOMIC_FLAG_INIT;

static void * ggml_cuda_pool_malloc(size_t size, size_t * actual_size) {
    scoped_spin_lock lock(g_cuda_pool_lock);
    int id;
    CUDA_CHECK(cudaGetDevice(&id));
#ifdef DEBUG_CUDA_MALLOC
    int nnz = 0;
    size_t max_size = 0, tot_size = 0;
#endif
    size_t best_diff = 1ull << 36;
    int ibest = -1;
    for (int i = 0; i < MAX_CUDA_BUFFERS; ++i) {
        cuda_buffer& b = g_cuda_buffer_pool[id][i];
        if (b.ptr != nullptr) {
#ifdef DEBUG_CUDA_MALLOC
            ++nnz;
            tot_size += b.size;
            if (b.size > max_size) max_size = b.size;
#endif
            if (b.size >= size) {
                size_t diff = b.size - size;
                if (diff < best_diff) {
                    best_diff = diff;
                    ibest = i;
                    if (!best_diff) {
                        void * ptr = b.ptr;
                        *actual_size = b.size;
                        b.ptr = nullptr;
                        b.size = 0;
                        return ptr;
                    }
                }
            }
        }
    }
    if (ibest >= 0) {
        cuda_buffer& b = g_cuda_buffer_pool[id][ibest];
        void * ptr = b.ptr;
        *actual_size = b.size;
        b.ptr = nullptr;
        b.size = 0;
        return ptr;
    }
#ifdef DEBUG_CUDA_MALLOC
    fprintf(stderr, "%s: %d buffers, max_size = %u MB, tot_size = %u MB, requested %u MB\n", __func__, nnz,
            (uint32_t)(max_size/1024/1024), (uint32_t)(tot_size/1024/1024), (uint32_t)(size/1024/1024));
#endif
    void * ptr;
    size_t look_ahead_size = (size_t) (1.05 * size);
    look_ahead_size = 256 * ((look_ahead_size + 255)/256);
    CUDA_CHECK(cudaMalloc((void **) &ptr, look_ahead_size));
    *actual_size = look_ahead_size;
    return ptr;
}

static void ggml_cuda_pool_free(void * ptr, size_t size) {
    scoped_spin_lock lock(g_cuda_pool_lock);
    int id;
    CUDA_CHECK(cudaGetDevice(&id));

    for (int i = 0; i < MAX_CUDA_BUFFERS; ++i) {
        cuda_buffer& b = g_cuda_buffer_pool[id][i];
        if (b.ptr == nullptr) {
            b.ptr = ptr;
            b.size = size;
            return;
        }
    }
    fprintf(stderr, "WARNING: cuda buffer pool full, increase MAX_CUDA_BUFFERS\n");
    CUDA_CHECK(cudaFree(ptr));
}

static bool g_cublas_loaded = false;

bool ggml_cublas_loaded(void) {
    return g_cublas_loaded;
}

void ggml_init_cublas() {
    static bool initialized = false;

    if (!initialized) {

#ifdef __HIP_PLATFORM_AMD__
        // Workaround for a rocBLAS bug when using multiple graphics cards:
        // https://github.com/ROCmSoftwarePlatform/rocBLAS/issues/1346
        rocblas_initialize();
        CUDA_CHECK(cudaDeviceSynchronize());
#endif

        if (cudaGetDeviceCount(&g_device_count) != cudaSuccess) {
            initialized = true;
            g_cublas_loaded = false;
            return;
        }

        GGML_ASSERT(g_device_count <= GGML_CUDA_MAX_DEVICES);
        int64_t total_vram = 0;
#if defined(GGML_CUDA_FORCE_MMQ)
        fprintf(stderr, "%s: GGML_CUDA_FORCE_MMQ:   yes\n", __func__);
#else
        fprintf(stderr, "%s: GGML_CUDA_FORCE_MMQ:   no\n", __func__);
#endif
#if defined(CUDA_USE_TENSOR_CORES)
        fprintf(stderr, "%s: CUDA_USE_TENSOR_CORES: yes\n", __func__);
#else
        fprintf(stderr, "%s: CUDA_USE_TENSOR_CORES: no\n", __func__);
#endif
        fprintf(stderr, "%s: found %d " GGML_CUDA_NAME " devices:\n", __func__, g_device_count);
        for (int id = 0; id < g_device_count; ++id) {
            cudaDeviceProp prop;
            CUDA_CHECK(cudaGetDeviceProperties(&prop, id));
            fprintf(stderr, "  Device %d: %s, compute capability %d.%d\n", id, prop.name, prop.major, prop.minor);

            g_tensor_split[id] = total_vram;
            total_vram += prop.totalGlobalMem;
#if defined(GGML_USE_HIPBLAS) && defined(__HIP_PLATFORM_AMD__)
            g_compute_capabilities[id] = 100*prop.major + 10*prop.minor + CC_OFFSET_AMD;
#else
            g_compute_capabilities[id] = 100*prop.major + 10*prop.minor;
#endif // defined(GGML_USE_HIPBLAS) && defined(__HIP_PLATFORM_AMD__)
        }
        for (int id = 0; id < g_device_count; ++id) {
            g_tensor_split[id] /= total_vram;
        }

        for (int id = 0; id < g_device_count; ++id) {
            CUDA_CHECK(ggml_cuda_set_device(id));

            // create cuda streams
            for (int is = 0; is < MAX_STREAMS; ++is) {
                CUDA_CHECK(cudaStreamCreateWithFlags(&g_cudaStreams[id][is], cudaStreamNonBlocking));
            }

            // create cublas handle
            CUBLAS_CHECK(cublasCreate(&g_cublas_handles[id]));
            CUBLAS_CHECK(cublasSetMathMode(g_cublas_handles[id], CUBLAS_TF32_TENSOR_OP_MATH));
        }

        // configure logging to stdout
        // CUBLAS_CHECK(cublasLoggerConfigure(1, 1, 0, nullptr));

        initialized = true;
        g_cublas_loaded = true;
    }
}

void ggml_cuda_set_tensor_split(const float * tensor_split) {
    if (tensor_split == nullptr) {
        return;
    }
    bool all_zero = true;
    for (int i = 0; i < g_device_count; ++i) {
        if (tensor_split[i] != 0.0f) {
            all_zero = false;
            break;
        }
    }
    if (all_zero) {
        return;
    }
    float split_sum = 0.0f;
    for (int i = 0; i < g_device_count; ++i) {
        g_tensor_split[i] = split_sum;
        split_sum += tensor_split[i];
    }
    for (int i = 0; i < g_device_count; ++i) {
        g_tensor_split[i] /= split_sum;
    }
}

void * ggml_cuda_host_malloc(size_t size) {
    if (getenv("GGML_CUDA_NO_PINNED") != nullptr) {
        return nullptr;
    }

    void * ptr = nullptr;
    cudaError_t err = cudaMallocHost((void **) &ptr, size);
    if (err != cudaSuccess) {
        // The allocation error can be bypassed. A null ptr will assigned out of this function.
        // This can fixed the OOM error in WSL.
        cudaGetLastError();
        fprintf(stderr, "WARNING: failed to allocate %.2f MB of pinned memory: %s\n",
            size/1024.0/1024.0, cudaGetErrorString(err));
        return nullptr;
    }

    return ptr;
}

void ggml_cuda_host_free(void * ptr) {
    CUDA_CHECK(cudaFreeHost(ptr));
}

static cudaError_t ggml_cuda_cpy_tensor_2d(
    void * dst, const struct ggml_tensor * src, int64_t i3, int64_t i2, int64_t i1_low, int64_t i1_high, cudaStream_t stream) {

    cudaMemcpyKind kind;
    char * src_ptr;
    if (src->backend == GGML_BACKEND_CPU) {
        kind = cudaMemcpyHostToDevice;
        src_ptr = (char *) src->data;
    } else if (src->backend == GGML_BACKEND_GPU || src->backend == GGML_BACKEND_GPU_SPLIT) {
        GGML_ASSERT(src->backend != GGML_BACKEND_GPU_SPLIT || (i1_low == 0 && i1_high == src->ne[1]));
        kind = cudaMemcpyDeviceToDevice;
        ggml_tensor_extra_gpu * extra = (ggml_tensor_extra_gpu *) src->extra;
        int id;
        CUDA_CHECK(cudaGetDevice(&id));
        src_ptr = (char *) extra->data_device[id];
    } else {
        GGML_ASSERT(false);
    }
    char * dst_ptr = (char *) dst;

    const int64_t ne0 = src->ne[0];
    const int64_t nb0 = src->nb[0];
    const int64_t nb1 = src->nb[1];
    const int64_t nb2 = src->nb[2];
    const int64_t nb3 = src->nb[3];
    const enum ggml_type type = src->type;
    const int64_t ts = ggml_type_size(type);
    const int64_t bs = ggml_blck_size(type);
    int64_t i1_diff = i1_high - i1_low;

    const char * x = src_ptr + i1_low*nb1 + i2*nb2 + i3*nb3;
    if (nb0 == ts && nb1 == ts*ne0/bs) {
        return cudaMemcpyAsync(dst_ptr, x, i1_diff*nb1, kind, stream);
    } else if (nb0 == ts) {
        return cudaMemcpy2DAsync(dst_ptr, ts*ne0/bs, x, nb1, ts*ne0/bs, i1_diff, kind, stream);
    } else {
        for (int64_t i1 = 0; i1 < i1_diff; i1++) {
            const void * rx = (const void *) ((const char *) x + i1*nb1);
            void * rd = (void *) (dst_ptr + i1*ts*ne0/bs);
            // pretend the row is a matrix with cols=1
            cudaError_t r = cudaMemcpy2DAsync(rd, ts/bs, rx, nb0, ts/bs, ne0, kind, stream);
            if (r != cudaSuccess) return r;
        }
        return cudaSuccess;
    }
}

static void ggml_cuda_op_get_rows(
    const ggml_tensor * src0, const ggml_tensor * src1, ggml_tensor * dst,
    const float * src0_d, const float * src1_d, float * dst_d, const cudaStream_t & stream) {

    GGML_ASSERT(src1->type == GGML_TYPE_I32);
    GGML_ASSERT(dst->type == GGML_TYPE_F32);

    GGML_ASSERT(src0->nb[0] == ggml_type_size(src0->type));
    GGML_ASSERT(src1->nb[0] == ggml_type_size(src1->type));
    GGML_ASSERT(dst->nb[0] == ggml_type_size(dst->type));

    const int32_t * src1_i32 = (const int32_t *) src1_d;

    switch (src0->type) {
        case GGML_TYPE_F16:
            get_rows_cuda_float(src0, src1, dst, (const half *)src0_d, src1_i32, dst_d, stream);
            break;
        case GGML_TYPE_F32:
            get_rows_cuda_float(src0, src1, dst, src0_d, src1_i32, dst_d, stream);
            break;
        case GGML_TYPE_Q4_0:
            get_rows_cuda<QK4_0, QR4_0, dequantize_q4_0>(src0, src1, dst, src0_d, src1_i32, dst_d, stream);
            break;
        case GGML_TYPE_Q4_1:
            get_rows_cuda<QK4_1, QR4_1, dequantize_q4_1>(src0, src1, dst, src0_d, src1_i32, dst_d, stream);
            break;
        case GGML_TYPE_Q5_0:
            get_rows_cuda<QK5_0, QR5_0, dequantize_q5_0>(src0, src1, dst, src0_d, src1_i32, dst_d, stream);
            break;
        case GGML_TYPE_Q5_1:
            get_rows_cuda<QK5_1, QR5_1, dequantize_q5_1>(src0, src1, dst, src0_d, src1_i32, dst_d, stream);
            break;
        case GGML_TYPE_Q8_0:
            get_rows_cuda<QK8_0, QR8_0, dequantize_q8_0>(src0, src1, dst, src0_d, src1_i32, dst_d, stream);
            break;
        default:
            // TODO: k-quants
            GGML_ASSERT(false);
            break;
    }
}

template<class op>
inline void ggml_cuda_op_bin_bcast(
    const ggml_tensor * src0, const ggml_tensor * src1, ggml_tensor * dst,
    const float * src0_dd, const float * src1_dd, float * dst_dd, const cudaStream_t & main_stream) {

    GGML_ASSERT(src1->type == GGML_TYPE_F32);

    if (src0->type == GGML_TYPE_F32 && dst->type == GGML_TYPE_F32) {
        op()(src0, src1, dst, src0_dd, src1_dd, dst_dd, main_stream);
    } else if (src0->type == GGML_TYPE_F16 && dst->type == GGML_TYPE_F16) {
        op()(src0, src1, dst, (const half *) src0_dd, src1_dd, (half *) dst_dd, main_stream);
    } else if (src0->type == GGML_TYPE_F16 && dst->type == GGML_TYPE_F32) {
        op()(src0, src1, dst, (const half *) src0_dd, src1_dd, dst_dd, main_stream);
    } else {
        fprintf(stderr, "%s: unsupported types: dst: %s, src0: %s, src1: %s\n", __func__,
            ggml_type_name(dst->type), ggml_type_name(src0->type), ggml_type_name(src1->type));
        GGML_ASSERT(false);
    }
}

static void ggml_cuda_op_repeat(
    const ggml_tensor * src0, const ggml_tensor * src1, ggml_tensor * dst,
    const float * src0_d, const float * src1_d, float * dst_d, const cudaStream_t & main_stream) {

    ggml_cuda_op_bin_bcast<bin_bcast_cuda<op_repeat>>(dst, src0, dst, nullptr, src0_d, dst_d, main_stream);

    (void) src1;
    (void) src1_d;
}

inline void ggml_cuda_op_add(
    const ggml_tensor * src0, const ggml_tensor * src1, ggml_tensor * dst,
    const float * src0_dd, const float * src1_dd, float * dst_dd, const cudaStream_t & main_stream) {

    ggml_cuda_op_bin_bcast<bin_bcast_cuda<op_add>>(src0, src1, dst, src0_dd, src1_dd, dst_dd, main_stream);
}

inline void ggml_cuda_op_acc(
    const ggml_tensor * src0, const ggml_tensor * src1, ggml_tensor * dst,
    const float * src0_dd, const float * src1_dd, float * dst_dd, const cudaStream_t & main_stream) {

    GGML_ASSERT(src0->type == GGML_TYPE_F32);
    GGML_ASSERT(src1->type == GGML_TYPE_F32);
    GGML_ASSERT( dst->type == GGML_TYPE_F32);
    GGML_ASSERT(dst->ne[3] == 1); // just 3D tensors supported

    int nb1 = dst->op_params[0] / 4; // 4 bytes of float32
    int nb2 = dst->op_params[1] / 4; // 4 bytes of float32
    // int nb3 = dst->op_params[2] / 4; // 4 bytes of float32 - unused
    int offset = dst->op_params[3] / 4; // offset in bytes

    acc_f32_cuda(src0_dd, src1_dd, dst_dd, ggml_nelements(dst), src1->ne[0], src1->ne[1], src1->ne[2], nb1, nb2, offset, main_stream);

    (void) dst;
}

inline void ggml_cuda_op_mul(
    const ggml_tensor * src0, const ggml_tensor * src1, ggml_tensor * dst,
    const float * src0_dd, const float * src1_dd, float * dst_dd, const cudaStream_t & main_stream) {

    ggml_cuda_op_bin_bcast<bin_bcast_cuda<op_mul>>(src0, src1, dst, src0_dd, src1_dd, dst_dd, main_stream);
}

inline void ggml_cuda_op_div(
    const ggml_tensor * src0, const ggml_tensor * src1, ggml_tensor * dst,
    const float * src0_dd, const float * src1_dd, float * dst_dd, const cudaStream_t & main_stream) {

    ggml_cuda_op_bin_bcast<bin_bcast_cuda<op_div>>(src0, src1, dst, src0_dd, src1_dd, dst_dd, main_stream);
}

inline void ggml_cuda_op_gelu(
    const ggml_tensor * src0, const ggml_tensor * src1, ggml_tensor * dst,
    const float * src0_dd, const float * src1_dd, float * dst_dd, const cudaStream_t & main_stream) {

    GGML_ASSERT(src0->type == GGML_TYPE_F32);
    GGML_ASSERT( dst->type == GGML_TYPE_F32);

    gelu_f32_cuda(src0_dd, dst_dd, ggml_nelements(src0), main_stream);

    (void) src1;
    (void) dst;
    (void) src1_dd;
}

inline void ggml_cuda_op_silu(
    const ggml_tensor * src0, const ggml_tensor * src1, ggml_tensor * dst,
    const float * src0_dd, const float * src1_dd, float * dst_dd, const cudaStream_t & main_stream) {

    GGML_ASSERT(src0->type == GGML_TYPE_F32);
    GGML_ASSERT( dst->type == GGML_TYPE_F32);

    silu_f32_cuda(src0_dd, dst_dd, ggml_nelements(src0), main_stream);

    (void) src1;
    (void) dst;
    (void) src1_dd;
}

inline void ggml_cuda_op_gelu_quick(
    const ggml_tensor * src0, const ggml_tensor * src1, ggml_tensor * dst,
    const float * src0_dd, const float * src1_dd, float * dst_dd, const cudaStream_t & main_stream) {

    GGML_ASSERT(src0->type == GGML_TYPE_F32);
    GGML_ASSERT( dst->type == GGML_TYPE_F32);

    gelu_quick_f32_cuda(src0_dd, dst_dd, ggml_nelements(src0), main_stream);

    (void) src1;
    (void) dst;
    (void) src1_dd;
}

inline void ggml_cuda_op_tanh(
    const ggml_tensor * src0, const ggml_tensor * src1, ggml_tensor * dst,
    const float * src0_dd, const float * src1_dd, float * dst_dd, const cudaStream_t & main_stream) {

    GGML_ASSERT(src0->type == GGML_TYPE_F32);
    GGML_ASSERT( dst->type == GGML_TYPE_F32);

    tanh_f32_cuda(src0_dd, dst_dd, ggml_nelements(src0), main_stream);

    (void) src1;
    (void) dst;
    (void) src1_dd;
}

inline void ggml_cuda_op_relu(
    const ggml_tensor * src0, const ggml_tensor * src1, ggml_tensor * dst,
    const float * src0_dd, const float * src1_dd, float * dst_dd, const cudaStream_t & main_stream) {

    GGML_ASSERT(src0->type == GGML_TYPE_F32);
    GGML_ASSERT( dst->type == GGML_TYPE_F32);

    relu_f32_cuda(src0_dd, dst_dd, ggml_nelements(src0), main_stream);

    (void) src1;
    (void) dst;
    (void) src1_dd;
}

inline void ggml_cuda_op_leaky_relu(
    const ggml_tensor * src0, const ggml_tensor * src1, ggml_tensor * dst,
    const float * src0_dd, const float * src1_dd, float * dst_dd, const cudaStream_t & main_stream) {

    GGML_ASSERT(src0->type == GGML_TYPE_F32);
    GGML_ASSERT( dst->type == GGML_TYPE_F32);

    float negative_slope;
    memcpy(&negative_slope, dst->op_params, sizeof(float));

    leaky_relu_f32_cuda(src0_dd, dst_dd, ggml_nelements(src0), negative_slope, main_stream);

    (void) src1;
    (void) dst;
    (void) src1_dd;
}

inline void ggml_cuda_op_sqr(
    const ggml_tensor * src0, const ggml_tensor * src1, ggml_tensor * dst,
    const float * src0_dd, const float * src1_dd, float * dst_dd, const cudaStream_t & main_stream) {

    GGML_ASSERT(src0->type == GGML_TYPE_F32);
    GGML_ASSERT( dst->type == GGML_TYPE_F32);

    sqr_f32_cuda(src0_dd, dst_dd, ggml_nelements(src0), main_stream);

    (void) src1;
    (void) dst;
    (void) src1_dd;
}

inline void ggml_cuda_op_norm(
    const ggml_tensor * src0, const ggml_tensor * src1, ggml_tensor * dst,
    const float * src0_dd, const float * src1_dd, float * dst_dd, const cudaStream_t & main_stream) {

    GGML_ASSERT(src0->type == GGML_TYPE_F32);
    GGML_ASSERT( dst->type == GGML_TYPE_F32);

    const int64_t ne00 = src0->ne[0];
    const int64_t nrows = ggml_nrows(src0);

    float eps;
    memcpy(&eps, dst->op_params, sizeof(float));

    norm_f32_cuda(src0_dd, dst_dd, ne00, nrows, eps, main_stream);

    (void) src1;
    (void) dst;
    (void) src1_dd;
}


inline void ggml_cuda_op_group_norm(
    const ggml_tensor * src0, const ggml_tensor * src1, ggml_tensor * dst,
    const float * src0_dd, const float * src1_dd, float * dst_dd, const cudaStream_t & main_stream) {

    GGML_ASSERT(src0->type == GGML_TYPE_F32);
    GGML_ASSERT( dst->type == GGML_TYPE_F32);

    int num_groups = dst->op_params[0];
    int group_size = src0->ne[0] * src0->ne[1] * ((src0->ne[2] + num_groups - 1) / num_groups);
    group_norm_f32_cuda(src0_dd, dst_dd, num_groups, group_size, src0->ne[0] * src0->ne[1] * src0->ne[2], main_stream);

    (void) src1;
    (void) dst;
    (void) src1_dd;
}

inline void ggml_cuda_op_concat(
    const ggml_tensor * src0, const ggml_tensor * src1, ggml_tensor * dst,
    const float * src0_dd, const float * src1_dd, float * dst_dd, const cudaStream_t & main_stream) {

    GGML_ASSERT(src0->type == GGML_TYPE_F32);
    GGML_ASSERT(src1->type == GGML_TYPE_F32);
    GGML_ASSERT(dst->type == GGML_TYPE_F32);

    for (int i3 = 0; i3 < dst->ne[3]; i3++) {
        concat_f32_cuda(src0_dd + i3 * (src0->nb[3] / 4), src1_dd + i3 * (src1->nb[3] / 4), dst_dd + i3 * (dst->nb[3] / 4), dst->ne[0], dst->ne[1], dst->ne[2], src0->ne[2], main_stream);
    }

    (void) src1;
    (void) dst;
}

inline void ggml_cuda_op_upscale(
    const ggml_tensor * src0, const ggml_tensor * src1, ggml_tensor * dst,
    const float * src0_dd, const float * src1_dd, float * dst_dd, const cudaStream_t & main_stream) {

    GGML_ASSERT(src0->type == GGML_TYPE_F32);
    GGML_ASSERT(dst->type == GGML_TYPE_F32);
    GGML_ASSERT(src0->ne[3] == 1 && dst->ne[3] == 1); // just 3D tensors

    const int scale_factor = dst->op_params[0];

    upscale_f32_cuda(src0_dd, dst_dd, src0->ne[0], src0->ne[1], src0->ne[2], scale_factor, main_stream);

    (void) src1;
    (void) dst;
}

inline void ggml_cuda_op_pad(
    const ggml_tensor * src0, const ggml_tensor * src1, ggml_tensor * dst,
    const float * src0_dd, const float * src1_dd, float * dst_dd, const cudaStream_t & main_stream) {

    GGML_ASSERT(src0->type == GGML_TYPE_F32);
    GGML_ASSERT(dst->type == GGML_TYPE_F32);
    GGML_ASSERT(src0->ne[3] == 1 && dst->ne[3] == 1); // just 3D tensors

    pad_f32_cuda(src0_dd, dst_dd,
        src0->ne[0], src0->ne[1], src0->ne[2],
        dst->ne[0], dst->ne[1], dst->ne[2], main_stream);

    (void) src1;
    (void) dst;
}

inline void ggml_cuda_op_rms_norm(
    const ggml_tensor * src0, const ggml_tensor * src1, ggml_tensor * dst,
    const float * src0_dd, const float * src1_dd, float * dst_dd, const cudaStream_t & main_stream) {

    GGML_ASSERT(src0->type == GGML_TYPE_F32);
    GGML_ASSERT( dst->type == GGML_TYPE_F32);

    const int64_t ne00 = src0->ne[0];
    const int64_t nrows = ggml_nrows(src0);

    float eps;
    memcpy(&eps, dst->op_params, sizeof(float));

    rms_norm_f32_cuda(src0_dd, dst_dd, ne00, nrows, eps, main_stream);

    (void) src1;
    (void) dst;
    (void) src1_dd;
}

inline void ggml_cuda_op_mul_mat_q(
    const ggml_tensor * src0, const ggml_tensor * src1, ggml_tensor * dst, const char * src0_dd_i, const float * src1_ddf_i,
    const char * src1_ddq_i, float * dst_dd_i, const int64_t row_low, const int64_t row_high, const int64_t src1_ncols,
    const int64_t src1_padded_row_size, const cudaStream_t & stream) {

    const int64_t ne00 = src0->ne[0];

    const int64_t ne10 = src1->ne[0];
    GGML_ASSERT(ne10 % QK8_1 == 0);

    const int64_t ne0 = dst->ne[0];

    const int64_t row_diff = row_high - row_low;

    int id;
    CUDA_CHECK(cudaGetDevice(&id));

    // the main device has a larger memory buffer to hold the results from all GPUs
    // nrows_dst == nrows of the matrix that the dequantize_mul_mat kernel writes into
    const int64_t nrows_dst = dst->backend == GGML_BACKEND_GPU && id == g_main_device ? ne0 : row_diff;

    switch (src0->type) {
        case GGML_TYPE_Q4_0:
            ggml_mul_mat_q4_0_q8_1_cuda(src0_dd_i, src1_ddq_i, dst_dd_i, ne00, row_diff, src1_ncols, src1_padded_row_size, nrows_dst, stream);
            break;
        case GGML_TYPE_Q4_1:
            ggml_mul_mat_q4_1_q8_1_cuda(src0_dd_i, src1_ddq_i, dst_dd_i, ne00, row_diff, src1_ncols, src1_padded_row_size, nrows_dst, stream);
            break;
        case GGML_TYPE_Q5_0:
            ggml_mul_mat_q5_0_q8_1_cuda(src0_dd_i, src1_ddq_i, dst_dd_i, ne00, row_diff, src1_ncols, src1_padded_row_size, nrows_dst, stream);
            break;
        case GGML_TYPE_Q5_1:
            ggml_mul_mat_q5_1_q8_1_cuda(src0_dd_i, src1_ddq_i, dst_dd_i, ne00, row_diff, src1_ncols, src1_padded_row_size, nrows_dst, stream);
            break;
        case GGML_TYPE_Q8_0:
            ggml_mul_mat_q8_0_q8_1_cuda(src0_dd_i, src1_ddq_i, dst_dd_i, ne00, row_diff, src1_ncols, src1_padded_row_size, nrows_dst, stream);
            break;
        case GGML_TYPE_Q2_K:
            ggml_mul_mat_q2_K_q8_1_cuda(src0_dd_i, src1_ddq_i, dst_dd_i, ne00, row_diff, src1_ncols, src1_padded_row_size, nrows_dst, stream);
            break;
        case GGML_TYPE_Q3_K:
            ggml_mul_mat_q3_K_q8_1_cuda(src0_dd_i, src1_ddq_i, dst_dd_i, ne00, row_diff, src1_ncols, src1_padded_row_size, nrows_dst, stream);
            break;
        case GGML_TYPE_Q4_K:
            ggml_mul_mat_q4_K_q8_1_cuda(src0_dd_i, src1_ddq_i, dst_dd_i, ne00, row_diff, src1_ncols, src1_padded_row_size, nrows_dst, stream);
            break;
        case GGML_TYPE_Q5_K:
            ggml_mul_mat_q5_K_q8_1_cuda(src0_dd_i, src1_ddq_i, dst_dd_i, ne00, row_diff, src1_ncols, src1_padded_row_size, nrows_dst, stream);
            break;
        case GGML_TYPE_Q6_K:
            ggml_mul_mat_q6_K_q8_1_cuda(src0_dd_i, src1_ddq_i, dst_dd_i, ne00, row_diff, src1_ncols, src1_padded_row_size, nrows_dst, stream);
            break;
        default:
            GGML_ASSERT(false);
            break;
    }

    (void) src1;
    (void) dst;
    (void) src1_ddf_i;
}

static int64_t get_row_rounding(ggml_type type) {
    int64_t min_compute_capability = INT_MAX;
    int64_t max_compute_capability = INT_MIN;
    for (int64_t id = 0; id < g_device_count; ++id) {
        if (g_tensor_split[id] < (id + 1 < g_device_count ? g_tensor_split[id + 1] : 1.0f)) {
            if (min_compute_capability > g_compute_capabilities[id]) {
                min_compute_capability = g_compute_capabilities[id];
            }
            if (max_compute_capability < g_compute_capabilities[id]) {
                max_compute_capability = g_compute_capabilities[id];
            }
        }
    }

#if defined(GGML_USE_HIPBLAS) && defined(__HIP_PLATFORM_AMD__)
    switch(type) {
        case GGML_TYPE_Q4_0:
        case GGML_TYPE_Q4_1:
        case GGML_TYPE_Q5_0:
        case GGML_TYPE_Q5_1:
        case GGML_TYPE_Q8_0:
            return max_compute_capability >= CC_RDNA2 ? 128 : 64;
        case GGML_TYPE_F16:
        case GGML_TYPE_F32:
            return 1;
        case GGML_TYPE_Q2_K:
            return max_compute_capability >= CC_RDNA2 ? 128 : 32;
        case GGML_TYPE_Q3_K:
            return min_compute_capability < CC_RDNA2 ? 128 : 64;
        case GGML_TYPE_Q4_K:
        case GGML_TYPE_Q5_K:
        case GGML_TYPE_Q6_K:
            return max_compute_capability >= CC_RDNA2 ? 128 : 64;
        default:
            GGML_ASSERT(false);
    }
#else
    switch(type) {
        case GGML_TYPE_Q4_0:
        case GGML_TYPE_Q4_1:
            return max_compute_capability >= CC_VOLTA ? 128 : 64;
        case GGML_TYPE_Q5_0:
        case GGML_TYPE_Q5_1:
        case GGML_TYPE_Q8_0:
            return 64;
        case GGML_TYPE_F16:
        case GGML_TYPE_F32:
            return 1;
        case GGML_TYPE_Q2_K:
        case GGML_TYPE_Q3_K:
        case GGML_TYPE_Q4_K:
        case GGML_TYPE_Q5_K:
            return max_compute_capability >= CC_VOLTA ? 128 : 64;
        case GGML_TYPE_Q6_K:
            return 64;
        default:
            GGML_ASSERT(false);
    }
#endif // defined(GGML_USE_HIPBLAS) && defined(__HIP_PLATFORM_AMD__)
}

inline void ggml_cuda_op_mul_mat_vec_q(
    const ggml_tensor * src0, const ggml_tensor * src1, ggml_tensor * dst, const char * src0_dd_i, const float * src1_ddf_i,
    const char * src1_ddq_i, float * dst_dd_i, const int64_t row_low, const int64_t row_high, const int64_t src1_ncols,
    const int64_t src1_padded_row_size, const cudaStream_t & stream) {

    GGML_ASSERT(ggml_nrows(src1) == 1);

    const int64_t ne00 = src0->ne[0];
    const int64_t row_diff = row_high - row_low;

    switch (src0->type) {
        case GGML_TYPE_Q4_0:
            mul_mat_vec_q4_0_q8_1_cuda(src0_dd_i, src1_ddq_i, dst_dd_i, ne00, row_diff, stream);
            break;
        case GGML_TYPE_Q4_1:
            mul_mat_vec_q4_1_q8_1_cuda(src0_dd_i, src1_ddq_i, dst_dd_i, ne00, row_diff, stream);
            break;
        case GGML_TYPE_Q5_0:
            mul_mat_vec_q5_0_q8_1_cuda(src0_dd_i, src1_ddq_i, dst_dd_i, ne00, row_diff, stream);
            break;
        case GGML_TYPE_Q5_1:
            mul_mat_vec_q5_1_q8_1_cuda(src0_dd_i, src1_ddq_i, dst_dd_i, ne00, row_diff, stream);
            break;
        case GGML_TYPE_Q8_0:
            mul_mat_vec_q8_0_q8_1_cuda(src0_dd_i, src1_ddq_i, dst_dd_i, ne00, row_diff, stream);
            break;
        case GGML_TYPE_Q2_K:
            mul_mat_vec_q2_K_q8_1_cuda(src0_dd_i, src1_ddq_i, dst_dd_i, ne00, row_diff, stream);
            break;
        case GGML_TYPE_Q3_K:
            mul_mat_vec_q3_K_q8_1_cuda(src0_dd_i, src1_ddq_i, dst_dd_i, ne00, row_diff, stream);
            break;
        case GGML_TYPE_Q4_K:
            mul_mat_vec_q4_K_q8_1_cuda(src0_dd_i, src1_ddq_i, dst_dd_i, ne00, row_diff, stream);
            break;
        case GGML_TYPE_Q5_K:
            mul_mat_vec_q5_K_q8_1_cuda(src0_dd_i, src1_ddq_i, dst_dd_i, ne00, row_diff, stream);
            break;
        case GGML_TYPE_Q6_K:
            mul_mat_vec_q6_K_q8_1_cuda(src0_dd_i, src1_ddq_i, dst_dd_i, ne00, row_diff, stream);
            break;
        default:
            GGML_ASSERT(false);
            break;
    }

    (void) src1;
    (void) dst;
    (void) src1_ddf_i;
    (void) src1_ncols;
    (void) src1_padded_row_size;
}

inline void ggml_cuda_op_dequantize_mul_mat_vec(
    const ggml_tensor * src0, const ggml_tensor * src1, ggml_tensor * dst, const char * src0_dd_i, const float * src1_ddf_i,
    const char * src1_ddq_i, float * dst_dd_i, const int64_t row_low, const int64_t row_high, const int64_t src1_ncols,
    const int64_t src1_padded_row_size, const cudaStream_t & stream) {

    const int64_t ne00 = src0->ne[0];
    const int64_t row_diff = row_high - row_low;

    // on some GPUs it is faster to convert src1 to half and to use half precision intrinsics
#ifdef GGML_CUDA_F16
    size_t ash;
    dfloat * src1_dfloat = nullptr; // dfloat == half

    bool src1_convert_f16 =
        src0->type == GGML_TYPE_Q4_0 || src0->type == GGML_TYPE_Q4_1 ||
        src0->type == GGML_TYPE_Q5_0 || src0->type == GGML_TYPE_Q5_1 ||
        src0->type == GGML_TYPE_Q8_0 || src0->type == GGML_TYPE_F16;

    if (src1_convert_f16) {
        src1_dfloat = (half *) ggml_cuda_pool_malloc(ne00*sizeof(half), &ash);
        ggml_cpy_f32_f16_cuda((const char *) src1_ddf_i, (char *) src1_dfloat, ne00,
                                ne00, 1, sizeof(float), 0, 0,
                                ne00, 1, sizeof(half),  0, 0, stream);
    }
#else
    const dfloat * src1_dfloat = (const dfloat *) src1_ddf_i; // dfloat == float, no conversion
#endif // GGML_CUDA_F16

    switch (src0->type) {
        case GGML_TYPE_Q4_0:
            dequantize_mul_mat_vec_q4_0_cuda(src0_dd_i, src1_dfloat, dst_dd_i, ne00, row_diff, stream);
            break;
        case GGML_TYPE_Q4_1:
            dequantize_mul_mat_vec_q4_1_cuda(src0_dd_i, src1_dfloat, dst_dd_i, ne00, row_diff, stream);
            break;
        case GGML_TYPE_Q5_0:
            dequantize_mul_mat_vec_q5_0_cuda(src0_dd_i, src1_dfloat, dst_dd_i, ne00, row_diff, stream);
            break;
        case GGML_TYPE_Q5_1:
            dequantize_mul_mat_vec_q5_1_cuda(src0_dd_i, src1_dfloat, dst_dd_i, ne00, row_diff, stream);
            break;
        case GGML_TYPE_Q8_0:
            dequantize_mul_mat_vec_q8_0_cuda(src0_dd_i, src1_dfloat, dst_dd_i, ne00, row_diff, stream);
            break;
        case GGML_TYPE_Q2_K:
            dequantize_mul_mat_vec_q2_K_cuda(src0_dd_i, src1_ddf_i, dst_dd_i, ne00, row_diff, stream);
            break;
        case GGML_TYPE_Q3_K:
            dequantize_mul_mat_vec_q3_K_cuda(src0_dd_i, src1_ddf_i, dst_dd_i, ne00, row_diff, stream);
            break;
        case GGML_TYPE_Q4_K:
            dequantize_mul_mat_vec_q4_K_cuda(src0_dd_i, src1_ddf_i, dst_dd_i, ne00, row_diff, stream);
            break;
        case GGML_TYPE_Q5_K:
            dequantize_mul_mat_vec_q5_K_cuda(src0_dd_i, src1_ddf_i, dst_dd_i, ne00, row_diff, stream);
            break;
        case GGML_TYPE_Q6_K:
            dequantize_mul_mat_vec_q6_K_cuda(src0_dd_i, src1_ddf_i, dst_dd_i, ne00, row_diff, stream);
            break;
        case GGML_TYPE_F16:
            convert_mul_mat_vec_f16_cuda(src0_dd_i, src1_dfloat, dst_dd_i, ne00, row_diff, stream);
            break;
        default:
            GGML_ASSERT(false);
            break;
    }

#ifdef GGML_CUDA_F16
    if (src1_convert_f16) {
        ggml_cuda_pool_free(src1_dfloat, ash);
    }
#endif // GGML_CUDA_F16

    (void) src1;
    (void) dst;
    (void) src1_ddq_i;
    (void) src1_ncols;
    (void) src1_padded_row_size;
}

inline void ggml_cuda_op_mul_mat_cublas(
    const ggml_tensor * src0, const ggml_tensor * src1, ggml_tensor * dst, const char * src0_dd_i, const float * src1_ddf_i,
    const char * src1_ddq_i, float * dst_dd_i, const int64_t row_low, const int64_t row_high, const int64_t src1_ncols,
    const int64_t src1_padded_row_size, const cudaStream_t & stream) {

    GGML_ASSERT(src0_dd_i  != nullptr);
    GGML_ASSERT(src1_ddf_i != nullptr);
    GGML_ASSERT(dst_dd_i   != nullptr);

    const int64_t ne00 = src0->ne[0];
    const int64_t ne10 = src1->ne[0];

    const int64_t ne0 = dst->ne[0];

    const int64_t row_diff = row_high - row_low;

    int id;
    CUDA_CHECK(cudaGetDevice(&id));

    // the main device has a larger memory buffer to hold the results from all GPUs
    // ldc == nrows of the matrix that cuBLAS writes into
    int ldc = dst->backend == GGML_BACKEND_GPU && id == g_main_device ? ne0 : row_diff;

    const int compute_capability = g_compute_capabilities[id];

    if (compute_capability >= CC_VOLTA && (src0->type == GGML_TYPE_F16 || ggml_is_quantized(src0->type)) && ggml_is_contiguous(src0) && row_diff == src0->ne[1]) {
        // convert src0 and src1 to fp16, multiply as fp16, convert dst to fp32
        half * src0_as_f16 = nullptr;
        size_t src0_as = 0;
        if (src0->type != GGML_TYPE_F16) {
            const to_fp16_cuda_t to_fp16_cuda = ggml_get_to_fp16_cuda(src0->type);
            GGML_ASSERT(to_fp16_cuda != nullptr);
            size_t ne = row_diff*ne00;
            src0_as_f16 = (half *) ggml_cuda_pool_malloc(ne * sizeof(half), &src0_as);
            to_fp16_cuda(src0_dd_i, src0_as_f16, ne, stream);
        }
        const half * src0_ptr = src0->type == GGML_TYPE_F16 ? (const half *) src0_dd_i : src0_as_f16;

        half * src1_as_f16 = nullptr;
        size_t src1_as = 0;
        if (src1->type != GGML_TYPE_F16) {
            const to_fp16_cuda_t to_fp16_cuda = ggml_get_to_fp16_cuda(src1->type);
            GGML_ASSERT(to_fp16_cuda != nullptr);
            size_t ne = src1_ncols*ne10;
            src1_as_f16 = (half *) ggml_cuda_pool_malloc(ne * sizeof(half), &src1_as);
            to_fp16_cuda(src1_ddf_i, src1_as_f16, ne, stream);
        }
        const half * src1_ptr = src1->type == GGML_TYPE_F16 ? (const half *) src1_ddf_i : src1_as_f16;

        const float alpha = 1.0f;
        const float beta = 0.0f;

        CUBLAS_CHECK(cublasSetStream(g_cublas_handles[id], stream));
        CUBLAS_CHECK(
            cublasGemmEx(g_cublas_handles[id], CUBLAS_OP_T, CUBLAS_OP_N,
                    row_diff, src1_ncols, ne10,
                    &alpha, src0_ptr, CUDA_R_16F, ne00,
                            src1_ptr, CUDA_R_16F, ne10,
                    &beta,  dst_dd_i, CUDA_R_32F, ldc,
                    CUBLAS_COMPUTE_32F,
                    CUBLAS_GEMM_DEFAULT_TENSOR_OP));

        if (src0_as != 0) {
            ggml_cuda_pool_free(src0_as_f16, src0_as);
        }

        if (src1_as != 0) {
            ggml_cuda_pool_free(src1_as_f16, src1_as);
        }
    }
    else {
        float * src0_ddq_as_f32 = nullptr;
        size_t src0_as = 0;

        if (src0->type != GGML_TYPE_F32) {
            const to_fp32_cuda_t to_fp32_cuda = ggml_get_to_fp32_cuda(src0->type);
            GGML_ASSERT(to_fp32_cuda != nullptr);
            src0_ddq_as_f32 = (float *) ggml_cuda_pool_malloc(row_diff*ne00 * sizeof(float), &src0_as); // NOLINT
            to_fp32_cuda(src0_dd_i, src0_ddq_as_f32, row_diff*ne00, stream);
        }
        const float * src0_ddf_i = src0->type == GGML_TYPE_F32 ? (const float *) src0_dd_i : src0_ddq_as_f32;

        const float alpha = 1.0f;
        const float beta = 0.0f;

        CUBLAS_CHECK(cublasSetStream(g_cublas_handles[id], stream));
        CUBLAS_CHECK(
            cublasSgemm(g_cublas_handles[id], CUBLAS_OP_T, CUBLAS_OP_N,
                    row_diff, src1_ncols, ne10,
                    &alpha, src0_ddf_i, ne00,
                            src1_ddf_i, ne10,
                    &beta,  dst_dd_i,   ldc));

        if (src0_as != 0) {
            ggml_cuda_pool_free(src0_ddq_as_f32, src0_as);
        }
    }

    (void) dst;
    (void) src1_ddq_i;
    (void) src1_padded_row_size;
}

inline void ggml_cuda_op_rope(
    const ggml_tensor * src0, const ggml_tensor * src1, ggml_tensor * dst,
    const float * src0_dd, const float * src1_dd, float * dst_dd, const cudaStream_t & main_stream) {

    GGML_ASSERT(src0->type == GGML_TYPE_F32 || src0->type == GGML_TYPE_F16);
    GGML_ASSERT( dst->type == GGML_TYPE_F32 ||  dst->type == GGML_TYPE_F16);
    GGML_ASSERT(src0->type == dst->type);

    const int64_t ne00 = src0->ne[0];
    const int64_t ne01 = src0->ne[1];
    const int64_t ne2 = dst->ne[2];
    const int64_t nrows = ggml_nrows(src0);

    //const int n_past      = ((int32_t *) dst->op_params)[0];
    const int n_dims      = ((int32_t *) dst->op_params)[1];
    const int mode        = ((int32_t *) dst->op_params)[2];
    const int n_ctx       = ((int32_t *) dst->op_params)[3];
    const int n_orig_ctx  = ((int32_t *) dst->op_params)[4];

    // RoPE alteration for extended context
    float freq_base, freq_scale, ext_factor, attn_factor, beta_fast, beta_slow;
    memcpy(&freq_base,   (int32_t *) dst->op_params +  5, sizeof(float));
    memcpy(&freq_scale,  (int32_t *) dst->op_params +  6, sizeof(float));
    memcpy(&ext_factor,  (int32_t *) dst->op_params +  7, sizeof(float));
    memcpy(&attn_factor, (int32_t *) dst->op_params +  8, sizeof(float));
    memcpy(&beta_fast,   (int32_t *) dst->op_params +  9, sizeof(float));
    memcpy(&beta_slow,   (int32_t *) dst->op_params + 10, sizeof(float));

    const int32_t * pos = nullptr;
    if ((mode & 1) == 0) {
        GGML_ASSERT(src1->type == GGML_TYPE_I32);
        GGML_ASSERT(src1->ne[0] == ne2);
        pos = (const int32_t *) src1_dd;
    }

    const bool is_neox = mode & 2;
    const bool is_glm  = mode & 4;

    rope_corr_dims corr_dims;
    ggml_rope_yarn_corr_dims(n_dims, n_orig_ctx, freq_base, beta_fast, beta_slow, corr_dims.v);

    // compute
    if (is_glm) {
        GGML_ASSERT(false);
        rope_glm_f32_cuda(src0_dd, dst_dd, ne00, nrows, pos, freq_scale, ne01, freq_base, n_ctx, main_stream);
    } else if (is_neox) {
        if (src0->type == GGML_TYPE_F32) {
            rope_neox_cuda(
                (const float *)src0_dd, (float *)dst_dd, ne00, n_dims, nrows, pos, freq_scale, ne01, freq_base, ext_factor,
                attn_factor, corr_dims, main_stream
            );
        } else if (src0->type == GGML_TYPE_F16) {
            rope_neox_cuda(
                (const half *)src0_dd, (half *)dst_dd, ne00, n_dims, nrows, pos, freq_scale, ne01, freq_base, ext_factor,
                attn_factor, corr_dims, main_stream
            );
        } else {
            GGML_ASSERT(false);
        }
    } else {
        if (src0->type == GGML_TYPE_F32) {
            rope_cuda(
                (const float *)src0_dd, (float *)dst_dd, ne00, nrows, pos, freq_scale, ne01, freq_base, ext_factor,
                attn_factor, corr_dims, main_stream
            );
        } else if (src0->type == GGML_TYPE_F16) {
            rope_cuda(
                (const half *)src0_dd, (half *)dst_dd, ne00, nrows, pos, freq_scale, ne01, freq_base, ext_factor,
                attn_factor, corr_dims, main_stream
            );
        } else {
            GGML_ASSERT(false);
        }
    }

    (void) src1;
    (void) dst;
    (void) src1_dd;
}

inline void ggml_cuda_op_alibi(
    const ggml_tensor * src0, const ggml_tensor * src1, ggml_tensor * dst,
    const float * src0_dd, const float * src1_dd, float * dst_dd, const cudaStream_t & main_stream) {

    GGML_ASSERT(src0->type == GGML_TYPE_F32);
    GGML_ASSERT( dst->type == GGML_TYPE_F32);

    const int64_t ne00 = src0->ne[0];
    const int64_t ne01 = src0->ne[1];
    const int64_t ne02 = src0->ne[2];
    const int64_t nrows = ggml_nrows(src0);

    //const int n_past = ((int32_t *) dst->op_params)[0];
    const int n_head = ((int32_t *) dst->op_params)[1];
    float max_bias;
    memcpy(&max_bias, (int32_t *) dst->op_params + 2, sizeof(float));

    //GGML_ASSERT(ne01 + n_past == ne00);
    GGML_ASSERT(n_head == ne02);

    const int n_heads_log2_floor = 1 << (int) floor(log2(n_head));

    const float m0 = powf(2.0f, -(max_bias) / n_heads_log2_floor);
    const float m1 = powf(2.0f, -(max_bias / 2.0f) / n_heads_log2_floor);

    alibi_f32_cuda(src0_dd, dst_dd, ne00, nrows, ne01, n_heads_log2_floor, m0, m1, main_stream);

    (void) src1;
    (void) src1_dd;
}

inline void ggml_cuda_op_im2col(
    const ggml_tensor * src0, const ggml_tensor * src1, ggml_tensor * dst,
    const float * src0_dd, const float * src1_dd, float * dst_dd, const cudaStream_t & main_stream) {

    GGML_ASSERT(src0->type == GGML_TYPE_F16);
    GGML_ASSERT(src1->type == GGML_TYPE_F32);
    GGML_ASSERT( dst->type == GGML_TYPE_F16);

    const int32_t s0 = ((const int32_t*)(dst->op_params))[0];
    const int32_t s1 = ((const int32_t*)(dst->op_params))[1];
    const int32_t p0 = ((const int32_t*)(dst->op_params))[2];
    const int32_t p1 = ((const int32_t*)(dst->op_params))[3];
    const int32_t d0 = ((const int32_t*)(dst->op_params))[4];
    const int32_t d1 = ((const int32_t*)(dst->op_params))[5];

    const bool is_2D = ((const int32_t*)(dst->op_params))[6] == 1;

    const int64_t IC = src1->ne[is_2D ? 2 : 1];
    const int64_t IH = is_2D ? src1->ne[1] : 1;
    const int64_t IW =         src1->ne[0];

    const int64_t KH = is_2D ? src0->ne[1] : 1;
    const int64_t KW =         src0->ne[0];

    const int64_t OH = is_2D ? dst->ne[2] : 1;
    const int64_t OW =         dst->ne[1];

    const size_t delta_offset = src1->nb[is_2D ? 2 : 1] / 4; // nb is byte offset, src is type float32

    im2col_f32_f16_cuda(src1_dd, (half*) dst_dd, IW, IH, OW, OH, KW, KH, IC, delta_offset, s0, s1, p0, p1, d0, d1, main_stream);

    (void) src0;
    (void) src0_dd;
}


inline void ggml_cuda_op_sum_rows(
    const ggml_tensor * src0, const ggml_tensor * src1, ggml_tensor * dst,
    const float * src0_dd, const float * src1_dd, float * dst_dd, const cudaStream_t & main_stream) {

    GGML_ASSERT(src0->type == GGML_TYPE_F32);
    GGML_ASSERT( dst->type == GGML_TYPE_F32);

    const int64_t ncols = src0->ne[0];
    const int64_t nrows = ggml_nrows(src0);

    sum_rows_f32_cuda(src0_dd, dst_dd, ncols, nrows, main_stream);

    (void) src1;
    (void) dst;
    (void) src1_dd;
}

inline void ggml_cuda_op_argsort(
    const ggml_tensor * src0, const ggml_tensor * src1, ggml_tensor * dst,
    const float * src0_dd, const float * src1_dd, float * dst_dd, const cudaStream_t & main_stream) {

    GGML_ASSERT(src0->type == GGML_TYPE_F32);
    GGML_ASSERT( dst->type == GGML_TYPE_I32);

    const int64_t ncols = src0->ne[0];
    const int64_t nrows = ggml_nrows(src0);

    enum ggml_sort_order order = (enum ggml_sort_order) dst->op_params[0];

    argsort_f32_i32_cuda(src0_dd, (int *)dst_dd, ncols, nrows, order, main_stream);

    (void) src1;
    (void) dst;
    (void) src1_dd;
}

inline void ggml_cuda_op_diag_mask_inf(
    const ggml_tensor * src0, const ggml_tensor * src1, ggml_tensor * dst,
    const float * src0_dd, const float * src1_dd, float * dst_dd, const cudaStream_t & main_stream) {

    GGML_ASSERT(src0->type == GGML_TYPE_F32);
    GGML_ASSERT( dst->type == GGML_TYPE_F32);

    const int64_t ne00 = src0->ne[0];
    const int64_t ne01 = src0->ne[1];
    const int nrows0 = ggml_nrows(src0);

    const int n_past = ((int32_t *) dst->op_params)[0];

    diag_mask_inf_f32_cuda(src0_dd, dst_dd, ne00, nrows0, ne01, n_past, main_stream);

    (void) src1;
    (void) dst;
    (void) src1_dd;
}

inline void ggml_cuda_op_soft_max(
    const ggml_tensor * src0, const ggml_tensor * src1, ggml_tensor * dst,
    const float * src0_dd, const float * src1_dd, float * dst_dd, const cudaStream_t & main_stream) {

    GGML_ASSERT(src0->type == GGML_TYPE_F32);
    GGML_ASSERT( dst->type == GGML_TYPE_F32);

    GGML_ASSERT(!src1 || src1->type == GGML_TYPE_F32); // src1 contains mask and it is optional

    const int64_t ne00 = src0->ne[0];
    const int64_t nrows_x = ggml_nrows(src0);
    const int64_t nrows_y = src1 ? ggml_nrows(src1) : 1;

    float scale = 1.0f;
    memcpy(&scale, dst->op_params, sizeof(float));

    soft_max_f32_cuda(src0_dd, src1 ? src1_dd : nullptr, dst_dd, ne00, nrows_x, nrows_y, scale, main_stream);

    (void) dst;
}

inline void ggml_cuda_op_scale(
    const ggml_tensor * src0, const ggml_tensor * src1, ggml_tensor * dst,
    const float * src0_dd, const float * src1_dd, float * dst_dd, const cudaStream_t & main_stream) {

    GGML_ASSERT(src0->type == GGML_TYPE_F32);
    GGML_ASSERT(src1->type == GGML_TYPE_F32);
    GGML_ASSERT( dst->type == GGML_TYPE_F32);

    float scale;
    // HACK: support for ggml backend interface
    if (src1->backend == GGML_BACKEND_CPU) {
        scale = ((float *) src1->data)[0];
    } else {
        // TODO: pass pointer to kernel instead of copying to host
        CUDA_CHECK(cudaMemcpy(&scale, src1->data, sizeof(float), cudaMemcpyDeviceToHost));
    }

    scale_f32_cuda(src0_dd, dst_dd, scale, ggml_nelements(src0), main_stream);
    CUDA_CHECK(cudaGetLastError());

    (void) src1;
    (void) dst;
    (void) src1_dd;
}

inline void ggml_cuda_op_clamp(
    const ggml_tensor * src0, const ggml_tensor * src1, ggml_tensor * dst,
    const float * src0_dd, const float * src1_dd, float * dst_dd, const cudaStream_t & main_stream) {

    GGML_ASSERT(src0->type == GGML_TYPE_F32);
    GGML_ASSERT( dst->type == GGML_TYPE_F32);

    float min;
    float max;
    memcpy(&min, dst->op_params, sizeof(float));
    memcpy(&max, (float *) dst->op_params + 1, sizeof(float));

    clamp_f32_cuda(src0_dd, dst_dd, min, max, ggml_nelements(src0), main_stream);
    CUDA_CHECK(cudaGetLastError());

    (void) src1;
    (void) dst;
    (void) src1_dd;
}

static void ggml_cuda_op_flatten(const ggml_tensor * src0, const ggml_tensor * src1, ggml_tensor * dst, const ggml_cuda_op_flatten_t op) {
    const int64_t nrows0 = ggml_nrows(src0);

    const bool use_src1 = src1 != nullptr;
    const int64_t nrows1 = use_src1 ? ggml_nrows(src1) : 1;

    GGML_ASSERT(!use_src1 || src1->backend != GGML_BACKEND_GPU_SPLIT);
    GGML_ASSERT(              dst->backend != GGML_BACKEND_GPU_SPLIT);

    ggml_tensor_extra_gpu * src0_extra =            (ggml_tensor_extra_gpu *) src0->extra;
    ggml_tensor_extra_gpu * src1_extra = use_src1 ? (ggml_tensor_extra_gpu *) src1->extra : nullptr;
    ggml_tensor_extra_gpu * dst_extra  =            (ggml_tensor_extra_gpu *)  dst->extra;

    const bool src0_on_device =             src0->backend == GGML_BACKEND_GPU || src0->backend == GGML_BACKEND_GPU_SPLIT;
    const bool src1_on_device = use_src1 && src1->backend == GGML_BACKEND_GPU;
    const bool  dst_on_device =              dst->backend == GGML_BACKEND_GPU;

    const bool src1_stays_on_host = use_src1 && dst->op == GGML_OP_SCALE;

    // dd = data device
    float * src0_ddf = nullptr;
    float * src1_ddf = nullptr;
    float *  dst_ddf = nullptr;

    // as = actual size
    size_t src0_asf = 0;
    size_t src1_asf = 0;
    size_t  dst_asf = 0;

    ggml_cuda_set_device(g_main_device);
    const cudaStream_t main_stream = g_cudaStreams[g_main_device][0];

    if (src0_on_device) {
        src0_ddf = (float *) src0_extra->data_device[g_main_device];
    } else {
        src0_ddf = (float *) ggml_cuda_pool_malloc(ggml_nbytes(src0), &src0_asf);
        CUDA_CHECK(ggml_cuda_cpy_tensor_2d(src0_ddf, src0, 0, 0, 0, nrows0, main_stream));
    }

    if (use_src1 && !src1_stays_on_host) {
        if (src1_on_device) {
            src1_ddf = (float *) src1_extra->data_device[g_main_device];
        } else {
            src1_ddf = (float *) ggml_cuda_pool_malloc(ggml_nbytes(src1), &src1_asf);
            CUDA_CHECK(ggml_cuda_cpy_tensor_2d(src1_ddf, src1, 0, 0, 0, nrows1, main_stream));
        }
    }
    if (dst_on_device) {
        dst_ddf = (float *) dst_extra->data_device[g_main_device];
    } else {
        dst_ddf = (float *) ggml_cuda_pool_malloc(ggml_nbytes(dst), &dst_asf);
    }

    // do the computation
    op(src0, src1, dst, src0_ddf, src1_ddf, dst_ddf, main_stream);
    CUDA_CHECK(cudaGetLastError());

    // copy dst to host if necessary
    if (!dst_on_device) {
        CUDA_CHECK(cudaMemcpyAsync(dst->data, dst_ddf, ggml_nbytes(dst), cudaMemcpyDeviceToHost, main_stream));
    }

    if (src0_asf > 0) {
        ggml_cuda_pool_free(src0_ddf, src0_asf);
    }
    if (src1_asf > 0) {
        ggml_cuda_pool_free(src1_ddf, src1_asf);
    }
    if (dst_asf > 0) {
        ggml_cuda_pool_free(dst_ddf, dst_asf);
    }

    if (dst->backend == GGML_BACKEND_CPU) {
        CUDA_CHECK(cudaDeviceSynchronize());
    }
}

static void ggml_cuda_set_peer_access(const int n_tokens) {
    static bool peer_access_enabled = false;

    const bool enable_peer_access = n_tokens <= GGML_CUDA_PEER_MAX_BATCH_SIZE;

    if (peer_access_enabled == enable_peer_access) {
        return;
    }

#ifdef NDEBUG
    for (int id = 0; id < g_device_count; ++id) {
        CUDA_CHECK(ggml_cuda_set_device(id));

        for (int id_other = 0; id_other < g_device_count; ++id_other) {
            if (id == id_other) {
                continue;
            }
            if (id != g_main_device && id_other != g_main_device) {
                continue;
            }

            int can_access_peer;
            CUDA_CHECK(cudaDeviceCanAccessPeer(&can_access_peer, id, id_other));
            if (can_access_peer) {
                if (enable_peer_access) {
                    CUDA_CHECK(cudaDeviceEnablePeerAccess(id_other, 0));
                } else {
                    CUDA_CHECK(cudaDeviceDisablePeerAccess(id_other));
                }
            }
        }
    }
#endif // NDEBUG

    peer_access_enabled = enable_peer_access;
}

static void ggml_cuda_op_mul_mat(
    const ggml_tensor * src0, const ggml_tensor * src1, ggml_tensor * dst, ggml_cuda_op_mul_mat_t op,
    const bool convert_src1_to_q8_1) {

    const int64_t ne00 = src0->ne[0];
    const int64_t ne01 = src0->ne[1];
    const int64_t ne02 = src0->ne[2];
    const int64_t ne03 = src0->ne[3];
    const int64_t nrows0 = ggml_nrows(src0);

    const int64_t ne10 = src1->ne[0];
    const int64_t ne11 = src1->ne[1];
    const int64_t ne12 = src1->ne[2];
    const int64_t ne13 = src1->ne[3];
    const int64_t nrows1 = ggml_nrows(src1);

    GGML_ASSERT(ne03 == ne13);

    const int64_t ne0 = dst->ne[0];
    const int64_t ne1 = dst->ne[1];

    const int nb2 = dst->nb[2];
    const int nb3 = dst->nb[3];

    ggml_cuda_set_peer_access(ne11);

    GGML_ASSERT(dst->backend != GGML_BACKEND_GPU_SPLIT);
    GGML_ASSERT(src1->backend != GGML_BACKEND_GPU_SPLIT);

    GGML_ASSERT(ne12 >= ne02 && ne12 % ne02 == 0);

    const int64_t i02_divisor = ne12 / ne02;

    const size_t src0_ts = ggml_type_size(src0->type);
    const size_t src0_bs = ggml_blck_size(src0->type);
    const size_t q8_1_ts = sizeof(block_q8_1);
    const size_t q8_1_bs = QK8_1;

    ggml_tensor_extra_gpu * src0_extra = (ggml_tensor_extra_gpu *) src0->extra;
    ggml_tensor_extra_gpu * src1_extra = (ggml_tensor_extra_gpu *) src1->extra;
    ggml_tensor_extra_gpu *  dst_extra = (ggml_tensor_extra_gpu *)  dst->extra;

    const bool src0_on_device = src0->backend == GGML_BACKEND_GPU || src0->backend == GGML_BACKEND_GPU_SPLIT;
    const bool src0_is_contiguous = ggml_is_contiguous(src0);
    const bool src1_is_contiguous = ggml_is_contiguous(src1);

    const int64_t src1_padded_col_size = GGML_PAD(ne10, MATRIX_ROW_PADDING);

    const bool split = src0->backend == GGML_BACKEND_GPU_SPLIT;
    GGML_ASSERT(!(split && ne02 > 1));
    GGML_ASSERT(!(split && ne03 > 1));
    GGML_ASSERT(!(split && ne02 < ne12));

    // dd = data device
    char  *  src0_dd[GGML_CUDA_MAX_DEVICES] = {nullptr};
    float * src1_ddf[GGML_CUDA_MAX_DEVICES] = {nullptr}; // float
    char  * src1_ddq[GGML_CUDA_MAX_DEVICES] = {nullptr}; // q8_1
    float *   dst_dd[GGML_CUDA_MAX_DEVICES] = {nullptr};

    // as = actual size
    size_t  src0_as[GGML_CUDA_MAX_DEVICES] = {0};
    size_t src1_asf[GGML_CUDA_MAX_DEVICES] = {0};
    size_t src1_asq[GGML_CUDA_MAX_DEVICES] = {0};
    size_t   dst_as[GGML_CUDA_MAX_DEVICES] = {0};

    int64_t  row_low[GGML_CUDA_MAX_DEVICES];
    int64_t row_high[GGML_CUDA_MAX_DEVICES];

    int used_devices = 0;

    for (int64_t id = 0; id < g_device_count; ++id) {
        // by default, use all rows
        row_low[id]  = 0;
        row_high[id] = ne01;

        // for multi GPU, get the row boundaries from tensor split
        // and round to mul_mat_q tile sizes
        if (split) {
            const int64_t rounding = get_row_rounding(src0->type);

            if (id != 0) {
                row_low[id]  = ne01*g_tensor_split[id];
                row_low[id] -= row_low[id] % rounding;
            }

            if (id != g_device_count - 1) {
                row_high[id]  = ne01*g_tensor_split[id + 1];
                row_high[id] -= row_high[id] % rounding;
            }
        }
    }

    for (int64_t id = 0; id < g_device_count; ++id) {
        if ((!split && id != g_main_device) || row_low[id] == row_high[id]) {
            continue;
        }

        used_devices++;

        const bool src1_on_device = src1->backend == GGML_BACKEND_GPU && id == g_main_device;
        const bool  dst_on_device =  dst->backend == GGML_BACKEND_GPU && id == g_main_device;

        ggml_cuda_set_device(id);
        const cudaStream_t stream = g_cudaStreams[id][0];

        if (src0_on_device && src0_is_contiguous) {
            src0_dd[id] = (char *) src0_extra->data_device[id];
        } else {
            // const size_t size_src0_ddq = split ? (row_high[id]-row_low[id])*ne00 * src0_ts/src0_bs : ggml_nbytes(src0);
            src0_dd[id] = (char *) ggml_cuda_pool_malloc(ggml_nbytes(src0), &src0_as[id]);
        }

        if (src1_on_device && src1_is_contiguous) {
            src1_ddf[id] = (float *) src1_extra->data_device[id];
        } else {
            src1_ddf[id] = (float *) ggml_cuda_pool_malloc(ggml_nbytes(src1), &src1_asf[id]);
        }

        if (convert_src1_to_q8_1) {
            src1_ddq[id] = (char *) ggml_cuda_pool_malloc(nrows1*src1_padded_col_size*q8_1_ts/q8_1_bs, &src1_asq[id]);

            if (src1_on_device && src1_is_contiguous) {
                quantize_row_q8_1_cuda(src1_ddf[id], src1_ddq[id], ne10, nrows1, src1_padded_col_size, stream);
                CUDA_CHECK(cudaGetLastError());
            }
        }

        if (dst_on_device) {
            dst_dd[id] = (float *) dst_extra->data_device[id];
        } else {
            const size_t size_dst_ddf = split ? (row_high[id]-row_low[id])*ne1*sizeof(float) : ggml_nbytes(dst);
            dst_dd[id] = (float *) ggml_cuda_pool_malloc(size_dst_ddf, &dst_as[id]);
        }
    }

    // if multiple devices are used they need to wait for the main device
    // here an event is recorded that signals that the main device has finished calculating the input data
    if (split && used_devices > 1) {
        CUDA_CHECK(ggml_cuda_set_device(g_main_device));
        CUDA_CHECK(cudaEventRecord(src0_extra->events[g_main_device][0], g_cudaStreams[g_main_device][0]));
    }

    const int64_t src1_col_stride = split && used_devices > 1 ? MUL_MAT_SRC1_COL_STRIDE : ne11;
    for (int64_t src1_col_0 = 0; src1_col_0 < ne11; src1_col_0 += src1_col_stride) {
        const int64_t is = split ? (src1_col_0/src1_col_stride) % MAX_STREAMS : 0;
        const int64_t src1_ncols = src1_col_0 + src1_col_stride > ne11 ? ne11 - src1_col_0 : src1_col_stride;

        for (int64_t id = 0; id < g_device_count; ++id) {
            if ((!split && id != g_main_device) || row_low[id] == row_high[id]) {
                continue;
            }

            const bool src1_on_device = src1->backend == GGML_BACKEND_GPU && id == g_main_device;
            const bool  dst_on_device =  dst->backend == GGML_BACKEND_GPU && id == g_main_device;
            const int64_t row_diff = row_high[id] - row_low[id];

            ggml_cuda_set_device(id);
            const cudaStream_t stream = g_cudaStreams[id][is];

            // wait for main GPU data if necessary
            if (split && (id != g_main_device || is != 0)) {
                CUDA_CHECK(cudaStreamWaitEvent(stream, src0_extra->events[g_main_device][0], 0));
            }

            for (int64_t i0 = 0; i0 < ne13*ne12; ++i0) {
                const int64_t i03 = i0 / ne12;
                const int64_t i02 = i0 % ne12;

                const size_t src1_ddq_i_offset = (i0*ne11 + src1_col_0) * src1_padded_col_size*q8_1_ts/q8_1_bs;

                // for split tensors the data begins at i0 == i0_offset_low
                char  *  src0_dd_i =  src0_dd[id] + (i0/i02_divisor) * (ne01*ne00*src0_ts)/src0_bs;
                float * src1_ddf_i = src1_ddf[id] + (i0*ne11 + src1_col_0) * ne10;
                char  * src1_ddq_i = src1_ddq[id] +  src1_ddq_i_offset;
                float *   dst_dd_i =   dst_dd[id] + (i0*ne1  + src1_col_0) * (dst_on_device ? ne0 : row_diff);

                // the main device memory buffer can be on VRAM scratch, with space for all partial results
                // in that case an offset on dst_ddf_i is needed
                if (dst->backend == GGML_BACKEND_GPU && id == g_main_device) {
                    dst_dd_i += row_low[id]; // offset is 0 if no tensor split
                }

                // copy src0, src1 to device if necessary
                if (src1->backend == GGML_BACKEND_GPU && src1_is_contiguous) {
                    if (id != g_main_device) {
                        if (convert_src1_to_q8_1) {
                            char * src1_ddq_i_source = src1_ddq[g_main_device] + src1_ddq_i_offset;
                            CUDA_CHECK(cudaMemcpyAsync(src1_ddq_i, src1_ddq_i_source, src1_ncols*src1_padded_col_size*q8_1_ts/q8_1_bs,
                                                    cudaMemcpyDeviceToDevice, stream));
                        } else {
                            float * src1_ddf_i_source = (float *) src1_extra->data_device[g_main_device];
                            src1_ddf_i_source += (i0*ne11 + src1_col_0) * ne10;
                            CUDA_CHECK(cudaMemcpyAsync(src1_ddf_i, src1_ddf_i_source, src1_ncols*ne10*sizeof(float),
                                                    cudaMemcpyDeviceToDevice, stream));
                        }
                    }
                } else if (src1->backend == GGML_BACKEND_CPU || (src1_on_device && !src1_is_contiguous)) {
                    CUDA_CHECK(ggml_cuda_cpy_tensor_2d(
                                   src1_ddf_i, src1, i03, i02, src1_col_0, src1_col_0+src1_ncols, stream));
                } else {
                    GGML_ASSERT(false);
                }

                if (convert_src1_to_q8_1 && (src1->backend == GGML_BACKEND_CPU || !src1_is_contiguous)) {
                    quantize_row_q8_1_cuda(src1_ddf_i, src1_ddq_i, ne10, src1_ncols, src1_padded_col_size, stream);
                    CUDA_CHECK(cudaGetLastError());
                }

                if (src1_col_0 == 0 && (!src0_on_device || !src0_is_contiguous) && i02 % i02_divisor == 0) {
                    CUDA_CHECK(ggml_cuda_cpy_tensor_2d(src0_dd_i, src0, i03, i02/i02_divisor, row_low[id], row_high[id], stream));
                }

                // do the computation
                op(src0, src1, dst, src0_dd_i, src1_ddf_i, src1_ddq_i, dst_dd_i,
                   row_low[id], row_high[id], src1_ncols, src1_padded_col_size, stream);
                CUDA_CHECK(cudaGetLastError());

                // copy dst to host or other device if necessary
                if (!dst_on_device) {
                    void * dst_off_device;
                    cudaMemcpyKind kind;
                    if (dst->backend == GGML_BACKEND_CPU) {
                        dst_off_device = dst->data;
                        kind = cudaMemcpyDeviceToHost;
                    } else if (dst->backend == GGML_BACKEND_GPU) {
                        dst_off_device = dst_extra->data_device[g_main_device];
                        kind = cudaMemcpyDeviceToDevice;
                    } else {
                        GGML_ASSERT(false);
                    }
                    if (split) {
                        // src0 = weight matrix is saved as a transposed matrix for better memory layout.
                        // dst is NOT transposed.
                        // The outputs of matrix matrix multiplications can therefore NOT simply be concatenated for >1 GPU.
                        // Instead they need to be copied to the correct slice in ne0 = dst row index.
                        // If dst is a vector with ne0 == 1 then you don't have to do this but it still produces correct results.
                        float * dhf_dst_i = (float *) ((char *) dst_off_device + i02*nb2 + i03*nb3);
                        GGML_ASSERT(dst->nb[1] == ne0*sizeof(float));
                        dhf_dst_i += src1_col_0*ne0 + row_low[id];
                        CUDA_CHECK(cudaMemcpy2DAsync(dhf_dst_i, ne0*sizeof(float), dst_dd_i, row_diff*sizeof(float),
                                                    row_diff*sizeof(float), src1_ncols, kind, stream));
                    } else {
                        float * dhf_dst_i = (float *) ((char *) dst_off_device + i02*nb2 + i03*nb3);
                        GGML_ASSERT(dst->nb[1] == ne0*sizeof(float));
                        dhf_dst_i += src1_col_0*ne0;
                        CUDA_CHECK(cudaMemcpyAsync(dhf_dst_i, dst_dd_i, src1_ncols*ne0*sizeof(float), kind, stream));
                    }
                }

                // add event for the main device to wait on until other device is done
                if (split && (id != g_main_device || is != 0)) {
                    CUDA_CHECK(cudaEventRecord(src0_extra->events[id][is], stream));
                }
            }
        }
    }

    for (int64_t id = 0; id < g_device_count; ++id) {
        if ((!split && id != g_main_device) || row_low[id] == row_high[id]) {
            continue;
        }
        CUDA_CHECK(ggml_cuda_set_device(id));

        // free buffers again when done
        if (src0_as[id] > 0) {
            ggml_cuda_pool_free(src0_dd[id], src0_as[id]);
        }
        if (src1_asf[id] > 0) {
            ggml_cuda_pool_free(src1_ddf[id], src1_asf[id]);
        }
        if (src1_asq[id] > 0) {
            ggml_cuda_pool_free(src1_ddq[id], src1_asq[id]);
        }
        if (dst_as[id] > 0) {
            ggml_cuda_pool_free(dst_dd[id], dst_as[id]);
        }
    }

    // main device waits for all other devices to be finished
    if (split && g_device_count > 1) {
        int64_t is_max = (ne11 + MUL_MAT_SRC1_COL_STRIDE - 1) / MUL_MAT_SRC1_COL_STRIDE;
        is_max = is_max <= MAX_STREAMS ? is_max : MAX_STREAMS;

        CUDA_CHECK(ggml_cuda_set_device(g_main_device));
        for (int64_t id = 0; id < g_device_count; ++id) {
            if (row_low[id] == row_high[id]) {
                continue;
            }
            for (int64_t is = 0; is < is_max; ++is) {
                CUDA_CHECK(cudaStreamWaitEvent(g_cudaStreams[g_main_device][0], src0_extra->events[id][is], 0));
            }
        }
    }

    if (dst->backend == GGML_BACKEND_CPU) {
        CUDA_CHECK(ggml_cuda_set_device(g_main_device));
        CUDA_CHECK(cudaDeviceSynchronize());
    }
}

static void ggml_cuda_repeat(const ggml_tensor * src0, const ggml_tensor * src1, ggml_tensor * dst) {
    ggml_cuda_op_flatten(src0, src1, dst, ggml_cuda_op_repeat);
}

static void ggml_cuda_get_rows(const ggml_tensor * src0, const ggml_tensor * src1, ggml_tensor * dst) {
    ggml_cuda_op_flatten(src0, src1, dst, ggml_cuda_op_get_rows);
}

static void ggml_cuda_add(const ggml_tensor * src0, const ggml_tensor * src1, ggml_tensor * dst) {
    ggml_cuda_op_flatten(src0, src1, dst, ggml_cuda_op_add);
}

static void ggml_cuda_acc(const ggml_tensor * src0, const ggml_tensor * src1, ggml_tensor * dst) {
    ggml_cuda_op_flatten(src0, src1, dst, ggml_cuda_op_acc);
}

static void ggml_cuda_mul(const ggml_tensor * src0, const ggml_tensor * src1, ggml_tensor * dst) {
    ggml_cuda_op_flatten(src0, src1, dst, ggml_cuda_op_mul);
}

static void ggml_cuda_div(const ggml_tensor * src0, const ggml_tensor * src1, ggml_tensor * dst) {
    ggml_cuda_op_flatten(src0, src1, dst, ggml_cuda_op_div);
}

static void ggml_cuda_gelu(const ggml_tensor * src0, const ggml_tensor * src1, ggml_tensor * dst) {
    ggml_cuda_op_flatten(src0, src1, dst, ggml_cuda_op_gelu);
}

static void ggml_cuda_silu(const ggml_tensor * src0, const ggml_tensor * src1, ggml_tensor * dst) {
    ggml_cuda_op_flatten(src0, src1, dst, ggml_cuda_op_silu);
}

static void ggml_cuda_gelu_quick(const ggml_tensor * src0, const ggml_tensor * src1, ggml_tensor * dst) {
    ggml_cuda_op_flatten(src0, src1, dst, ggml_cuda_op_gelu_quick);
}

static void ggml_cuda_tanh(const ggml_tensor * src0, const ggml_tensor * src1, ggml_tensor * dst) {
    ggml_cuda_op_flatten(src0, src1, dst, ggml_cuda_op_tanh);
}

static void ggml_cuda_relu(const ggml_tensor * src0, const ggml_tensor * src1, ggml_tensor * dst) {
    ggml_cuda_op_flatten(src0, src1, dst, ggml_cuda_op_relu);
}

static void ggml_cuda_leaky_relu(const ggml_tensor * src0, const ggml_tensor * src1, ggml_tensor * dst) {
    ggml_cuda_op_flatten(src0, src1, dst, ggml_cuda_op_leaky_relu);
}

static void ggml_cuda_sqr(const ggml_tensor * src0, const ggml_tensor * src1, ggml_tensor * dst) {
    ggml_cuda_op_flatten(src0, src1, dst, ggml_cuda_op_sqr);
}

static void ggml_cuda_norm(const ggml_tensor * src0, const ggml_tensor * src1, ggml_tensor * dst) {
    ggml_cuda_op_flatten(src0, src1, dst, ggml_cuda_op_norm);
}

static void ggml_cuda_group_norm(const ggml_tensor * src0, const ggml_tensor * src1, ggml_tensor * dst) {
    ggml_cuda_op_flatten(src0, src1, dst, ggml_cuda_op_group_norm);
}

static void ggml_cuda_concat(const ggml_tensor * src0, const ggml_tensor * src1, ggml_tensor * dst) {
    ggml_cuda_op_flatten(src0, src1, dst, ggml_cuda_op_concat);
}

static void ggml_cuda_upscale(const ggml_tensor * src0, const ggml_tensor * src1, ggml_tensor * dst) {
    ggml_cuda_op_flatten(src0, src1, dst, ggml_cuda_op_upscale);
}

static void ggml_cuda_pad(const ggml_tensor * src0, const ggml_tensor * src1, ggml_tensor * dst) {
    ggml_cuda_op_flatten(src0, src1, dst, ggml_cuda_op_pad);
}

static void ggml_cuda_rms_norm(const ggml_tensor * src0, const ggml_tensor * src1, ggml_tensor * dst) {
    ggml_cuda_op_flatten(src0, src1, dst, ggml_cuda_op_rms_norm);
}

bool ggml_cuda_can_mul_mat(const struct ggml_tensor * src0, const struct ggml_tensor * src1, struct ggml_tensor * dst) {
    if (!g_cublas_loaded) return false;

    const int64_t ne10 = src1->ne[0];

    const int64_t ne0 = dst->ne[0];
    const int64_t ne1 = dst->ne[1];

    // TODO: find the optimal values for these
    return (src0->type == GGML_TYPE_F32 || src0->type == GGML_TYPE_F16 || ggml_is_quantized(src0->type)) &&
            src1->type == GGML_TYPE_F32 &&
             dst->type == GGML_TYPE_F32 &&
            (ne0 >= 32 && ne1 >= 32 && ne10 >= 32);
}

static void ggml_cuda_mul_mat_vec_p021(const ggml_tensor * src0, const ggml_tensor * src1, ggml_tensor * dst){
    GGML_ASSERT(ggml_is_permuted(src0) && ggml_is_permuted(src1));
    GGML_ASSERT(src0->backend != GGML_BACKEND_GPU_SPLIT);
    GGML_ASSERT(src0->nb[0] <= src0->nb[1] && src0->nb[2] <= src0->nb[3]); // 0213 permutation
    GGML_ASSERT(src1->nb[0] <= src1->nb[1] && src1->nb[2] <= src1->nb[3]); // 0213 permutation
    GGML_ASSERT(src0->type == GGML_TYPE_F16);
    GGML_ASSERT(src1->type == GGML_TYPE_F32);

    const int64_t ne00 = src0->ne[0];
    const int64_t ne01 = src0->ne[1];
    const int64_t ne02 = src0->ne[2];

    const int64_t ne12 = src1->ne[2];

    CUDA_CHECK(ggml_cuda_set_device(g_main_device));
    cudaStream_t main_stream = g_cudaStreams[g_main_device][0];

    ggml_tensor_extra_gpu * src0_extra = (ggml_tensor_extra_gpu *) src0->extra;
    void * src0_ddq = src0_extra->data_device[g_main_device];

    ggml_tensor_extra_gpu * src1_extra = (ggml_tensor_extra_gpu *) src1->extra;
    float * src1_ddf = (float *) src1_extra->data_device[g_main_device];

    ggml_tensor_extra_gpu * dst_extra = (ggml_tensor_extra_gpu *) dst->extra;
    float * dst_ddf = (float *) dst_extra->data_device[g_main_device];

    ggml_mul_mat_p021_f16_f32_cuda(src0_ddq, src1_ddf, dst_ddf, ne00, ne01, ne02, ne12, main_stream);
}

static void ggml_cuda_mul_mat_vec_nc(const ggml_tensor * src0, const ggml_tensor * src1, ggml_tensor * dst){
    GGML_ASSERT(!ggml_is_transposed(src0));
    GGML_ASSERT(!ggml_is_transposed(src1));
    GGML_ASSERT(!ggml_is_permuted(src0));
    GGML_ASSERT(src0->backend != GGML_BACKEND_GPU_SPLIT);
    GGML_ASSERT(src0->type == GGML_TYPE_F16);
    GGML_ASSERT(src1->type == GGML_TYPE_F32);

    const int64_t ne00 = src0->ne[0];
    const int64_t ne01 = src0->ne[1];
    const int64_t ne02 = src0->ne[2];

    const int64_t nb01 = src0->nb[1];
    const int64_t nb02 = src0->nb[2];

    const int64_t ne12 = src1->ne[2];

    CUDA_CHECK(ggml_cuda_set_device(g_main_device));
    cudaStream_t main_stream = g_cudaStreams[g_main_device][0];

    ggml_tensor_extra_gpu * src0_extra = (ggml_tensor_extra_gpu *) src0->extra;
    void * src0_ddq = src0_extra->data_device[g_main_device];

    ggml_tensor_extra_gpu * src1_extra = (ggml_tensor_extra_gpu *) src1->extra;
    float * src1_ddf = (float *) src1_extra->data_device[g_main_device];

    ggml_tensor_extra_gpu * dst_extra = (ggml_tensor_extra_gpu *) dst->extra;
    float * dst_ddf = (float *) dst_extra->data_device[g_main_device];

    const int64_t row_stride_x = nb01 / sizeof(half);
    const int64_t channel_stride_x = nb02 / sizeof(half);

    ggml_mul_mat_vec_nc_f16_f32_cuda(src0_ddq, src1_ddf, dst_ddf, ne00, ne01, row_stride_x, ne02, ne12, channel_stride_x, main_stream);
}

<<<<<<< HEAD
__global__ static void k_compute_batched_ptrs(
        const half * src0_as_f16, const half * src1_as_f16, float * dst_f32,
=======
static __global__ void k_compute_batched_ptrs(
        const half * src0_as_f16, const half * src1_as_f16, half * dst_f16,
>>>>>>> c6c4fc08
        const void ** ptrs_src, void ** ptrs_dst,
        int ne12, int ne13,
        int ne23,
        int nb02, int nb03,
        int nb12, int nb13,
        int nb2, int nb3,
        int r2, int r3) {
    int i13 = blockIdx.x * blockDim.x + threadIdx.x;
    int i12 = blockIdx.y * blockDim.y + threadIdx.y;

    if (i13 >= ne13 || i12 >= ne12) {
        return;
    }

    int i03 = i13 / r3;
    int i02 = i12 / r2;

    ptrs_src[0*ne23 + i12 + i13*ne12] = (const char *) src0_as_f16 + i02*nb02   + i03*nb03;
    ptrs_src[1*ne23 + i12 + i13*ne12] = (const char *) src1_as_f16 + i12*nb12/2 + i13*nb13/2;
    ptrs_dst[0*ne23 + i12 + i13*ne12] = (      char *)     dst_f32 + i12* nb2   + i13* nb3  ;
}

static void ggml_cuda_mul_mat_mat_batched_cublas(const ggml_tensor * src0, const ggml_tensor * src1, ggml_tensor * dst) {
    GGML_ASSERT(!ggml_is_transposed(src0));
    GGML_ASSERT(!ggml_is_transposed(src1));

    GGML_ASSERT(src0->backend != GGML_BACKEND_GPU_SPLIT);
    GGML_ASSERT(src0->type == GGML_TYPE_F16);
    GGML_ASSERT(src1->type == GGML_TYPE_F32);

    const int64_t ne00 = src0->ne[0]; GGML_UNUSED(ne00);
    const int64_t ne01 = src0->ne[1];
    const int64_t ne02 = src0->ne[2];
    const int64_t ne03 = src0->ne[3];

    const int64_t nb01 = src0->nb[1];
    const int64_t nb02 = src0->nb[2]; GGML_UNUSED(nb02);
    const int64_t nb03 = src0->nb[3]; GGML_UNUSED(nb03);

    const int64_t ne10 = src1->ne[0];
    const int64_t ne11 = src1->ne[1];
    const int64_t ne12 = src1->ne[2];
    const int64_t ne13 = src1->ne[3];

    const int64_t nb11 = src1->nb[1];
    const int64_t nb12 = src1->nb[2]; GGML_UNUSED(nb12);
    const int64_t nb13 = src1->nb[3]; GGML_UNUSED(nb13);

    const int64_t ne1 = ggml_nelements(src1);
    const int64_t ne  = ggml_nelements(dst);

    CUDA_CHECK(ggml_cuda_set_device(g_main_device));
    cudaStream_t main_stream = g_cudaStreams[g_main_device][0];

    CUBLAS_CHECK(cublasSetStream(g_cublas_handles[g_main_device], main_stream));

    ggml_tensor_extra_gpu * src0_extra = (ggml_tensor_extra_gpu *) src0->extra;
    void * src0_ddq = src0_extra->data_device[g_main_device];
    half * src0_as_f16 = (half *) src0_ddq;

    ggml_tensor_extra_gpu * src1_extra = (ggml_tensor_extra_gpu *) src1->extra;
    float * src1_ddf = (float *) src1_extra->data_device[g_main_device];

    ggml_tensor_extra_gpu * dst_extra = (ggml_tensor_extra_gpu *) dst->extra;
    float * dst_ddf = (float *) dst_extra->data_device[g_main_device];

    // convert src1 to fp16
    const to_fp16_cuda_t to_fp16_cuda = ggml_get_to_fp16_cuda(src1->type);
    GGML_ASSERT(to_fp16_cuda != nullptr);

    size_t src1_as = 0;
    half * src1_as_f16 = (half *) ggml_cuda_pool_malloc(ne1 * sizeof(half), &src1_as);
    to_fp16_cuda(src1_ddf, src1_as_f16, ne1, main_stream);

    GGML_ASSERT(ne12 % ne02 == 0);
    GGML_ASSERT(ne13 % ne03 == 0);

    // broadcast factors
    const int64_t r2 = ne12/ne02;
    const int64_t r3 = ne13/ne03;

    const float alpha = 1.0f;
    const float beta  = 0.0f;

#if 0
    // use cublasGemmEx
    {
        for (int i13 = 0; i13 < ne13; ++i13) {
            for (int i12 = 0; i12 < ne12; ++i12) {
                int i03 = i13 / r3;
                int i02 = i12 / r2;

                CUBLAS_CHECK(
                        cublasGemmEx(g_cublas_handles[id], CUBLAS_OP_T, CUBLAS_OP_N,
                            ne01, ne11, ne10,
                            &alpha, (const char *) src0_as_f16 + i02*src0->nb[2]   + i03*src0->nb[3]  , CUDA_R_16F, nb01/sizeof(half),
                                    (const char *) src1_as_f16 + i12*src1->nb[2]/2 + i13*src1->nb[3]/2, CUDA_R_16F, nb11/sizeof(float),
                            &beta,  (      char *)     dst_ddf + i12* dst->nb[2]   + i13* dst->nb[3]  , CUDA_R_32F, ne01,
                            CUBLAS_COMPUTE_32F,
                            CUBLAS_GEMM_DEFAULT_TENSOR_OP));
            }
        }
    }
#else
    if (r2 == 1 && r3 == 1 && src0->nb[2]*src0->ne[2] == src0->nb[3] && src1->nb[2]*src1->ne[2] == src1->nb[3]) {
        // there is no broadcast and src0, src1 are contiguous across dims 2, 3
        // use cublasGemmStridedBatchedEx
        CUBLAS_CHECK(
        cublasGemmStridedBatchedEx(g_cublas_handles[g_main_device], CUBLAS_OP_T, CUBLAS_OP_N,
                ne01, ne11, ne10,
                &alpha, (const char *) src0_as_f16, CUDA_R_16F, nb01/sizeof(half),  src0->nb[2]/sizeof(half),  // strideA
                        (const char *) src1_as_f16, CUDA_R_16F, nb11/sizeof(float), src1->nb[2]/sizeof(float), // strideB
                &beta,  (      char *)     dst_ddf, CUDA_R_32F, ne01,                dst->nb[2]/sizeof(float), // strideC
                ne12*ne13,
                CUBLAS_COMPUTE_32F,
                CUBLAS_GEMM_DEFAULT_TENSOR_OP));
    } else {
        // use cublasGemmBatchedEx
        const int ne23 = ne12*ne13;

        const void ** ptrs_src = nullptr;
              void ** ptrs_dst = nullptr;

        size_t ptrs_src_s = 0;
        size_t ptrs_dst_s = 0;

        ptrs_src = (const void **) ggml_cuda_pool_malloc(2*ne23*sizeof(void *), &ptrs_src_s);
        ptrs_dst = (      void **) ggml_cuda_pool_malloc(1*ne23*sizeof(void *), &ptrs_dst_s);

        dim3 block_dims(ne13, ne12);
        k_compute_batched_ptrs<<<1, block_dims, 0, main_stream>>>(
                src0_as_f16, src1_as_f16, dst_ddf,
                ptrs_src, ptrs_dst,
                ne12, ne13,
                ne23,
                nb02, nb03,
                nb12, nb13,
                dst->nb[2], dst->nb[3],
                r2, r3);
        CUDA_CHECK(cudaGetLastError());

        CUBLAS_CHECK(
        cublasGemmBatchedEx(g_cublas_handles[g_main_device], CUBLAS_OP_T, CUBLAS_OP_N,
                ne01, ne11, ne10,
                &alpha, (const void **) (ptrs_src + 0*ne23), CUDA_R_16F, nb01/sizeof(half),
                        (const void **) (ptrs_src + 1*ne23), CUDA_R_16F, nb11/sizeof(float),
                &beta,  (      void **) (ptrs_dst + 0*ne23), CUDA_R_32F, ne01,
                ne23,
                CUBLAS_COMPUTE_32F,
                CUBLAS_GEMM_DEFAULT_TENSOR_OP));

        if (ptrs_src_s != 0) {
            ggml_cuda_pool_free(ptrs_src, ptrs_src_s);
        }
        if (ptrs_dst_s != 0) {
            ggml_cuda_pool_free(ptrs_dst, ptrs_dst_s);
        }
    }
#endif

    ggml_cuda_pool_free(src1_as_f16, src1_as);
}

static void ggml_cuda_mul_mat(const ggml_tensor * src0, const ggml_tensor * src1, ggml_tensor * dst) {
    const bool all_on_device =
        (src0->backend == GGML_BACKEND_GPU || src0->backend == GGML_BACKEND_GPU_SPLIT) &&
        (src1->backend == GGML_BACKEND_GPU) &&
        ( dst->backend == GGML_BACKEND_GPU);

    const bool split = src0->backend == GGML_BACKEND_GPU_SPLIT;

    int64_t min_compute_capability = INT_MAX;
    for (int64_t id = 0; id < g_device_count; ++id) {
        if (min_compute_capability > g_compute_capabilities[id] && g_tensor_split[id] < (id + 1 < g_device_count ? g_tensor_split[id + 1] : 1.0f)) {
            min_compute_capability = g_compute_capabilities[id];
        }
    }

#ifdef CUDA_USE_TENSOR_CORES
    const bool use_tensor_cores = true;
#else
    const bool use_tensor_cores = false;
#endif

    // debug helpers
    //printf("src0: %8d %8d %8d %8d\n", src0->ne[0], src0->ne[1], src0->ne[2], src0->ne[3]);
    //printf("      %8d %8d %8d %8d\n", src0->nb[0], src0->nb[1], src0->nb[2], src0->nb[3]);
    //printf("src1: %8d %8d %8d %8d\n", src1->ne[0], src1->ne[1], src1->ne[2], src1->ne[3]);
    //printf("      %8d %8d %8d %8d\n", src1->nb[0], src1->nb[1], src1->nb[2], src1->nb[3]);
    //printf("src0 is contiguous %d, transposed %d, type = %s, name = %s\n", ggml_is_contiguous(src0), ggml_is_transposed(src0), ggml_type_name(src0->type), src0->name);
    //printf("src1 is contiguous %d, transposed %d, type = %s, name = %s\n", ggml_is_contiguous(src1), ggml_is_transposed(src1), ggml_type_name(src1->type), src1->name);

    if (!split && all_on_device && !use_tensor_cores && src0->type == GGML_TYPE_F16 && ggml_is_permuted(src0) && ggml_is_permuted(src1) && src1->ne[1] == 1) {
        // KQ single-batch
        ggml_cuda_mul_mat_vec_p021(src0, src1, dst);
    } else if (!split && all_on_device && !use_tensor_cores && src0->type == GGML_TYPE_F16 && !ggml_is_contiguous(src0) && !ggml_is_transposed(src1) && src1->ne[1] == 1) {
        // KQV single-batch
        ggml_cuda_mul_mat_vec_nc(src0, src1, dst);
    } else if (!split && all_on_device && use_tensor_cores && src0->type == GGML_TYPE_F16 && src1->type == GGML_TYPE_F32 && !ggml_is_transposed(src0) && !ggml_is_transposed(src1)) {
        // KQ + KQV multi-batch
        ggml_cuda_mul_mat_mat_batched_cublas(src0, src1, dst);
    } else if (src0->type == GGML_TYPE_F32) {
        ggml_cuda_op_mul_mat(src0, src1, dst, ggml_cuda_op_mul_mat_cublas, false);
    } else if (ggml_is_quantized(src0->type) || src0->type == GGML_TYPE_F16) {
        if (src1->ne[1] == 1 && src0->ne[0] % GGML_CUDA_DMMV_X == 0) {
#ifdef GGML_CUDA_FORCE_DMMV
            const bool use_mul_mat_vec_q = false;
#else
            const bool use_mul_mat_vec_q = min_compute_capability >= MIN_CC_DP4A && ggml_is_quantized(src0->type) && ggml_nrows(src1) == 1;
#endif // GGML_CUDA_FORCE_DMMV

            if (use_mul_mat_vec_q) {
                // NOTE: this kernel does not support ggml_nrows(src1) > 1
                ggml_cuda_op_mul_mat(src0, src1, dst, ggml_cuda_op_mul_mat_vec_q, true);
            } else {
                ggml_cuda_op_mul_mat(src0, src1, dst, ggml_cuda_op_dequantize_mul_mat_vec, false);
            }
        } else {
            bool use_mul_mat_q = min_compute_capability >= MIN_CC_DP4A && ggml_is_quantized(src0->type);

            // when tensor cores are available, use them for large batch size
            // ref: https://github.com/ggerganov/llama.cpp/pull/3776
            if (use_tensor_cores && min_compute_capability >= CC_VOLTA && src1->ne[1] > MMQ_MAX_BATCH_SIZE) {
                use_mul_mat_q = false;
            }

            if (use_mul_mat_q) {
                ggml_cuda_op_mul_mat(src0, src1, dst, ggml_cuda_op_mul_mat_q, true);
            } else {
                ggml_cuda_op_mul_mat(src0, src1, dst, ggml_cuda_op_mul_mat_cublas, false);
            }
        }
    } else {
        GGML_ASSERT(false);
    }
}

#if 0
template<typename ... Srcs>
static __global__ void k_compute_batched_ptrs_id(
        const void ** ptrs_src, void ** ptrs_dst,
        int ne12, int ne13,
        int ne23,
        int nb02, int nb03,
        int nb12, int nb13,
        int nb2, int nb3,
        int r2, int r3,
        ggml_type src0_type, half * src0_as_f16, int64_t src0_ne,
        const half * src1_f16, half * dst_f16,
        const int32_t * ids, const int id,
        Srcs... src0s) {

    int i = ids[id];

    half * src0_f16;
    const void * srcs_ar[] = { (const half *) src0s... };
    if (src0_type == GGML_TYPE_F16) {
        src0_f16 = (half *) srcs_ar[i];
    } else {
        src0_f16 = src0_as_f16;
        if (threadIdx.x == 0 && threadIdx.y == 0) {
            const to_fp16_cuda_t to_fp16 = ggml_get_to_fp16_cuda(src0_type);
            to_fp16(srcs_ar[i], src0_f16, src0_ne, cudaStreamFireAndForget);
        }
    }

    int i13 = blockIdx.x * blockDim.x + threadIdx.x;
    int i12 = blockIdx.y * blockDim.y + threadIdx.y;

    if (i13 >= ne13 || i12 >= ne12) {
        return;
    }

    int i03 = i13 / r3;
    int i02 = i12 / r2;

    ptrs_src[0*ne23 + i12 + i13*ne12] = (const char *) src0_f16 + i02*nb02   + i03*nb03;
    ptrs_src[1*ne23 + i12 + i13*ne12] = (const char *) src1_f16 + i12*nb12/2 + i13*nb13/2;
    ptrs_dst[0*ne23 + i12 + i13*ne12] = (      char *)  dst_f16 + i12* nb2/2 + i13* nb3/2;
}

static void ggml_cuda_mul_mat_id_cublas(ggml_tensor * dst) {
    const struct ggml_tensor * ids = dst->src[0];
    const struct ggml_tensor * src1 = dst->src[1];
    const struct ggml_tensor * src00 = dst->src[2];

    const int id = dst->op_params[0];

    GGML_ASSERT(!ggml_is_transposed(src00));
    GGML_ASSERT(!ggml_is_transposed(src1));

    GGML_ASSERT(src00->backend != GGML_BACKEND_GPU_SPLIT);
    GGML_ASSERT(src1->type == GGML_TYPE_F32);

    const int64_t ne00 = src00->ne[0]; GGML_UNUSED(ne00);
    const int64_t ne01 = src00->ne[1];
    const int64_t ne02 = src00->ne[2];
    const int64_t ne03 = src00->ne[3];

    //const int64_t nb01 = src00->nb[1];
    const int64_t nb02 = src00->nb[2]; GGML_UNUSED(nb02);
    const int64_t nb03 = src00->nb[3]; GGML_UNUSED(nb03);

    const int64_t ne10 = src1->ne[0];
    const int64_t ne11 = src1->ne[1];
    const int64_t ne12 = src1->ne[2];
    const int64_t ne13 = src1->ne[3];

    //const int64_t nb11 = src1->nb[1];
    const int64_t nb12 = src1->nb[2]; GGML_UNUSED(nb12);
    const int64_t nb13 = src1->nb[3]; GGML_UNUSED(nb13);

    const int64_t ne1 = ggml_nelements(src1);
    const int64_t ne  = ggml_nelements(dst);

    CUDA_CHECK(ggml_cuda_set_device(g_main_device));
    cudaStream_t main_stream = g_cudaStreams[g_main_device][0];

    CUBLAS_CHECK(cublasSetStream(g_cublas_handles[g_main_device], main_stream));

    //ggml_tensor_extra_gpu * src0_extra = (ggml_tensor_extra_gpu *) src0->extra;
    //void * src0_ddq = src0_extra->data_device[g_main_device];
    //half * src0_as_f16 = (half *) src0_ddq;

    ggml_tensor_extra_gpu * src1_extra = (ggml_tensor_extra_gpu *) src1->extra;
    float * src1_ddf = (float *) src1_extra->data_device[g_main_device];

    ggml_tensor_extra_gpu * dst_extra = (ggml_tensor_extra_gpu *) dst->extra;
    float * dst_ddf = (float *) dst_extra->data_device[g_main_device];

    // convert src1 to fp16
    const to_fp16_cuda_t to_fp16_cuda = ggml_get_to_fp16_cuda(src1->type);
    GGML_ASSERT(to_fp16_cuda != nullptr);

    size_t src1_as = 0;
    half * src1_as_f16 = (half *) ggml_cuda_pool_malloc(ne1 * sizeof(half), &src1_as);
    to_fp16_cuda(src1_ddf, src1_as_f16, ne1, main_stream);

    size_t dst_as = 0;
    half * dst_f16 = (half *) ggml_cuda_pool_malloc(ne * sizeof(half), &dst_as);

    GGML_ASSERT(ne12 % ne02 == 0);
    GGML_ASSERT(ne13 % ne03 == 0);

    // broadcast factors
    const int64_t r2 = ne12/ne02;
    const int64_t r3 = ne13/ne03;

    const half alpha_f16 = 1.0f;
    const half beta_f16  = 0.0f;

    // use cublasGemmBatchedEx
    const int ne23 = ne12*ne13;

    const void ** ptrs_src = nullptr;
          void ** ptrs_dst = nullptr;

    size_t ptrs_src_s = 0;
    size_t ptrs_dst_s = 0;

    ptrs_src = (const void **) ggml_cuda_pool_malloc(2*ne23*sizeof(void *), &ptrs_src_s);
    ptrs_dst = (      void **) ggml_cuda_pool_malloc(1*ne23*sizeof(void *), &ptrs_dst_s);

    int64_t src0_ne = ggml_nelements(src00);
    half * src0_as_f16 = nullptr;
    size_t src0_as = 0;
    if (src00->type != GGML_TYPE_F16) {
        src0_as_f16 = (half *) ggml_cuda_pool_malloc(src0_ne * sizeof(half), &src0_as);
    }

    static_assert(GGML_MAX_SRC == 6, "GGML_MAX_SRC == 6");
    dim3 block_dims(ne13, ne12);
    k_compute_batched_ptrs_id<<<1, block_dims, 0, main_stream>>>(
            ptrs_src, ptrs_dst,
            ne12, ne13,
            ne23,
            ne00*ne01*sizeof(half), ne00*ne01*ne02*sizeof(half),
            nb12, nb13,
            dst->nb[2], dst->nb[3],
            r2, r3,
            src00->type, src0_as_f16, src0_ne,
            src1_as_f16, dst_f16,
            (const int *)((ggml_tensor_extra_gpu *)ids->extra)->data_device[g_main_device], id,
            dst->src[2] ? (const half *)((ggml_tensor_extra_gpu *)dst->src[2]->extra)->data_device[g_main_device] : nullptr,
            dst->src[3] ? (const half *)((ggml_tensor_extra_gpu *)dst->src[3]->extra)->data_device[g_main_device] : nullptr,
            dst->src[4] ? (const half *)((ggml_tensor_extra_gpu *)dst->src[4]->extra)->data_device[g_main_device] : nullptr,
            dst->src[5] ? (const half *)((ggml_tensor_extra_gpu *)dst->src[5]->extra)->data_device[g_main_device] : nullptr
    );
    CUDA_CHECK(cudaGetLastError());

    CUBLAS_CHECK(
    cublasGemmBatchedEx(g_cublas_handles[g_main_device], CUBLAS_OP_T, CUBLAS_OP_N,
            ne01, ne11, ne10,
            &alpha_f16, (const void **) (ptrs_src + 0*ne23), CUDA_R_16F, ne00,
                        (const void **) (ptrs_src + 1*ne23), CUDA_R_16F, ne10,
            &beta_f16,  (      void **) (ptrs_dst + 0*ne23), CUDA_R_16F, ne01,
            ne23,
            CUBLAS_COMPUTE_16F,
            CUBLAS_GEMM_DEFAULT_TENSOR_OP));

    if (src0_as != 0) {
        ggml_cuda_pool_free(src0_as_f16, src0_as);
    }
    if (ptrs_src_s != 0) {
        ggml_cuda_pool_free(ptrs_src, ptrs_src_s);
    }
    if (ptrs_dst_s != 0) {
        ggml_cuda_pool_free(ptrs_dst, ptrs_dst_s);
    }

    const to_fp32_cuda_t to_fp32_cuda = ggml_get_to_fp32_cuda(GGML_TYPE_F16);
    to_fp32_cuda(dst_f16, dst_ddf, ne, main_stream);

    ggml_cuda_pool_free(src1_as_f16, src1_as);
    ggml_cuda_pool_free(dst_f16, dst_as);
}
#endif

static void ggml_cuda_mul_mat_id(const ggml_tensor * src0, const ggml_tensor * src1, ggml_tensor * dst) {
#if 0
    ggml_cuda_mul_mat_id_cublas(dst);
    // TODO: mmq/mmv support
#endif

    GGML_ASSERT(dst->backend == GGML_BACKEND_GPU);

    const struct ggml_tensor * ids = src0;
    const int32_t id = ((int32_t *) dst->op_params)[0];
    const int32_t n_as = ((int32_t *) dst->op_params)[1];

    std::vector<char> ids_host(ggml_nbytes(ids));

    if (ids->backend == GGML_BACKEND_GPU) {
        const char * ids_dev = (const char *)((const ggml_tensor_extra_gpu *)ids->extra)->data_device[g_main_device];
        CUDA_CHECK(cudaMemcpyAsync(ids_host.data(), ids_dev, ggml_nbytes(ids), cudaMemcpyDeviceToHost, g_cudaStreams[g_main_device][0]));
        CUDA_CHECK(cudaStreamSynchronize(g_cudaStreams[g_main_device][0]));
    } else {
        memcpy(ids_host.data(), ids->data, ggml_nbytes(ids));
    }

    const ggml_tensor_extra_gpu * src1_extra = (const ggml_tensor_extra_gpu *) src1->extra;
    const ggml_tensor_extra_gpu * dst_extra = (const ggml_tensor_extra_gpu *) dst->extra;

    ggml_tensor_extra_gpu src1_row_extra;
    ggml_tensor_extra_gpu dst_row_extra;

    ggml_tensor src1_row = *src1;
    ggml_tensor dst_row = *dst;

    src1_row.ne[1] = 1;
    dst_row.ne[1] = 1;

    src1_row.nb[2] = src1_row.nb[1];
    dst_row.nb[2] = dst_row.nb[1];

    src1_row.nb[3] = src1_row.nb[1];
    dst_row.nb[3] = dst_row.nb[1];

    src1_row.extra = &src1_row_extra;
    dst_row.extra = &dst_row_extra;


    for (int64_t i01 = 0; i01 < ids->ne[1]; i01++) {
        //int32_t row_id;
        //CUDA_CHECK(cudaMemcpyAsync(&row_id, ids_dev + i01*ids->nb[1] + id*ids->nb[0], sizeof(int32_t), cudaMemcpyDeviceToHost, g_cudaStreams[g_main_device][0]));
        //CUDA_CHECK(cudaStreamSynchronize(g_cudaStreams[g_main_device][0]));

        const int32_t row_id = *(const int32_t *) (ids_host.data() + i01*ids->nb[1] + id*ids->nb[0]);

        GGML_ASSERT(row_id >= 0 && row_id < n_as);

        const struct ggml_tensor * src0_row = dst->src[row_id + 2];

        src1_row_extra.data_device[g_main_device] = (char *) src1_extra->data_device[g_main_device] + i01*src1->nb[1];
        src1_row.data = (char *) src1->data + i01*src1->nb[1];

        dst_row_extra.data_device[g_main_device] = (char *) dst_extra->data_device[g_main_device] + i01*dst->nb[1];
        dst_row.data = (char *) dst->data + i01*dst->nb[1];

        ggml_cuda_mul_mat(src0_row, &src1_row, &dst_row);
    }
}

static void ggml_cuda_scale(const ggml_tensor * src0, const ggml_tensor * src1, ggml_tensor * dst) {
    ggml_cuda_op_flatten(src0, src1, dst, ggml_cuda_op_scale);
}

static void ggml_cuda_clamp(const ggml_tensor * src0, const ggml_tensor * src1, ggml_tensor * dst) {
    ggml_cuda_op_flatten(src0, src1, dst, ggml_cuda_op_clamp);
}

static void ggml_cuda_cpy(const ggml_tensor * src0, const ggml_tensor * src1, ggml_tensor * dst) {
    const int64_t ne = ggml_nelements(src0);
    GGML_ASSERT(ne == ggml_nelements(src1));

    GGML_ASSERT(src0->backend == GGML_BACKEND_GPU);
    GGML_ASSERT(src1->backend == GGML_BACKEND_GPU);

    GGML_ASSERT(ggml_nbytes(src0) <= INT_MAX);
    GGML_ASSERT(ggml_nbytes(src1) <= INT_MAX);

    const int64_t ne00 = src0->ne[0];
    const int64_t ne01 = src0->ne[1];
    GGML_ASSERT(src0->ne[3] == 1);

    const int64_t nb00 = src0->nb[0];
    const int64_t nb01 = src0->nb[1];
    const int64_t nb02 = src0->nb[2];

    const int64_t ne10 = src1->ne[0];
    const int64_t ne11 = src1->ne[1];
    GGML_ASSERT(src1->ne[3] == 1);

    const int64_t nb10 = src1->nb[0];
    const int64_t nb11 = src1->nb[1];
    const int64_t nb12 = src1->nb[2];

    CUDA_CHECK(ggml_cuda_set_device(g_main_device));
    cudaStream_t main_stream = g_cudaStreams[g_main_device][0];

    const ggml_tensor_extra_gpu * src0_extra = (ggml_tensor_extra_gpu *) src0->extra;
    const ggml_tensor_extra_gpu * src1_extra = (ggml_tensor_extra_gpu *) src1->extra;

    char * src0_ddc = (char *) src0_extra->data_device[g_main_device];
    char * src1_ddc = (char *) src1_extra->data_device[g_main_device];

    if (src0->type == GGML_TYPE_F32 && src1->type == GGML_TYPE_F32) {
        ggml_cpy_f32_f32_cuda (src0_ddc, src1_ddc, ne, ne00, ne01, nb00, nb01, nb02, ne10, ne11, nb10, nb11, nb12, main_stream);
    } else if (src0->type == GGML_TYPE_F32 && src1->type == GGML_TYPE_F16) {
        ggml_cpy_f32_f16_cuda (src0_ddc, src1_ddc, ne, ne00, ne01, nb00, nb01, nb02, ne10, ne11, nb10, nb11, nb12, main_stream);
    } else if (src0->type == GGML_TYPE_F32 && src1->type == GGML_TYPE_Q8_0) {
        ggml_cpy_f32_q8_0_cuda(src0_ddc, src1_ddc, ne, ne00, ne01, nb00, nb01, nb02, ne10, ne11, nb10, nb11, nb12, main_stream);
    } else if (src0->type == GGML_TYPE_F32 && src1->type == GGML_TYPE_Q4_0) {
        ggml_cpy_f32_q4_0_cuda(src0_ddc, src1_ddc, ne, ne00, ne01, nb00, nb01, nb02, ne10, ne11, nb10, nb11, nb12, main_stream);
    } else if (src0->type == GGML_TYPE_F32 && src1->type == GGML_TYPE_Q4_1) {
        ggml_cpy_f32_q4_1_cuda(src0_ddc, src1_ddc, ne, ne00, ne01, nb00, nb01, nb02, ne10, ne11, nb10, nb11, nb12, main_stream);
    } else if (src0->type == GGML_TYPE_F16 && src1->type == GGML_TYPE_F16) {
        ggml_cpy_f16_f16_cuda (src0_ddc, src1_ddc, ne, ne00, ne01, nb00, nb01, nb02, ne10, ne11, nb10, nb11, nb12, main_stream);
    } else {
        fprintf(stderr, "%s: unsupported type combination (%s to %s)\n", __func__,
                ggml_type_name(src0->type), ggml_type_name(src1->type));
        GGML_ASSERT(false);
    }

    (void) dst;
}

static void ggml_cuda_dup(const ggml_tensor * src0, const ggml_tensor * src1, ggml_tensor * dst) {
    // TODO: why do we pass dst as src1 here?
    ggml_cuda_cpy(src0, dst, nullptr);
    (void) src1;
}

static void ggml_cuda_diag_mask_inf(const ggml_tensor * src0, const ggml_tensor * src1, ggml_tensor * dst) {
    ggml_cuda_op_flatten(src0, src1, dst, ggml_cuda_op_diag_mask_inf);
}

static void ggml_cuda_soft_max(const ggml_tensor * src0, const ggml_tensor * src1, ggml_tensor * dst) {
    ggml_cuda_op_flatten(src0, src1, dst, ggml_cuda_op_soft_max);
}

static void ggml_cuda_rope(const ggml_tensor * src0, const ggml_tensor * src1, ggml_tensor * dst) {
    GGML_ASSERT(ggml_is_contiguous(src0)); // TODO: this restriction is temporary until non-cont support is implemented
    ggml_cuda_op_flatten(src0, src1, dst, ggml_cuda_op_rope);
}

static void ggml_cuda_alibi(const ggml_tensor * src0, const ggml_tensor * src1, ggml_tensor * dst) {
    ggml_cuda_op_flatten(src0, src1, dst, ggml_cuda_op_alibi);
}

static void ggml_cuda_im2col(const ggml_tensor * src0, const ggml_tensor * src1, ggml_tensor * dst) {
    ggml_cuda_op_flatten(src0, src1, dst, ggml_cuda_op_im2col);
}

static void ggml_cuda_sum_rows(const ggml_tensor * src0, const ggml_tensor * src1, ggml_tensor * dst) {
    GGML_ASSERT(ggml_is_contiguous(src0));
    ggml_cuda_op_flatten(src0, src1, dst, ggml_cuda_op_sum_rows);
}

static void ggml_cuda_argsort(const ggml_tensor * src0, const ggml_tensor * src1, ggml_tensor * dst) {
    GGML_ASSERT(ggml_is_contiguous(src0));
    ggml_cuda_op_flatten(src0, src1, dst, ggml_cuda_op_argsort);
}

static void ggml_cuda_nop(const ggml_tensor * src0, const ggml_tensor * src1, ggml_tensor * dst) {
    (void) src0;
    (void) src1;
    (void) dst;
}

static size_t ggml_nbytes_split(const struct ggml_tensor * tensor, int nrows_split) {
    static_assert(GGML_MAX_DIMS == 4, "GGML_MAX_DIMS is not 4 - update this function");

    return nrows_split*ggml_row_size(tensor->type, tensor->ne[0]);
}

void ggml_cuda_transform_tensor(void * data, struct ggml_tensor * tensor) {
    const int64_t nrows = ggml_nrows(tensor);

    const int64_t ne0 = tensor->ne[0];

    const size_t nb1 = tensor->nb[1];

    ggml_backend_type backend = tensor->backend;
    ggml_tensor_extra_gpu * extra = new struct ggml_tensor_extra_gpu;
    memset(extra, 0, sizeof(*extra));

    for (int64_t id = 0; id < g_device_count; ++id) {
        if (backend == GGML_BACKEND_GPU && id != g_main_device) {
            continue;
        }

        ggml_cuda_set_device(id);

        int64_t row_low, row_high;
        if (backend == GGML_BACKEND_GPU) {
            row_low = 0;
            row_high = nrows;
        } else if (backend == GGML_BACKEND_GPU_SPLIT) {
            const int64_t rounding = get_row_rounding(tensor->type);

            row_low = id == 0 ? 0 : nrows*g_tensor_split[id];
            row_low -= row_low % rounding;

            if (id == g_device_count - 1) {
                row_high = nrows;
            } else {
                row_high = nrows*g_tensor_split[id + 1];
                row_high -= row_high % rounding;
            }
        } else {
            GGML_ASSERT(false);
        }
        if (row_low == row_high) {
            continue;
        }

        int64_t nrows_split = row_high - row_low;

        const size_t offset_split = row_low*nb1;
        size_t size = ggml_nbytes_split(tensor, nrows_split);
        const size_t original_size = size;

        // pad last row to a multiple of 512 elements to avoid out-of-bounds memory accesses
        if (ne0 % MATRIX_ROW_PADDING != 0) {
            size += ggml_row_size(tensor->type, MATRIX_ROW_PADDING - ne0 % MATRIX_ROW_PADDING);
        }

        char * buf;
        CUDA_CHECK(cudaMalloc(&buf, size));
        char * buf_host = (char*)data + offset_split;

        // set padding to 0 to avoid possible NaN values
        if (size > original_size) {
            CUDA_CHECK(cudaMemset(buf + original_size, 0, size - original_size));
        }

        CUDA_CHECK(cudaMemcpy(buf, buf_host, original_size, cudaMemcpyHostToDevice));

        extra->data_device[id] = buf;

        if (backend == GGML_BACKEND_GPU_SPLIT) {
            for (int64_t is = 0; is < MAX_STREAMS; ++is) {
                CUDA_CHECK(cudaEventCreateWithFlags(&extra->events[id][is], cudaEventDisableTiming));
            }
        }
    }

    tensor->extra = extra;
}

void ggml_cuda_free_data(struct ggml_tensor * tensor) {
    if (!tensor || (tensor->backend != GGML_BACKEND_GPU && tensor->backend != GGML_BACKEND_GPU_SPLIT) ) {
        return;
    }

    ggml_tensor_extra_gpu * extra = (ggml_tensor_extra_gpu *) tensor->extra;

    for (int64_t id = 0; id < g_device_count; ++id) {
        if (extra->data_device[id] != nullptr) {
            CUDA_CHECK(ggml_cuda_set_device(id));
            CUDA_CHECK(cudaFree(extra->data_device[id]));
        }

        for (int64_t is = 0; is < MAX_STREAMS; ++is) {
            if (extra->events[id][is] != nullptr) {
                CUDA_CHECK(ggml_cuda_set_device(id));
                CUDA_CHECK(cudaEventDestroy(extra->events[id][is]));
            }
        }
    }

    delete extra;
}

static ggml_tensor_extra_gpu * g_temp_tensor_extras = nullptr;
static size_t g_temp_tensor_extra_index = 0;

static ggml_tensor_extra_gpu * ggml_cuda_alloc_temp_tensor_extra() {
    if (g_temp_tensor_extras == nullptr) {
        g_temp_tensor_extras = new ggml_tensor_extra_gpu[GGML_CUDA_MAX_NODES];
    }

    size_t alloc_index = g_temp_tensor_extra_index;
    g_temp_tensor_extra_index = (g_temp_tensor_extra_index + 1) % GGML_CUDA_MAX_NODES;
    ggml_tensor_extra_gpu * extra = &g_temp_tensor_extras[alloc_index];
    memset(extra, 0, sizeof(*extra));

    return extra;
}

static void ggml_cuda_assign_buffers_impl(struct ggml_tensor * tensor, bool scratch, bool force_inplace, bool no_alloc) {
    if (scratch && g_scratch_size == 0) {
        return;
    }

    tensor->backend = GGML_BACKEND_GPU;

    // recursively assign CUDA buffers until a compute tensor is found
    if (tensor->src[0] != nullptr && tensor->src[0]->backend == GGML_BACKEND_CPU) {
        const ggml_op src0_op = tensor->src[0]->op;
        if (src0_op == GGML_OP_RESHAPE || src0_op == GGML_OP_TRANSPOSE || src0_op == GGML_OP_VIEW || src0_op == GGML_OP_PERMUTE) {
            ggml_cuda_assign_buffers_impl(tensor->src[0], scratch, force_inplace, no_alloc);
        }
    }
    if (tensor->op == GGML_OP_CPY && tensor->src[1]->backend == GGML_BACKEND_CPU) {
        ggml_cuda_assign_buffers_impl(tensor->src[1], scratch, force_inplace, no_alloc);
    }

    if (scratch && no_alloc) {
        return;
    }

    ggml_tensor_extra_gpu * extra;

    const bool inplace = (tensor->src[0] != nullptr && tensor->src[0]->data == tensor->data) ||
        tensor->op == GGML_OP_VIEW ||
        force_inplace;
    const size_t size = ggml_nbytes(tensor);

    CUDA_CHECK(ggml_cuda_set_device(g_main_device));
    if (inplace && (tensor->src[0]->backend == GGML_BACKEND_GPU || tensor->src[0]->backend == GGML_BACKEND_GPU_SPLIT)) {
        ggml_tensor_extra_gpu * src0_extra = (ggml_tensor_extra_gpu * ) tensor->src[0]->extra;
        char * src0_ddc = (char *) src0_extra->data_device[g_main_device];
        size_t offset = 0;
        if (tensor->op == GGML_OP_VIEW) {
            memcpy(&offset, tensor->op_params, sizeof(size_t));
        }
        extra = ggml_cuda_alloc_temp_tensor_extra();
        extra->data_device[g_main_device] = src0_ddc + offset;
    } else if (tensor->op == GGML_OP_CPY) {
        ggml_tensor_extra_gpu * src1_extra = (ggml_tensor_extra_gpu * ) tensor->src[1]->extra;
        void * src1_ddv = src1_extra->data_device[g_main_device];
        extra = ggml_cuda_alloc_temp_tensor_extra();
        extra->data_device[g_main_device] = src1_ddv;
    } else if (scratch) {
        GGML_ASSERT(size <= g_scratch_size);
        if (g_scratch_offset + size > g_scratch_size) {
            g_scratch_offset = 0;
        }

        char * data = (char *) g_scratch_buffer;
        if (data == nullptr) {
            CUDA_CHECK(cudaMalloc(&data, g_scratch_size));
            g_scratch_buffer = data;
        }
        extra = ggml_cuda_alloc_temp_tensor_extra();
        extra->data_device[g_main_device] = data + g_scratch_offset;

        g_scratch_offset += size;

        GGML_ASSERT(g_scratch_offset <= g_scratch_size);
    } else { // allocate new buffers outside of scratch
        void * data;
        CUDA_CHECK(cudaMalloc(&data, size));
        CUDA_CHECK(cudaMemset(data, 0, size));
        extra = new ggml_tensor_extra_gpu;
        memset(extra, 0, sizeof(*extra));
        extra->data_device[g_main_device] = data;
    }

    tensor->extra = extra;
}

void ggml_cuda_assign_scratch_offset(struct ggml_tensor * tensor, size_t offset) {
    if (g_scratch_size == 0) {
        return;
    }
    if (g_scratch_buffer == nullptr) {
        ggml_cuda_set_device(g_main_device);
        CUDA_CHECK(cudaMalloc(&g_scratch_buffer, g_scratch_size));
    }

    ggml_tensor_extra_gpu * extra = ggml_cuda_alloc_temp_tensor_extra();

    const bool inplace = (tensor->src[0] != nullptr && tensor->src[0]->data == tensor->data) ||
        tensor->op == GGML_OP_VIEW;

    if (inplace && (tensor->src[0]->backend == GGML_BACKEND_GPU || tensor->src[0]->backend == GGML_BACKEND_GPU_SPLIT)) {
        ggml_tensor_extra_gpu * src0_extra = (ggml_tensor_extra_gpu * ) tensor->src[0]->extra;
        char * src0_ddc = (char *) src0_extra->data_device[g_main_device];
        size_t view_offset = 0;
        if (tensor->op == GGML_OP_VIEW) {
            memcpy(&view_offset, tensor->op_params, sizeof(size_t));
        }
        extra->data_device[g_main_device] = src0_ddc + view_offset;
    } else {
        extra->data_device[g_main_device] = (char *) g_scratch_buffer + offset;
    }

    tensor->extra = extra;
}

void ggml_cuda_copy_to_device(struct ggml_tensor * tensor) {
    GGML_ASSERT(tensor->backend == GGML_BACKEND_GPU);
    GGML_ASSERT(ggml_is_contiguous(tensor));

    ggml_tensor_extra_gpu * extra = (ggml_tensor_extra_gpu *) tensor->extra;
    CUDA_CHECK(ggml_cuda_set_device(g_main_device));
    CUDA_CHECK(cudaMemcpy(extra->data_device[g_main_device], tensor->data, ggml_nbytes(tensor), cudaMemcpyHostToDevice));
}

void ggml_cuda_assign_buffers(struct ggml_tensor * tensor) {
    ggml_cuda_assign_buffers_impl(tensor, true, false, false);
}

void ggml_cuda_assign_buffers_no_alloc(struct ggml_tensor * tensor) {
    ggml_cuda_assign_buffers_impl(tensor, true, false, true);
}

void ggml_cuda_assign_buffers_no_scratch(struct ggml_tensor * tensor) {
    ggml_cuda_assign_buffers_impl(tensor, false, false, false);
}

void ggml_cuda_assign_buffers_force_inplace(struct ggml_tensor * tensor) {
    ggml_cuda_assign_buffers_impl(tensor, false, true, false);
}

void ggml_cuda_set_main_device(const int main_device) {
    if (main_device >= g_device_count) {
        fprintf(stderr, "warning: cannot set main_device=%d because there are only %d devices. Using device %d instead.\n",
                main_device, g_device_count, g_main_device);
        return;
    }

    if (g_main_device != main_device && g_device_count > 1) {
        g_main_device = main_device;
        cudaDeviceProp prop;
        CUDA_CHECK(cudaGetDeviceProperties(&prop, g_main_device));
        fprintf(stderr, "%s: using device %d (%s) as main device\n", __func__, g_main_device, prop.name);
    }
}

void ggml_cuda_set_scratch_size(const size_t scratch_size) {
    // this is a hack to not completely break llama.cpp when using multiple models or contexts simultaneously
    // it still won't always work as expected, but it's better than nothing
    if (scratch_size > g_scratch_size) {
        ggml_cuda_free_scratch();
    }
    g_scratch_size = std::max(g_scratch_size, scratch_size);
}

void ggml_cuda_free_scratch() {
    if (g_scratch_buffer == nullptr) {
        return;
    }

    CUDA_CHECK(cudaFree(g_scratch_buffer));
    g_scratch_buffer = nullptr;
}

bool ggml_cuda_compute_forward(struct ggml_compute_params * params, struct ggml_tensor * tensor) {
    if (!g_cublas_loaded) return false;

    ggml_cuda_func_t func;
    const bool any_on_device = tensor->backend == GGML_BACKEND_GPU
        || (tensor->src[0] != nullptr && (tensor->src[0]->backend == GGML_BACKEND_GPU || tensor->src[0]->backend == GGML_BACKEND_GPU_SPLIT))
        || (tensor->src[1] != nullptr && tensor->src[1]->backend == GGML_BACKEND_GPU);

    if (!any_on_device && tensor->op != GGML_OP_MUL_MAT) {
        return false;
    }

    if (tensor->op == GGML_OP_MUL_MAT) {
        if (tensor->src[0]->ne[3] != tensor->src[1]->ne[3]) {
#ifndef NDEBUG
            fprintf(stderr, "%s: cannot compute %s: src0->ne[3] = " PRId64 ", src1->ne[3] = " PRId64 " - fallback to CPU\n", __func__, tensor->name, tensor->src[0]->ne[3], tensor->src[1]->ne[3]);
#endif
            return false;
        }
    }

    switch (tensor->op) {
        case GGML_OP_REPEAT:
            func = ggml_cuda_repeat;
            break;
        case GGML_OP_GET_ROWS:
            func = ggml_cuda_get_rows;
            break;
        case GGML_OP_DUP:
            func = ggml_cuda_dup;
            break;
        case GGML_OP_ADD:
            func = ggml_cuda_add;
            break;
        case GGML_OP_ACC:
            func = ggml_cuda_acc;
            break;
        case GGML_OP_MUL:
            func = ggml_cuda_mul;
            break;
        case GGML_OP_DIV:
            func = ggml_cuda_div;
            break;
        case GGML_OP_UNARY:
            switch (ggml_get_unary_op(tensor)) {
                case GGML_UNARY_OP_GELU:
                    func = ggml_cuda_gelu;
                    break;
                case GGML_UNARY_OP_SILU:
                    func = ggml_cuda_silu;
                    break;
                case GGML_UNARY_OP_GELU_QUICK:
                    func = ggml_cuda_gelu_quick;
                    break;
                case GGML_UNARY_OP_TANH:
                    func = ggml_cuda_tanh;
                    break;
                case GGML_UNARY_OP_RELU:
                    func = ggml_cuda_relu;
                    break;
                default:
                    return false;
            }
            break;
        case GGML_OP_NORM:
            func = ggml_cuda_norm;
            break;
        case GGML_OP_GROUP_NORM:
            func = ggml_cuda_group_norm;
            break;
        case GGML_OP_CONCAT:
            func = ggml_cuda_concat;
            break;
        case GGML_OP_UPSCALE:
            func = ggml_cuda_upscale;
            break;
        case GGML_OP_PAD:
            func = ggml_cuda_pad;
            break;
        case GGML_OP_LEAKY_RELU:
            func = ggml_cuda_leaky_relu;
            break;
        case GGML_OP_RMS_NORM:
            func = ggml_cuda_rms_norm;
            break;
        case GGML_OP_MUL_MAT:
            if (!any_on_device && !ggml_cuda_can_mul_mat(tensor->src[0], tensor->src[1], tensor)) {
                return false;
            }
            func = ggml_cuda_mul_mat;
            break;
        case GGML_OP_MUL_MAT_ID:
            if (!any_on_device && !ggml_cuda_can_mul_mat(tensor->src[2], tensor->src[1], tensor)) {
                return false;
            }
            func = ggml_cuda_mul_mat_id;
            break;
        case GGML_OP_SCALE:
            func = ggml_cuda_scale;
            break;
        case GGML_OP_SQR:
            func = ggml_cuda_sqr;
            break;
        case GGML_OP_CLAMP:
            func = ggml_cuda_clamp;
            break;
        case GGML_OP_CPY:
            func = ggml_cuda_cpy;
            break;
        case GGML_OP_CONT:
            func = ggml_cuda_dup;
            break;
        case GGML_OP_NONE:
        case GGML_OP_RESHAPE:
        case GGML_OP_VIEW:
        case GGML_OP_PERMUTE:
        case GGML_OP_TRANSPOSE:
            func = ggml_cuda_nop;
            break;
        case GGML_OP_DIAG_MASK_INF:
            func = ggml_cuda_diag_mask_inf;
            break;
        case GGML_OP_SOFT_MAX:
            func = ggml_cuda_soft_max;
            break;
        case GGML_OP_ROPE:
            func = ggml_cuda_rope;
            break;
        case GGML_OP_ALIBI:
            func = ggml_cuda_alibi;
            break;
        case GGML_OP_IM2COL:
            func = ggml_cuda_im2col;
            break;
        case GGML_OP_SUM_ROWS:
            func = ggml_cuda_sum_rows;
            break;
        case GGML_OP_ARGSORT:
            func = ggml_cuda_argsort;
            break;
        default:
            return false;
    }

    if (params->ith != 0) {
        return true;
    }
    if (params->type == GGML_TASK_INIT || params->type == GGML_TASK_FINALIZE) {
        return true;
    }
    func(tensor->src[0], tensor->src[1], tensor);
    return true;
}

int ggml_cuda_get_device_count() {
    int device_count;
    if (cudaGetDeviceCount(&device_count) != cudaSuccess) {
        return 0;
    }
    return device_count;
}

void ggml_cuda_get_device_description(int device, char * description, size_t description_size) {
    cudaDeviceProp prop;
    CUDA_CHECK(cudaGetDeviceProperties(&prop, device));
    snprintf(description, description_size, "%s", prop.name);
}

////////////////////////////////////////////////////////////////////////////////

// backend interface

#define UNUSED GGML_UNUSED

// cuda buffer

struct ggml_backend_buffer_context_cuda {
    int device;
    void * dev_ptr = nullptr;
    ggml_tensor_extra_gpu * temp_tensor_extras = nullptr;
    size_t temp_tensor_extra_index = 0;

    ggml_backend_buffer_context_cuda(int device, void * dev_ptr) : device(device), dev_ptr(dev_ptr) {}

    ~ggml_backend_buffer_context_cuda() {
        delete[] temp_tensor_extras;
    }

    ggml_tensor_extra_gpu * ggml_cuda_alloc_temp_tensor_extra() {
        if (temp_tensor_extras == nullptr) {
            temp_tensor_extras = new ggml_tensor_extra_gpu[GGML_CUDA_MAX_NODES];
        }

        size_t alloc_index = temp_tensor_extra_index;
        temp_tensor_extra_index = (temp_tensor_extra_index + 1) % GGML_CUDA_MAX_NODES;
        ggml_tensor_extra_gpu * extra = &temp_tensor_extras[alloc_index];
        memset(extra, 0, sizeof(*extra));

        return extra;
    }
};

static void ggml_backend_cuda_buffer_free_buffer(ggml_backend_buffer_t buffer) {
    ggml_backend_buffer_context_cuda * ctx = (ggml_backend_buffer_context_cuda *)buffer->context;
    CUDA_CHECK(cudaFree(ctx->dev_ptr));
    delete ctx;
}

static void * ggml_backend_cuda_buffer_get_base(ggml_backend_buffer_t buffer) {
    ggml_backend_buffer_context_cuda * ctx = (ggml_backend_buffer_context_cuda *)buffer->context;
    return ctx->dev_ptr;
}

static void ggml_backend_cuda_buffer_init_tensor(ggml_backend_buffer_t buffer, ggml_tensor * tensor) {
    ggml_backend_buffer_context_cuda * ctx = (ggml_backend_buffer_context_cuda *)buffer->context;

    if (tensor->view_src != NULL && tensor->view_offs == 0) {
        assert(tensor->view_src->buffer->buft == buffer->buft); // TODO
        tensor->backend = tensor->view_src->backend;
        tensor->extra = tensor->view_src->extra;
        return;
    }

    ggml_tensor_extra_gpu * extra = ctx->ggml_cuda_alloc_temp_tensor_extra();

    extra->data_device[ctx->device] = tensor->data;

    tensor->backend = GGML_BACKEND_GPU;
    tensor->extra = extra;

    if (ggml_is_quantized(tensor->type)) {
        // initialize padding to 0 to avoid possible NaN values
        int64_t row_low = 0;
        int64_t row_high = ggml_nrows(tensor);
        int64_t nrows_split = row_high - row_low;

        size_t original_size = ggml_nbytes_split(tensor, nrows_split);
        size_t padded_size = ggml_backend_buft_get_alloc_size(buffer->buft, tensor);

        if (padded_size > original_size && tensor->view_src == nullptr) {
            CUDA_CHECK(cudaMemsetAsync((char *)tensor->data + original_size, 0, padded_size - original_size, g_cudaStreams[ctx->device][0]));
        }
    }

    UNUSED(buffer);
}

static void ggml_backend_cuda_buffer_set_tensor(ggml_backend_buffer_t buffer, ggml_tensor * tensor, const void * data, size_t offset, size_t size) {
    GGML_ASSERT(offset + size <= ggml_nbytes(tensor) && "tensor write out of bounds");
    GGML_ASSERT(tensor->data != NULL && "tensor not allocated");
    GGML_ASSERT(tensor->backend == GGML_BACKEND_GPU);

    CUDA_CHECK(cudaMemcpy((char *)tensor->data + offset, data, size, cudaMemcpyHostToDevice));

    UNUSED(buffer);
}

static void ggml_backend_cuda_buffer_get_tensor(ggml_backend_buffer_t buffer, const ggml_tensor * tensor, void * data, size_t offset, size_t size) {
    GGML_ASSERT(offset + size <= ggml_nbytes(tensor) && "tensor read out of bounds");
    GGML_ASSERT(tensor->data != NULL && "tensor not allocated");
    GGML_ASSERT(tensor->backend == GGML_BACKEND_GPU);

    CUDA_CHECK(cudaMemcpy(data, (const char *)tensor->data + offset, size, cudaMemcpyDeviceToHost));

    UNUSED(buffer);
}

static struct ggml_backend_buffer_i cuda_backend_buffer_interface = {
    /* .free_buffer     = */ ggml_backend_cuda_buffer_free_buffer,
    /* .get_base        = */ ggml_backend_cuda_buffer_get_base,
    /* .init_tensor     = */ ggml_backend_cuda_buffer_init_tensor,
    /* .set_tensor      = */ ggml_backend_cuda_buffer_set_tensor,
    /* .get_tensor      = */ ggml_backend_cuda_buffer_get_tensor,
    /* .cpy_tensor_from = */ NULL,
    /* .cpy_tensor_to   = */ NULL,
};

// cuda buffer type

static ggml_backend_buffer_t ggml_backend_cuda_buffer_type_alloc_buffer(ggml_backend_buffer_type_t buft, size_t size) {
    int device = (int) (intptr_t) buft->context;

    ggml_cuda_set_device(device);

    size = std::max(size, (size_t)1); // cudaMalloc returns null for size 0

    void * dev_ptr;
    CUDA_CHECK(cudaMalloc(&dev_ptr, size));

    ggml_backend_buffer_context_cuda * ctx = new ggml_backend_buffer_context_cuda(device, dev_ptr);

    return ggml_backend_buffer_init(buft, cuda_backend_buffer_interface, ctx, size);
}

static size_t ggml_backend_cuda_buffer_type_get_alignment(ggml_backend_buffer_type_t buft) {
    return 128;

    UNUSED(buft);
}

static size_t ggml_backend_cuda_buffer_type_get_alloc_size(ggml_backend_buffer_type_t buft, ggml_tensor * tensor) {
    int64_t row_low = 0;
    int64_t row_high = ggml_nrows(tensor);
    int64_t nrows_split = row_high - row_low;

    size_t size = ggml_nbytes_split(tensor, nrows_split);

    int64_t ne0 = tensor->ne[0];

    if (ggml_is_quantized(tensor->type)) {
        if (ne0 % MATRIX_ROW_PADDING != 0) {
            size += ggml_row_size(tensor->type, MATRIX_ROW_PADDING - ne0 % MATRIX_ROW_PADDING);
        }
    }

    return size;

    UNUSED(buft);
}

static bool ggml_backend_cuda_buffer_type_supports_backend(ggml_backend_buffer_type_t buft, ggml_backend_t backend) {
    return ggml_backend_is_cuda(backend);

    UNUSED(buft);
}

static ggml_backend_buffer_type_i cuda_backend_buffer_type_interface = {
    /* .alloc_buffer     = */ ggml_backend_cuda_buffer_type_alloc_buffer,
    /* .get_alignment    = */ ggml_backend_cuda_buffer_type_get_alignment,
    /* .get_alloc_size   = */ ggml_backend_cuda_buffer_type_get_alloc_size,
    /* .supports_backend = */ ggml_backend_cuda_buffer_type_supports_backend,
};

ggml_backend_buffer_type_t ggml_backend_cuda_buffer_type(int device) {
    static struct ggml_backend_buffer_type ggml_backend_buffer_type_cuda[GGML_CUDA_MAX_DEVICES];
    static bool ggml_backend_buffer_type_cuda_initialized = false;
    if (!ggml_backend_buffer_type_cuda_initialized) {
        for (int i = 0; i < GGML_CUDA_MAX_DEVICES; i++) {
            ggml_backend_buffer_type_cuda[i] = {
                /* .iface    = */ cuda_backend_buffer_type_interface,
                /* .context  = */ (ggml_backend_buffer_type_context_t) (intptr_t) i,
            };
        }
        ggml_backend_buffer_type_cuda_initialized = true;
    }

    return &ggml_backend_buffer_type_cuda[device];
}

// host buffer type

static void ggml_backend_cuda_host_buffer_free_buffer(ggml_backend_buffer_t buffer) {
    ggml_backend_buffer_context_cuda * ctx = (ggml_backend_buffer_context_cuda *)buffer->context;
    CUDA_CHECK(cudaFreeHost(ctx->dev_ptr));
    delete ctx;
}

static ggml_backend_buffer_t ggml_backend_cuda_host_buffer_type_alloc_buffer(ggml_backend_buffer_type_t buft, size_t size) {
    void * ptr;
    CUDA_CHECK(cudaMallocHost(&ptr, size));

    // FIXME: this is a hack to avoid having to implement a new buffer type
    ggml_backend_buffer_t buffer = ggml_backend_cpu_buffer_from_ptr(ptr, size);
    buffer->buft = buft;
    buffer->iface.free_buffer = ggml_backend_cuda_host_buffer_free_buffer;

    return buffer;

    UNUSED(buft);
}

struct ggml_backend_buffer_type_i cuda_backend_host_buffer_type_interface = {
    /* .alloc_buffer     = */ ggml_backend_cuda_host_buffer_type_alloc_buffer,
    /* .get_alignment    = */ ggml_backend_cpu_buffer_type()->iface.get_alignment,
    /* .get_alloc_size   = */ ggml_backend_cpu_buffer_type()->iface.get_alloc_size,
    /* .supports_backend = */ ggml_backend_cpu_buffer_type()->iface.supports_backend,
};

ggml_backend_buffer_type_t ggml_backend_cuda_host_buffer_type() {
    static struct ggml_backend_buffer_type ggml_backend_buffer_type_cuda_host = {
        /* .iface    = */ cuda_backend_host_buffer_type_interface,
        /* .context  = */ nullptr,
    };

    return &ggml_backend_buffer_type_cuda_host;
}

// backend

struct ggml_backend_context_cuda {
    int device;
};

static const char * ggml_backend_cuda_name(ggml_backend_t backend) {
    return GGML_CUDA_NAME;

    UNUSED(backend);
}

static void ggml_backend_cuda_free(ggml_backend_t backend) {
    ggml_backend_context_cuda * cuda_ctx = (ggml_backend_context_cuda *)backend->context;

    delete cuda_ctx;
    delete backend;
}

static ggml_backend_buffer_type_t ggml_backend_cuda_get_default_buffer_type(ggml_backend_t backend) {
    ggml_backend_context_cuda * cuda_ctx = (ggml_backend_context_cuda *)backend->context;

    return ggml_backend_cuda_buffer_type(cuda_ctx->device);
}

static void ggml_backend_cuda_set_tensor_async(ggml_backend_t backend, ggml_tensor * tensor, const void * data, size_t offset, size_t size) {
    ggml_backend_context_cuda * cuda_ctx = (ggml_backend_context_cuda *)backend->context;

    GGML_ASSERT(tensor->buffer->buft == ggml_backend_cuda_buffer_type(cuda_ctx->device) && "unsupported buffer type");
    GGML_ASSERT(offset + size <= ggml_nbytes(tensor) && "tensor write out of bounds");
    GGML_ASSERT(tensor->data != NULL && "tensor not allocated");
    GGML_ASSERT(tensor->backend == GGML_BACKEND_GPU);

    CUDA_CHECK(cudaMemcpyAsync((char *)tensor->data + offset, data, size, cudaMemcpyHostToDevice, g_cudaStreams[cuda_ctx->device][0]));
}

static void ggml_backend_cuda_get_tensor_async(ggml_backend_t backend, const ggml_tensor * tensor, void * data, size_t offset, size_t size) {
    ggml_backend_context_cuda * cuda_ctx = (ggml_backend_context_cuda *)backend->context;

    GGML_ASSERT(tensor->buffer->buft == ggml_backend_cuda_buffer_type(cuda_ctx->device) && "unsupported buffer type");
    GGML_ASSERT(offset + size <= ggml_nbytes(tensor) && "tensor read out of bounds");
    GGML_ASSERT(tensor->data != NULL && "tensor not allocated");
    GGML_ASSERT(tensor->backend == GGML_BACKEND_GPU);

    CUDA_CHECK(cudaMemcpyAsync(data, (const char *)tensor->data + offset, size, cudaMemcpyDeviceToHost, g_cudaStreams[cuda_ctx->device][0]));
}

static void ggml_backend_cuda_synchronize(ggml_backend_t backend) {
    ggml_backend_context_cuda * cuda_ctx = (ggml_backend_context_cuda *)backend->context;

    CUDA_CHECK(cudaStreamSynchronize(g_cudaStreams[cuda_ctx->device][0]));

    UNUSED(backend);
}

static ggml_backend_graph_plan_t ggml_backend_cuda_graph_plan_create(ggml_backend_t backend, ggml_cgraph * cgraph) {
    GGML_ASSERT(!"not implemented");

    return nullptr;

    UNUSED(backend);
    UNUSED(cgraph);
}

static void ggml_backend_cuda_graph_plan_free(ggml_backend_t backend, ggml_backend_graph_plan_t plan) {
    GGML_ASSERT(!"not implemented");

    UNUSED(backend);
    UNUSED(plan);
}

static void ggml_backend_cuda_graph_plan_compute(ggml_backend_t backend, ggml_backend_graph_plan_t plan) {
    GGML_ASSERT(!"not implemented");

    UNUSED(backend);
    UNUSED(plan);
}

static void ggml_backend_cuda_graph_compute(ggml_backend_t backend, ggml_cgraph * cgraph) {
    ggml_backend_context_cuda * cuda_ctx = (ggml_backend_context_cuda *)backend->context;

    ggml_cuda_set_main_device(cuda_ctx->device);

    ggml_compute_params params = {};
    params.type = GGML_TASK_COMPUTE;
    params.ith = 0;
    for (int i = 0; i < cgraph->n_nodes; i++) {
        ggml_tensor * node = cgraph->nodes[i];

        if (node->op == GGML_OP_RESHAPE || node->op == GGML_OP_TRANSPOSE || node->op == GGML_OP_VIEW || node->op == GGML_OP_PERMUTE)
            continue;

        assert(node->backend == GGML_BACKEND_GPU);
        assert(node->buffer->buft == ggml_backend_cuda_buffer_type(cuda_ctx->device));
        assert(node->extra != nullptr);

        for (int j = 0; j < GGML_MAX_SRC; j++) {
            if (node->src[j] != nullptr) {
                assert(node->src[j]->backend == GGML_BACKEND_GPU);
                assert(node->src[j]->buffer->buft == ggml_backend_cuda_buffer_type(cuda_ctx->device));
                assert(node->src[j]->extra != nullptr);
            }
        }

        bool ok = ggml_cuda_compute_forward(&params, node);
        if (!ok) {
            fprintf(stderr, "%s: error: op not supported %s (%s)\n", __func__, node->name, ggml_op_name(node->op));
        }
        GGML_ASSERT(ok);

#if 0
        if (node->type == GGML_TYPE_F32) {
            cudaDeviceSynchronize();
            std::vector<float> tmp(ggml_nelements(node), 0.0f);
            cudaMemcpy(tmp.data(), node->data, ggml_nelements(node)*sizeof(float), cudaMemcpyDeviceToHost);
            printf("\n%s (%s) (%s %s) (%s %s): ", node->name, ggml_op_name(node->op),
                ggml_type_name(node->src[0]->type),
                node->src[1] ? ggml_type_name(node->src[1]->type) : "none",
                node->src[0]->name,
                node->src[1] ? node->src[1]->name : "none");
            double sum = 0.0;
            double sq_sum = 0.0;
            for (int i = 0; i < ggml_nelements(node); i++) {
                printf("%f ", tmp[i]);
                sum += tmp[i];
                sq_sum += tmp[i]*tmp[i];
            }
            printf("\n");
            printf("sum: %f, ", sum);
            printf("sq_sum: %f\n", sq_sum);
        }
#endif
    }

    UNUSED(backend);
}

static bool ggml_backend_cuda_supports_op(ggml_backend_t backend, const ggml_tensor * op) {
    switch (op->op) {
        case GGML_OP_UNARY:
            switch (ggml_get_unary_op(op)) {
                case GGML_UNARY_OP_GELU:
                case GGML_UNARY_OP_SILU:
                case GGML_UNARY_OP_RELU:
                case GGML_UNARY_OP_GELU_QUICK:
                case GGML_UNARY_OP_TANH:
                    return true;
                default:
                    return false;
            }
            break;
        case GGML_OP_MUL_MAT:
        case GGML_OP_MUL_MAT_ID:
            {
                struct ggml_tensor * a;
                struct ggml_tensor * b;
                if (op->op == GGML_OP_MUL_MAT) {
                    a = op->src[0];
                    b = op->src[1];
                } else {
                    a = op->src[2];
                    b = op->src[1];
                }
                if (a->ne[3] != b->ne[3]) {
                    return false;
                }
                return true;
            } break;
        case GGML_OP_GET_ROWS:
            {
                switch (op->src[0]->type) {
                    case GGML_TYPE_F16:
                    case GGML_TYPE_F32:
                    case GGML_TYPE_Q4_0:
                    case GGML_TYPE_Q4_1:
                    case GGML_TYPE_Q5_0:
                    case GGML_TYPE_Q5_1:
                    case GGML_TYPE_Q8_0:
                        return true;
                    default:
                        return false;
                }
            } break;
        case GGML_OP_CPY:
            {
                ggml_type src0_type = op->src[0]->type;
                ggml_type src1_type = op->src[1]->type;
                if (src0_type == GGML_TYPE_F32 && src1_type == GGML_TYPE_F32) {
                    return true;
                }
                if (src0_type == GGML_TYPE_F32 && src1_type == GGML_TYPE_F16) {
                    return true;
                }
                if (src0_type == GGML_TYPE_F32 && src1_type == GGML_TYPE_Q8_0) {
                    return true;
                }
                if (src0_type == GGML_TYPE_F32 && src1_type == GGML_TYPE_Q4_0) {
                    return true;
                }
                if (src0_type == GGML_TYPE_F32 && src1_type == GGML_TYPE_Q4_1) {
                    return true;
                }
                if (src0_type == GGML_TYPE_F16 && src1_type == GGML_TYPE_F16) {
                    return true;
                }
                return false;
            } break;
        case GGML_OP_NONE:
        case GGML_OP_RESHAPE:
        case GGML_OP_VIEW:
        case GGML_OP_PERMUTE:
        case GGML_OP_TRANSPOSE:
        case GGML_OP_NORM:
        case GGML_OP_REPEAT:
        case GGML_OP_DUP:
        case GGML_OP_ADD:
        case GGML_OP_MUL:
        case GGML_OP_DIV:
        case GGML_OP_RMS_NORM:
        case GGML_OP_SCALE:
        case GGML_OP_SQR:
        case GGML_OP_CLAMP:
        case GGML_OP_CONT:
        case GGML_OP_DIAG_MASK_INF:
        case GGML_OP_SOFT_MAX:
        case GGML_OP_ROPE:
        case GGML_OP_ALIBI:
        case GGML_OP_IM2COL:
        case GGML_OP_SUM_ROWS:
        case GGML_OP_ARGSORT:
        case GGML_OP_ACC:
        case GGML_OP_CONCAT:
        case GGML_OP_GROUP_NORM:
        case GGML_OP_UPSCALE:
        case GGML_OP_PAD:
        case GGML_OP_LEAKY_RELU:
            return true;
        default:
            return false;
    }

    UNUSED(backend);
}

static ggml_backend_i cuda_backend_i = {
    /* .get_name                = */ ggml_backend_cuda_name,
    /* .free                    = */ ggml_backend_cuda_free,
    /* .get_default_buffer_type = */ ggml_backend_cuda_get_default_buffer_type,
    /* .set_tensor_async        = */ ggml_backend_cuda_set_tensor_async,
    /* .get_tensor_async        = */ ggml_backend_cuda_get_tensor_async,
    /* .cpy_tensor_from_async   = */ NULL,
    /* .cpy_tensor_to_async     = */ NULL,
    /* .synchronize             = */ ggml_backend_cuda_synchronize,
    /* .graph_plan_create       = */ ggml_backend_cuda_graph_plan_create,
    /* .graph_plan_free         = */ ggml_backend_cuda_graph_plan_free,
    /* .graph_plan_compute      = */ ggml_backend_cuda_graph_plan_compute,
    /* .graph_compute           = */ ggml_backend_cuda_graph_compute,
    /* .supports_op             = */ ggml_backend_cuda_supports_op,
};

ggml_backend_t ggml_backend_cuda_init(int device) {
    ggml_init_cublas(); // TODO: remove from ggml.c

    if (device < 0 || device >= ggml_cuda_get_device_count()) {
        fprintf(stderr, "%s: error: invalid device %d\n", __func__, device);
        return nullptr;
    }

    // not strictly necessary, but it may reduce the overhead of the first graph_compute
    ggml_cuda_set_main_device(device);

    ggml_backend_context_cuda * ctx = new ggml_backend_context_cuda {
        /* .device = */ device
    };

    ggml_backend_t cuda_backend = new ggml_backend {
        /* .interface = */ cuda_backend_i,
        /* .context   = */ ctx
    };

    return cuda_backend;
}

bool ggml_backend_is_cuda(ggml_backend_t backend) {
    return backend->iface.get_name == ggml_backend_cuda_name;
}

static ggml_backend_t ggml_backend_reg_cuda_init(const char * params, void * user_data) {
    ggml_backend_t cuda_backend = ggml_backend_cuda_init((int) (intptr_t) user_data);
    return cuda_backend;

    UNUSED(params);
}

extern "C" int ggml_backend_cuda_reg_devices();

int ggml_backend_cuda_reg_devices() {
    int device_count = ggml_cuda_get_device_count();
    //int device_count = 1; // DEBUG: some tools require delaying CUDA initialization
    for (int i = 0; i < device_count; i++) {
        char name[128];
        snprintf(name, sizeof(name), "%s%d", GGML_CUDA_NAME, i);
        ggml_backend_register(name, ggml_backend_reg_cuda_init, ggml_backend_cuda_buffer_type(i), (void *) (intptr_t) i);
    }
    return device_count;
}<|MERGE_RESOLUTION|>--- conflicted
+++ resolved
@@ -8292,13 +8292,8 @@
     ggml_mul_mat_vec_nc_f16_f32_cuda(src0_ddq, src1_ddf, dst_ddf, ne00, ne01, row_stride_x, ne02, ne12, channel_stride_x, main_stream);
 }
 
-<<<<<<< HEAD
 __global__ static void k_compute_batched_ptrs(
         const half * src0_as_f16, const half * src1_as_f16, float * dst_f32,
-=======
-static __global__ void k_compute_batched_ptrs(
-        const half * src0_as_f16, const half * src1_as_f16, half * dst_f16,
->>>>>>> c6c4fc08
         const void ** ptrs_src, void ** ptrs_dst,
         int ne12, int ne13,
         int ne23,
