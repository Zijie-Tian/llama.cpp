#include <algorithm>
#include <array>
#include <cassert>
#include <chrono>
#include <cinttypes>
#include <clocale>
#include <cmath>
#include <cstdio>
#include <cstdlib>
#include <cstring>
#include <ctime>
#include <iterator>
#include <map>
#include <numeric>
#include <regex>
#include <sstream>
#include <string>
#include <thread>
#include <vector>

#include "common.h"
#include "ggml.h"
#include "llama.h"

// Global variable to store the GGML_GRAPH_PROFILE setting
static std::string GGML_GRAPH_PROFILE = "stderr";

#ifdef _WIN32
#    define WIN32_LEAN_AND_MEAN
#    ifndef NOMINMAX
#        define NOMINMAX
#    endif
#    include <windows.h>
#endif

// utils
static uint64_t get_time_ns() {
    using clock = std::chrono::high_resolution_clock;
    return std::chrono::nanoseconds(clock::now().time_since_epoch()).count();
}

// Function to enable or disable GGML graph profiling
static void set_graph_profile(const std::string& profile_path = "") {
    if (profile_path.empty()) {
        // Disable profiling by unsetting the environment variable
#ifdef _WIN32
        _putenv_s("GGML_GRAPH_PROFILE", "");
#else
        unsetenv("GGML_GRAPH_PROFILE");
#endif
    } else {
        // Enable profiling by setting the environment variable to the specified path
        // or to "stderr" for stderr output
#ifdef _WIN32
        _putenv_s("GGML_GRAPH_PROFILE", profile_path.c_str());
#else
        setenv("GGML_GRAPH_PROFILE", profile_path.c_str(), 1);
#endif
    }
}

// Function to get the current value of GGML_GRAPH_PROFILE environment variable
static std::string get_graph_profile() {
    std::string result;
    const char* env_value = nullptr;
#ifdef _WIN32
    char buffer[1024];
    size_t size = 0;
    if (_dupenv_s(&env_value, &size, "GGML_GRAPH_PROFILE") == 0 && env_value != nullptr) {
        result = env_value;
        free(env_value);
    }
#else
    env_value = getenv("GGML_GRAPH_PROFILE");
    if (env_value != nullptr) {
        result = env_value;
    }
#endif
    return result;
}

static bool tensor_buft_override_equal(const llama_model_tensor_buft_override& a, const llama_model_tensor_buft_override& b) {
    if (a.pattern != b.pattern) {
        // cString comparison that may be null
        if (a.pattern == nullptr || b.pattern == nullptr) {
            return false;
        }
        if (strcmp(a.pattern, b.pattern) != 0) {
            return false;
        }
    }
    if (a.buft != b.buft) {
        return false;
    }
    return true;
}

static bool vec_tensor_buft_override_equal(const std::vector<llama_model_tensor_buft_override>& a, const std::vector<llama_model_tensor_buft_override>& b) {
    if (a.size() != b.size()) {
        return false;
    }
    for (size_t i = 0; i < a.size(); i++) {
        if (!tensor_buft_override_equal(a[i], b[i])) {
            return false;
        }
    }
    return true;
}

static bool vec_vec_tensor_buft_override_equal(const std::vector<std::vector<llama_model_tensor_buft_override>>& a, const std::vector<std::vector<llama_model_tensor_buft_override>>& b) {
    if (a.size() != b.size()) {
        return false;
    }
    for (size_t i = 0; i < a.size(); i++) {
        if (!vec_tensor_buft_override_equal(a[i], b[i])) {
            return false;
        }
    }
    return true;
}

template <class T> static std::string join(const std::vector<T> & values, const std::string & delim) {
    std::ostringstream str;
    for (size_t i = 0; i < values.size(); i++) {
        str << values[i];
        if (i < values.size() - 1) {
            str << delim;
        }
    }
    return str.str();
}

template <typename T, typename F> static std::vector<std::string> transform_to_str(const std::vector<T> & values, F f) {
    std::vector<std::string> str_values;
    std::transform(values.begin(), values.end(), std::back_inserter(str_values), f);
    return str_values;
}

template <typename T> static T avg(const std::vector<T> & v) {
    if (v.empty()) {
        return 0;
    }
    T sum = std::accumulate(v.begin(), v.end(), T(0));
    return sum / (T) v.size();
}

template <typename T> static T stdev(const std::vector<T> & v) {
    if (v.size() <= 1) {
        return 0;
    }
    T mean   = avg(v);
    T sq_sum = std::inner_product(v.begin(), v.end(), v.begin(), T(0));
    T stdev  = std::sqrt(sq_sum / (T) (v.size() - 1) - mean * mean * (T) v.size() / (T) (v.size() - 1));
    return stdev;
}

static std::string get_cpu_info() {
    std::vector<std::string> cpu_list;
    for (size_t i = 0; i < ggml_backend_dev_count(); i++) {
        auto * dev      = ggml_backend_dev_get(i);
        auto   dev_type = ggml_backend_dev_type(dev);
        if (dev_type == GGML_BACKEND_DEVICE_TYPE_CPU || dev_type == GGML_BACKEND_DEVICE_TYPE_ACCEL) {
            cpu_list.push_back(ggml_backend_dev_description(dev));
        }
    }
    return join(cpu_list, ", ");
}

static std::string get_gpu_info() {
    std::vector<std::string> gpu_list;
    for (size_t i = 0; i < ggml_backend_dev_count(); i++) {
        auto * dev      = ggml_backend_dev_get(i);
        auto   dev_type = ggml_backend_dev_type(dev);
        if (dev_type == GGML_BACKEND_DEVICE_TYPE_GPU) {
            gpu_list.push_back(ggml_backend_dev_description(dev));
        }
    }
    return join(gpu_list, ", ");
}

// command line params
enum output_formats { NONE, CSV, JSON, JSONL, MARKDOWN, SQL };

static const char * output_format_str(output_formats format) {
    switch (format) {
        case NONE:
            return "none";
        case CSV:
            return "csv";
        case JSON:
            return "json";
        case JSONL:
            return "jsonl";
        case MARKDOWN:
            return "md";
        case SQL:
            return "sql";
        default:
            GGML_ABORT("invalid output format");
    }
}

static bool output_format_from_str(const std::string & s, output_formats & format) {
    if (s == "none") {
        format = NONE;
    } else if (s == "csv") {
        format = CSV;
    } else if (s == "json") {
        format = JSON;
    } else if (s == "jsonl") {
        format = JSONL;
    } else if (s == "md") {
        format = MARKDOWN;
    } else if (s == "sql") {
        format = SQL;
    } else {
        return false;
    }
    return true;
}

static const char * split_mode_str(llama_split_mode mode) {
    switch (mode) {
        case LLAMA_SPLIT_MODE_NONE:
            return "none";
        case LLAMA_SPLIT_MODE_LAYER:
            return "layer";
        case LLAMA_SPLIT_MODE_ROW:
            return "row";
        default:
            GGML_ABORT("invalid split mode");
    }
}

static std::string pair_str(const std::pair<int, int> & p) {
    static char buf[32];
    snprintf(buf, sizeof(buf), "%d,%d", p.first, p.second);
    return buf;
}

static std::vector<int> parse_int_range(const std::string & s) {
    // first[-last[(+|*)step]]
    std::regex range_regex(R"(^(\d+)(?:-(\d+)(?:([\+|\*])(\d+))?)?(?:,|$))");

    std::smatch match;
    std::string::const_iterator search_start(s.cbegin());
    std::vector<int> result;
    while (std::regex_search(search_start, s.cend(), match, range_regex)) {
        int  first = std::stoi(match[1]);
        int  last  = match[2].matched ? std::stoi(match[2]) : first;
        char op    = match[3].matched ? match[3].str()[0] : '+';
        int  step  = match[4].matched ? std::stoi(match[4]) : 1;

        for (int i = first; i <= last;) {
            result.push_back(i);

            int prev_i = i;

            if (op == '+') {
                i += step;
            } else if (op == '*') {
                i *= step;
            } else {
                throw std::invalid_argument("invalid range format");
            }

            if (i <= prev_i) {
                throw std::invalid_argument("invalid range");
            }
        }
        search_start = match.suffix().first;
    }

    if (search_start != s.cend()) {
        throw std::invalid_argument("invalid range format");
    }

    return result;
}

struct cmd_params {
    std::vector<std::string>         model;
    std::vector<int>                 n_prompt;
    std::vector<int>                 n_gen;
    std::vector<std::pair<int, int>> n_pg;
    std::vector<int>                 n_depth;
    std::vector<int>                 n_batch;
    std::vector<int>                 n_ubatch;
    std::vector<ggml_type>           type_k;
    std::vector<ggml_type>           type_v;
    std::vector<float>               defrag_thold;
    std::vector<int>                 n_threads;
    std::vector<std::string>         cpu_mask;
    std::vector<bool>                cpu_strict;
    std::vector<int>                 poll;
    std::vector<int>                 n_gpu_layers;
    std::vector<std::string>         rpc_servers;
    std::vector<llama_split_mode>    split_mode;
    std::vector<int>                 main_gpu;
    std::vector<bool>                no_kv_offload;
    std::vector<bool>                flash_attn;
    std::vector<std::vector<float>>  tensor_split;
    std::vector<std::vector<llama_model_tensor_buft_override>> tensor_buft_overrides;
    std::vector<bool>                use_mmap;
    std::vector<bool>                embeddings;
    std::vector<bool>                no_op_offload;
    ggml_numa_strategy               numa;
    int                              reps;
    ggml_sched_priority              prio;
    int                              delay;
    bool                             verbose;
    bool                             progress;
    output_formats                   output_format;
    output_formats                   output_format_stderr;
};

static const cmd_params cmd_params_defaults = {
    /* model                */ { "models/7B/ggml-model-q4_0.gguf" },
    /* n_prompt             */ { 512 },
    /* n_gen                */ { 128 },
    /* n_pg                 */ {},
    /* n_depth              */ { 0 },
    /* n_batch              */ { 2048 },
    /* n_ubatch             */ { 512 },
    /* type_k               */ { GGML_TYPE_F16 },
    /* type_v               */ { GGML_TYPE_F16 },
    /* defrag_thold         */ { -1.0f },
    /* n_threads            */ { cpu_get_num_math() },
    /* cpu_mask             */ { "0x0" },
    /* cpu_strict           */ { false },
    /* poll                 */ { 50 },
    /* n_gpu_layers         */ { 99 },
    /* rpc_servers          */ { "" },
    /* split_mode           */ { LLAMA_SPLIT_MODE_LAYER },
    /* main_gpu             */ { 0 },
    /* no_kv_offload        */ { false },
    /* flash_attn           */ { false },
    /* tensor_split         */ { std::vector<float>(llama_max_devices(), 0.0f) },
    /* tensor_buft_overrides*/ { std::vector<llama_model_tensor_buft_override>{ { nullptr, nullptr } } },
    /* use_mmap             */ { true },
    /* embeddings           */ { false },
    /* no_op_offload        */ { false },
    /* numa                 */ GGML_NUMA_STRATEGY_DISABLED,
    /* reps                 */ 5,
    /* prio                 */ GGML_SCHED_PRIO_NORMAL,
    /* delay                */ 0,
    /* verbose              */ false,
    /* progress             */ false,
    /* output_format        */ MARKDOWN,
    /* output_format_stderr */ NONE,
};

static void print_usage(int /* argc */, char ** argv) {
    printf("usage: %s [options]\n", argv[0]);
    printf("\n");
    printf("options:\n");
    printf("  -h, --help\n");
    printf("  --numa <distribute|isolate|numactl>       numa mode (default: disabled)\n");
    printf("  -r, --repetitions <n>                     number of times to repeat each test (default: %d)\n",
           cmd_params_defaults.reps);
    printf("  --prio <0|1|2|3>                          process/thread priority (default: %d)\n",
           cmd_params_defaults.prio);
    printf("  --delay <0...N> (seconds)                 delay between each test (default: %d)\n",
           cmd_params_defaults.delay);
    printf("  -o, --output <csv|json|jsonl|md|sql>      output format printed to stdout (default: %s)\n",
           output_format_str(cmd_params_defaults.output_format));
    printf("  -oe, --output-err <csv|json|jsonl|md|sql> output format printed to stderr (default: %s)\n",
           output_format_str(cmd_params_defaults.output_format_stderr));
    printf("  -v, --verbose                             verbose output\n");
    printf("  --progress                                print test progress indicators\n");
    printf("\n");
    printf("test parameters:\n");
    printf("  -m, --model <filename>                    (default: %s)\n", join(cmd_params_defaults.model, ",").c_str());
    printf("  -p, --n-prompt <n>                        (default: %s)\n",
           join(cmd_params_defaults.n_prompt, ",").c_str());
    printf("  -n, --n-gen <n>                           (default: %s)\n", join(cmd_params_defaults.n_gen, ",").c_str());
    printf("  -pg <pp,tg>                               (default: %s)\n",
           join(transform_to_str(cmd_params_defaults.n_pg, pair_str), ",").c_str());
    printf("  -d, --n-depth <n>                         (default: %s)\n",
           join(cmd_params_defaults.n_depth, ",").c_str());
    printf("  -b, --batch-size <n>                      (default: %s)\n",
           join(cmd_params_defaults.n_batch, ",").c_str());
    printf("  -ub, --ubatch-size <n>                    (default: %s)\n",
           join(cmd_params_defaults.n_ubatch, ",").c_str());
    printf("  -ctk, --cache-type-k <t>                  (default: %s)\n",
           join(transform_to_str(cmd_params_defaults.type_k, ggml_type_name), ",").c_str());
    printf("  -ctv, --cache-type-v <t>                  (default: %s)\n",
           join(transform_to_str(cmd_params_defaults.type_v, ggml_type_name), ",").c_str());
    printf("  -dt, --defrag-thold <f>                   (default: %s)\n",
           join(cmd_params_defaults.defrag_thold, ",").c_str());
    printf("  -t, --threads <n>                         (default: %s)\n",
           join(cmd_params_defaults.n_threads, ",").c_str());
    printf("  -C, --cpu-mask <hex,hex>                  (default: %s)\n",
           join(cmd_params_defaults.cpu_mask, ",").c_str());
    printf("  --cpu-strict <0|1>                        (default: %s)\n",
           join(cmd_params_defaults.cpu_strict, ",").c_str());
    printf("  --poll <0...100>                          (default: %s)\n", join(cmd_params_defaults.poll, ",").c_str());
    printf("  -ngl, --n-gpu-layers <n>                  (default: %s)\n",
           join(cmd_params_defaults.n_gpu_layers, ",").c_str());
    if (llama_supports_rpc()) {
        printf("  -rpc, --rpc <rpc_servers>                 (default: %s)\n",
               join(cmd_params_defaults.rpc_servers, ",").c_str());
    }
    printf("  -sm, --split-mode <none|layer|row>        (default: %s)\n",
           join(transform_to_str(cmd_params_defaults.split_mode, split_mode_str), ",").c_str());
    printf("  -mg, --main-gpu <i>                       (default: %s)\n",
           join(cmd_params_defaults.main_gpu, ",").c_str());
    printf("  -nkvo, --no-kv-offload <0|1>              (default: %s)\n",
           join(cmd_params_defaults.no_kv_offload, ",").c_str());
    printf("  -fa, --flash-attn <0|1>                   (default: %s)\n",
           join(cmd_params_defaults.flash_attn, ",").c_str());
    printf("  -mmp, --mmap <0|1>                        (default: %s)\n",
           join(cmd_params_defaults.use_mmap, ",").c_str());
    printf("  -embd, --embeddings <0|1>                 (default: %s)\n",
           join(cmd_params_defaults.embeddings, ",").c_str());
    printf("  -ts, --tensor-split <ts0/ts1/..>          (default: 0)\n");
    printf("  -ot --override-tensors <tensor name pattern>=<buffer type>;...\n");
    printf("                                            (default: disabled)\n");
    printf("  -nopo, --no-op-offload <0|1>              (default: 0)\n");
    printf("\n");
    printf(
        "Multiple values can be given for each parameter by separating them with ','\n"
        "or by specifying the parameter multiple times. Ranges can be given as\n"
        "'first-last' or 'first-last+step' or 'first-last*mult'.\n");
}

static ggml_type ggml_type_from_name(const std::string & s) {
    if (s == "f16") {
        return GGML_TYPE_F16;
    }
    if (s == "bf16") {
        return GGML_TYPE_BF16;
    }
    if (s == "q8_0") {
        return GGML_TYPE_Q8_0;
    }
    if (s == "q4_0") {
        return GGML_TYPE_Q4_0;
    }
    if (s == "q4_1") {
        return GGML_TYPE_Q4_1;
    }
    if (s == "q5_0") {
        return GGML_TYPE_Q5_0;
    }
    if (s == "q5_1") {
        return GGML_TYPE_Q5_1;
    }
    if (s == "iq4_nl") {
        return GGML_TYPE_IQ4_NL;
    }

    return GGML_TYPE_COUNT;
}

static cmd_params parse_cmd_params(int argc, char ** argv) {
    cmd_params        params;
    std::string       arg;
    bool              invalid_param = false;
    const std::string arg_prefix    = "--";
    const char        split_delim   = ',';

    params.verbose              = cmd_params_defaults.verbose;
    params.output_format        = cmd_params_defaults.output_format;
    params.output_format_stderr = cmd_params_defaults.output_format_stderr;
    params.reps                 = cmd_params_defaults.reps;
    params.numa                 = cmd_params_defaults.numa;
    params.prio                 = cmd_params_defaults.prio;
    params.delay                = cmd_params_defaults.delay;
    params.progress             = cmd_params_defaults.progress;

    for (int i = 1; i < argc; i++) {
        arg = argv[i];
        if (arg.compare(0, arg_prefix.size(), arg_prefix) == 0) {
            std::replace(arg.begin(), arg.end(), '_', '-');
        }

        try {
            if (arg == "-h" || arg == "--help") {
                print_usage(argc, argv);
                exit(0);
            } else if (arg == "-m" || arg == "--model") {
                if (++i >= argc) {
                    invalid_param = true;
                    break;
                }
                auto p = string_split<std::string>(argv[i], split_delim);
                params.model.insert(params.model.end(), p.begin(), p.end());
            } else if (arg == "-p" || arg == "--n-prompt") {
                if (++i >= argc) {
                    invalid_param = true;
                    break;
                }
                auto p = parse_int_range(argv[i]);
                params.n_prompt.insert(params.n_prompt.end(), p.begin(), p.end());
            } else if (arg == "-n" || arg == "--n-gen") {
                if (++i >= argc) {
                    invalid_param = true;
                    break;
                }
                auto p = parse_int_range(argv[i]);
                params.n_gen.insert(params.n_gen.end(), p.begin(), p.end());
            } else if (arg == "-pg") {
                if (++i >= argc) {
                    invalid_param = true;
                    break;
                }
                auto p = string_split<std::string>(argv[i], ',');
                if (p.size() != 2) {
                    invalid_param = true;
                    break;
                }
                params.n_pg.push_back({ std::stoi(p[0]), std::stoi(p[1]) });
            } else if (arg == "-d" || arg == "--n-depth") {
                if (++i >= argc) {
                    invalid_param = true;
                    break;
                }
                auto p = parse_int_range(argv[i]);
                params.n_depth.insert(params.n_depth.end(), p.begin(), p.end());
            } else if (arg == "-b" || arg == "--batch-size") {
                if (++i >= argc) {
                    invalid_param = true;
                    break;
                }
                auto p = parse_int_range(argv[i]);
                params.n_batch.insert(params.n_batch.end(), p.begin(), p.end());
            } else if (arg == "-ub" || arg == "--ubatch-size") {
                if (++i >= argc) {
                    invalid_param = true;
                    break;
                }
                auto p = parse_int_range(argv[i]);
                params.n_ubatch.insert(params.n_ubatch.end(), p.begin(), p.end());
            } else if (arg == "-ctk" || arg == "--cache-type-k") {
                if (++i >= argc) {
                    invalid_param = true;
                    break;
                }
                auto p = string_split<std::string>(argv[i], split_delim);

                std::vector<ggml_type> types;
                for (const auto & t : p) {
                    ggml_type gt = ggml_type_from_name(t);
                    if (gt == GGML_TYPE_COUNT) {
                        invalid_param = true;
                        break;
                    }
                    types.push_back(gt);
                }
                if (invalid_param) {
                    break;
                }
                params.type_k.insert(params.type_k.end(), types.begin(), types.end());
            } else if (arg == "-ctv" || arg == "--cache-type-v") {
                if (++i >= argc) {
                    invalid_param = true;
                    break;
                }
                auto p = string_split<std::string>(argv[i], split_delim);

                std::vector<ggml_type> types;
                for (const auto & t : p) {
                    ggml_type gt = ggml_type_from_name(t);
                    if (gt == GGML_TYPE_COUNT) {
                        invalid_param = true;
                        break;
                    }
                    types.push_back(gt);
                }
                if (invalid_param) {
                    break;
                }
                params.type_v.insert(params.type_v.end(), types.begin(), types.end());
            } else if (arg == "-dt" || arg == "--defrag-thold") {
                if (++i >= argc) {
                    invalid_param = true;
                    break;
                }
                auto p = string_split<float>(argv[i], split_delim);
                params.defrag_thold.insert(params.defrag_thold.end(), p.begin(), p.end());
            } else if (arg == "-t" || arg == "--threads") {
                if (++i >= argc) {
                    invalid_param = true;
                    break;
                }
                auto p = parse_int_range(argv[i]);
                params.n_threads.insert(params.n_threads.end(), p.begin(), p.end());
            } else if (arg == "-C" || arg == "--cpu-mask") {
                if (++i >= argc) {
                    invalid_param = true;
                    break;
                }
                auto p = string_split<std::string>(argv[i], split_delim);
                params.cpu_mask.insert(params.cpu_mask.end(), p.begin(), p.end());
            } else if (arg == "--cpu-strict") {
                if (++i >= argc) {
                    invalid_param = true;
                    break;
                }
                auto p = string_split<bool>(argv[i], split_delim);
                params.cpu_strict.insert(params.cpu_strict.end(), p.begin(), p.end());
            } else if (arg == "--poll") {
                if (++i >= argc) {
                    invalid_param = true;
                    break;
                }
                auto p = parse_int_range(argv[i]);
                params.poll.insert(params.poll.end(), p.begin(), p.end());
            } else if (arg == "-ngl" || arg == "--n-gpu-layers") {
                if (++i >= argc) {
                    invalid_param = true;
                    break;
                }
                auto p = parse_int_range(argv[i]);
                params.n_gpu_layers.insert(params.n_gpu_layers.end(), p.begin(), p.end());
            } else if (llama_supports_rpc() && (arg == "-rpc" || arg == "--rpc")) {
                if (++i >= argc) {
                    invalid_param = true;
                    break;
                }
                params.rpc_servers.push_back(argv[i]);
            } else if (arg == "-sm" || arg == "--split-mode") {
                if (++i >= argc) {
                    invalid_param = true;
                    break;
                }
                auto p = string_split<std::string>(argv[i], split_delim);

                std::vector<llama_split_mode> modes;
                for (const auto & m : p) {
                    llama_split_mode mode;
                    if (m == "none") {
                        mode = LLAMA_SPLIT_MODE_NONE;
                    } else if (m == "layer") {
                        mode = LLAMA_SPLIT_MODE_LAYER;
                    } else if (m == "row") {
                        mode = LLAMA_SPLIT_MODE_ROW;
                    } else {
                        invalid_param = true;
                        break;
                    }
                    modes.push_back(mode);
                }
                if (invalid_param) {
                    break;
                }
                params.split_mode.insert(params.split_mode.end(), modes.begin(), modes.end());
            } else if (arg == "-mg" || arg == "--main-gpu") {
                if (++i >= argc) {
                    invalid_param = true;
                    break;
                }
                params.main_gpu = parse_int_range(argv[i]);
            } else if (arg == "-nkvo" || arg == "--no-kv-offload") {
                if (++i >= argc) {
                    invalid_param = true;
                    break;
                }
                auto p = string_split<bool>(argv[i], split_delim);
                params.no_kv_offload.insert(params.no_kv_offload.end(), p.begin(), p.end());
            } else if (arg == "--numa") {
                if (++i >= argc) {
                    invalid_param = true;
                    break;
                }
                std::string value(argv[i]);
                if (value == "distribute" || value == "") {
                    params.numa = GGML_NUMA_STRATEGY_DISTRIBUTE;
                } else if (value == "isolate") {
                    params.numa = GGML_NUMA_STRATEGY_ISOLATE;
                } else if (value == "numactl") {
                    params.numa = GGML_NUMA_STRATEGY_NUMACTL;
                } else {
                    invalid_param = true;
                    break;
                }
            } else if (arg == "-fa" || arg == "--flash-attn") {
                if (++i >= argc) {
                    invalid_param = true;
                    break;
                }
                auto p = string_split<bool>(argv[i], split_delim);
                params.flash_attn.insert(params.flash_attn.end(), p.begin(), p.end());
            } else if (arg == "-mmp" || arg == "--mmap") {
                if (++i >= argc) {
                    invalid_param = true;
                    break;
                }
                auto p = string_split<bool>(argv[i], split_delim);
                params.use_mmap.insert(params.use_mmap.end(), p.begin(), p.end());
            } else if (arg == "-embd" || arg == "--embeddings") {
                if (++i >= argc) {
                    invalid_param = true;
                    break;
                }
                auto p = string_split<bool>(argv[i], split_delim);
                params.embeddings.insert(params.embeddings.end(), p.begin(), p.end());
            } else if (arg == "-nopo" || arg == "--no-op-offload") {
                if (++i >= argc) {
                    invalid_param = true;
                    break;
                }
                auto p = string_split<bool>(argv[i], split_delim);
                params.no_op_offload.insert(params.no_op_offload.end(), p.begin(), p.end());
            } else if (arg == "-ts" || arg == "--tensor-split") {
                if (++i >= argc) {
                    invalid_param = true;
                    break;
                }
                for (auto ts : string_split<std::string>(argv[i], split_delim)) {
                    // split string by ; and /
                    const std::regex           regex{ R"([;/]+)" };
                    std::sregex_token_iterator it{ ts.begin(), ts.end(), regex, -1 };
                    std::vector<std::string>   split_arg{ it, {} };
                    GGML_ASSERT(split_arg.size() <= llama_max_devices());

                    std::vector<float> tensor_split(llama_max_devices());
                    for (size_t i = 0; i < llama_max_devices(); ++i) {
                        if (i < split_arg.size()) {
                            tensor_split[i] = std::stof(split_arg[i]);
                        } else {
                            tensor_split[i] = 0.0f;
                        }
                    }
                    params.tensor_split.push_back(tensor_split);
                }
            } else if (arg == "-ot" || arg == "--override-tensor") {
                if (++i >= argc) {
                    invalid_param = true;
                    break;
                }
                auto * value = argv[i];
                /* static */ std::map<std::string, ggml_backend_buffer_type_t> buft_list;
                if (buft_list.empty()) {
                    // enumerate all the devices and add their buffer types to the list
                    for (size_t i = 0; i < ggml_backend_dev_count(); ++i) {
                        auto * dev = ggml_backend_dev_get(i);
                        auto * buft = ggml_backend_dev_buffer_type(dev);
                        if (buft) {
                            buft_list[ggml_backend_buft_name(buft)] = buft;
                        }
                    }
                }
                auto override_group_span_len = std::strcspn(value, ",");
                bool last_group = false;
                do {
                    if (override_group_span_len == 0) {
                        // Adds an empty override-tensors for an empty span
                        params.tensor_buft_overrides.push_back({{}});
                        if (value[override_group_span_len] == '\0') {
                            value = &value[override_group_span_len];
                            last_group = true;
                        } else {
                            value = &value[override_group_span_len + 1];
                            override_group_span_len = std::strcspn(value, ",");
                        }
                        continue;
                    }
                    // Stamps null terminators into the argv
                    // value for this option to avoid the
                    // memory leak present in the implementation
                    // over in arg.cpp. Acceptable because we
                    // only parse these args once in this program.
                    auto * override_group = value;
                    if (value[override_group_span_len] == '\0') {
                        value = &value[override_group_span_len];
                        last_group = true;
                    } else {
                        value[override_group_span_len] = '\0';
                        value = &value[override_group_span_len + 1];
                    }
                    std::vector<llama_model_tensor_buft_override> group_tensor_buft_overrides{};
                    auto override_span_len = std::strcspn(override_group, ";");
                    while (override_span_len > 0) {
                        auto * override = override_group;
                        if (override_group[override_span_len] != '\0') {
                            override_group[override_span_len] = '\0';
                            override_group = &override_group[override_span_len + 1];
                        } else {
                            override_group = &override_group[override_span_len];
                        }
                        auto tensor_name_span_len = std::strcspn(override, "=");
                        if (tensor_name_span_len >= override_span_len) {
                            invalid_param = true;
                            break;
                        }
                        override[tensor_name_span_len] = '\0';
                        auto * tensor_name = override;
                        auto * buffer_type = &override[tensor_name_span_len + 1];
                        if (buft_list.find(buffer_type) == buft_list.end()) {
                            printf("error: unrecognized buffer type '%s'\n", buffer_type);
                            printf("Available buffer types:\n");
                            for (const auto & it : buft_list) {
                                printf("  %s\n", ggml_backend_buft_name(it.second));
                            }
                            invalid_param = true;
                            break;
                        }
                        group_tensor_buft_overrides.push_back({tensor_name, buft_list.at(buffer_type)});
                        override_span_len = std::strcspn(override_group, ";");
                    }
                    if (invalid_param) {
                        break;
                    }
                    group_tensor_buft_overrides.push_back({nullptr,nullptr});
                    params.tensor_buft_overrides.push_back(group_tensor_buft_overrides);
                    override_group_span_len = std::strcspn(value, ",");
                } while (!last_group);
            } else if (arg == "-r" || arg == "--repetitions") {
                if (++i >= argc) {
                    invalid_param = true;
                    break;
                }
                params.reps = std::stoi(argv[i]);
            } else if (arg == "--prio") {
                if (++i >= argc) {
                    invalid_param = true;
                    break;
                }
                params.prio = (enum ggml_sched_priority) std::stoi(argv[i]);
            } else if (arg == "--delay") {
                if (++i >= argc) {
                    invalid_param = true;
                    break;
                }
                params.delay = std::stoi(argv[i]);
            } else if (arg == "-o" || arg == "--output") {
                if (++i >= argc) {
                    invalid_param = true;
                    break;
                }
                invalid_param = !output_format_from_str(argv[i], params.output_format);
            } else if (arg == "-oe" || arg == "--output-err") {
                if (++i >= argc) {
                    invalid_param = true;
                    break;
                }
                invalid_param = !output_format_from_str(argv[i], params.output_format_stderr);
            } else if (arg == "-v" || arg == "--verbose") {
                params.verbose = true;
            } else if (arg == "--progress") {
                params.progress = true;
            } else {
                invalid_param = true;
                break;
            }
        } catch (const std::exception & e) {
            fprintf(stderr, "error: %s\n", e.what());
            invalid_param = true;
            break;
        }
    }

    if (invalid_param) {
        fprintf(stderr, "error: invalid parameter for argument: %s\n", arg.c_str());
        print_usage(argc, argv);
        exit(1);
    }

    // set defaults
    if (params.model.empty()) {
        params.model = cmd_params_defaults.model;
    }
    if (params.n_prompt.empty()) {
        params.n_prompt = cmd_params_defaults.n_prompt;
    }
    if (params.n_gen.empty()) {
        params.n_gen = cmd_params_defaults.n_gen;
    }
    if (params.n_pg.empty()) {
        params.n_pg = cmd_params_defaults.n_pg;
    }
    if (params.n_depth.empty()) {
        params.n_depth = cmd_params_defaults.n_depth;
    }
    if (params.n_batch.empty()) {
        params.n_batch = cmd_params_defaults.n_batch;
    }
    if (params.n_ubatch.empty()) {
        params.n_ubatch = cmd_params_defaults.n_ubatch;
    }
    if (params.type_k.empty()) {
        params.type_k = cmd_params_defaults.type_k;
    }
    if (params.type_v.empty()) {
        params.type_v = cmd_params_defaults.type_v;
    }
    if (params.defrag_thold.empty()) {
        params.defrag_thold = cmd_params_defaults.defrag_thold;
    }
    if (params.n_gpu_layers.empty()) {
        params.n_gpu_layers = cmd_params_defaults.n_gpu_layers;
    }
    if (params.rpc_servers.empty()) {
        params.rpc_servers = cmd_params_defaults.rpc_servers;
    }
    if (params.split_mode.empty()) {
        params.split_mode = cmd_params_defaults.split_mode;
    }
    if (params.main_gpu.empty()) {
        params.main_gpu = cmd_params_defaults.main_gpu;
    }
    if (params.no_kv_offload.empty()) {
        params.no_kv_offload = cmd_params_defaults.no_kv_offload;
    }
    if (params.flash_attn.empty()) {
        params.flash_attn = cmd_params_defaults.flash_attn;
    }
    if (params.tensor_split.empty()) {
        params.tensor_split = cmd_params_defaults.tensor_split;
    }
    if (params.tensor_buft_overrides.empty()) {
        params.tensor_buft_overrides = cmd_params_defaults.tensor_buft_overrides;
    }
    if (params.use_mmap.empty()) {
        params.use_mmap = cmd_params_defaults.use_mmap;
    }
    if (params.embeddings.empty()) {
        params.embeddings = cmd_params_defaults.embeddings;
    }
    if (params.no_op_offload.empty()) {
        params.no_op_offload = cmd_params_defaults.no_op_offload;
    }
    if (params.n_threads.empty()) {
        params.n_threads = cmd_params_defaults.n_threads;
    }
    if (params.cpu_mask.empty()) {
        params.cpu_mask = cmd_params_defaults.cpu_mask;
    }
    if (params.cpu_strict.empty()) {
        params.cpu_strict = cmd_params_defaults.cpu_strict;
    }
    if (params.poll.empty()) {
        params.poll = cmd_params_defaults.poll;
    }

    return params;
}

struct cmd_params_instance {
    std::string        model;
    int                n_prompt;
    int                n_gen;
    int                n_depth;
    int                n_batch;
    int                n_ubatch;
    ggml_type          type_k;
    ggml_type          type_v;
    float              defrag_thold;
    int                n_threads;
    std::string        cpu_mask;
    bool               cpu_strict;
    int                poll;
    int                n_gpu_layers;
    std::string        rpc_servers_str;
    llama_split_mode   split_mode;
    int                main_gpu;
    bool               no_kv_offload;
    bool               flash_attn;
    std::vector<float> tensor_split;
    std::vector<llama_model_tensor_buft_override> tensor_buft_overrides;
    bool               use_mmap;
    bool               embeddings;
    bool               no_op_offload;

    llama_model_params to_llama_mparams() const {
        llama_model_params mparams = llama_model_default_params();

        mparams.n_gpu_layers = n_gpu_layers;
        if (!rpc_servers_str.empty()) {
            auto rpc_servers = string_split<std::string>(rpc_servers_str, ',');

            // add RPC devices
            if (!rpc_servers.empty()) {
                ggml_backend_reg_t rpc_reg = ggml_backend_reg_by_name("RPC");
                if (!rpc_reg) {
                    fprintf(stderr, "%s: failed to find RPC backend\n", __func__);
                    exit(1);
                }

                typedef ggml_backend_dev_t (*ggml_backend_rpc_add_device_t)(const char * endpoint);
                ggml_backend_rpc_add_device_t ggml_backend_rpc_add_device_fn = (ggml_backend_rpc_add_device_t) ggml_backend_reg_get_proc_address(rpc_reg, "ggml_backend_rpc_add_device");
                if (!ggml_backend_rpc_add_device_fn) {
                    fprintf(stderr, "%s: failed to find RPC device add function\n", __func__);
                    exit(1);
                }
                static std::vector<ggml_backend_dev_t> devices;
                devices.clear();
                for (const std::string & server : rpc_servers) {
                    ggml_backend_dev_t dev = ggml_backend_rpc_add_device_fn(server.c_str());
                    if (dev) {
                        devices.push_back(dev);
                    } else {
                        fprintf(stderr, "%s: failed to add RPC device for server '%s'\n", __func__, server.c_str());
                        exit(1);
                    }
                }
                devices.push_back(nullptr);
                mparams.devices = devices.data();
            }
        }
        mparams.split_mode   = split_mode;
        mparams.main_gpu     = main_gpu;
        mparams.tensor_split = tensor_split.data();
        mparams.use_mmap     = use_mmap;

        if (tensor_buft_overrides.empty()) {
            mparams.tensor_buft_overrides = nullptr;
        } else {
            GGML_ASSERT(tensor_buft_overrides.back().pattern == nullptr && "Tensor buffer overrides not terminated with empty pattern");
            mparams.tensor_buft_overrides = tensor_buft_overrides.data();
        }

        return mparams;
    }

    bool equal_mparams(const cmd_params_instance & other) const {
        return model == other.model && n_gpu_layers == other.n_gpu_layers && rpc_servers_str == other.rpc_servers_str &&
               split_mode == other.split_mode && main_gpu == other.main_gpu && use_mmap == other.use_mmap &&
               tensor_split == other.tensor_split && vec_tensor_buft_override_equal(tensor_buft_overrides, other.tensor_buft_overrides);
    }

    llama_context_params to_llama_cparams() const {
        llama_context_params cparams = llama_context_default_params();

        cparams.n_ctx        = n_prompt + n_gen + n_depth;
        cparams.n_batch      = n_batch;
        cparams.n_ubatch     = n_ubatch;
        cparams.type_k       = type_k;
        cparams.type_v       = type_v;
        cparams.defrag_thold = defrag_thold;
        cparams.offload_kqv  = !no_kv_offload;
        cparams.flash_attn   = flash_attn;
        cparams.embeddings   = embeddings;
        cparams.op_offload   = !no_op_offload;
        cparams.swa_full     = false;

        return cparams;
    }
};

static std::vector<cmd_params_instance> get_cmd_params_instances(const cmd_params & params) {
    std::vector<cmd_params_instance> instances;

    // this ordering minimizes the number of times that each model needs to be reloaded
    // clang-format off
    for (const auto & m : params.model)
    for (const auto & nl : params.n_gpu_layers)
    for (const auto & rpc : params.rpc_servers)
    for (const auto & sm : params.split_mode)
    for (const auto & mg : params.main_gpu)
    for (const auto & ts : params.tensor_split)
    for (const auto & ot : params.tensor_buft_overrides)
    for (const auto & mmp : params.use_mmap)
    for (const auto & embd : params.embeddings)
    for (const auto & nopo : params.no_op_offload)
    for (const auto & nb : params.n_batch)
    for (const auto & nub : params.n_ubatch)
    for (const auto & tk : params.type_k)
    for (const auto & tv : params.type_v)
    for (const auto & defrag_thold : params.defrag_thold)
    for (const auto & nkvo : params.no_kv_offload)
    for (const auto & fa : params.flash_attn)
    for (const auto & nt : params.n_threads)
    for (const auto & cm : params.cpu_mask)
    for (const auto & cs : params.cpu_strict)
    for (const auto & nd : params.n_depth)
    for (const auto & pl : params.poll) {
        for (const auto & n_prompt : params.n_prompt) {
            if (n_prompt == 0) {
                continue;
            }
            cmd_params_instance instance = {
                /* .model        = */ m,
                /* .n_prompt     = */ n_prompt,
                /* .n_gen        = */ 0,
                /* .n_depth      = */ nd,
                /* .n_batch      = */ nb,
                /* .n_ubatch     = */ nub,
                /* .type_k       = */ tk,
                /* .type_v       = */ tv,
                /* .defrag_thold = */ defrag_thold,
                /* .n_threads    = */ nt,
                /* .cpu_mask     = */ cm,
                /* .cpu_strict   = */ cs,
                /* .poll         = */ pl,
                /* .n_gpu_layers = */ nl,
                /* .rpc_servers  = */ rpc,
                /* .split_mode   = */ sm,
                /* .main_gpu     = */ mg,
                /* .no_kv_offload= */ nkvo,
                /* .flash_attn   = */ fa,
                /* .tensor_split = */ ts,
                /* .tensor_buft_overrides = */ ot,
                /* .use_mmap     = */ mmp,
                /* .embeddings   = */ embd,
                /* .no_op_offload= */ nopo,
            };
            instances.push_back(instance);
        }

        for (const auto & n_gen : params.n_gen) {
            if (n_gen == 0) {
                continue;
            }
            cmd_params_instance instance = {
                /* .model        = */ m,
                /* .n_prompt     = */ 0,
                /* .n_gen        = */ n_gen,
                /* .n_depth      = */ nd,
                /* .n_batch      = */ nb,
                /* .n_ubatch     = */ nub,
                /* .type_k       = */ tk,
                /* .type_v       = */ tv,
                /* .defrag_thold = */ defrag_thold,
                /* .n_threads    = */ nt,
                /* .cpu_mask     = */ cm,
                /* .cpu_strict   = */ cs,
                /* .poll         = */ pl,
                /* .n_gpu_layers = */ nl,
                /* .rpc_servers  = */ rpc,
                /* .split_mode   = */ sm,
                /* .main_gpu     = */ mg,
                /* .no_kv_offload= */ nkvo,
                /* .flash_attn   = */ fa,
                /* .tensor_split = */ ts,
                /* .tensor_buft_overrides = */ ot,
                /* .use_mmap     = */ mmp,
                /* .embeddings   = */ embd,
                /* .no_op_offload= */ nopo,
            };
            instances.push_back(instance);
        }

        for (const auto & n_pg : params.n_pg) {
            if (n_pg.first == 0 && n_pg.second == 0) {
                continue;
            }
            cmd_params_instance instance = {
                /* .model        = */ m,
                /* .n_prompt     = */ n_pg.first,
                /* .n_gen        = */ n_pg.second,
                /* .n_depth      = */ nd,
                /* .n_batch      = */ nb,
                /* .n_ubatch     = */ nub,
                /* .type_k       = */ tk,
                /* .type_v       = */ tv,
                /* .defrag_thold = */ defrag_thold,
                /* .n_threads    = */ nt,
                /* .cpu_mask     = */ cm,
                /* .cpu_strict   = */ cs,
                /* .poll         = */ pl,
                /* .n_gpu_layers = */ nl,
                /* .rpc_servers  = */ rpc,
                /* .split_mode   = */ sm,
                /* .main_gpu     = */ mg,
                /* .no_kv_offload= */ nkvo,
                /* .flash_attn   = */ fa,
                /* .tensor_split = */ ts,
                /* .tensor_buft_overrides = */ ot,
                /* .use_mmap     = */ mmp,
                /* .embeddings   = */ embd,
                /* .no_op_offload= */ nopo,
            };
            instances.push_back(instance);
        }
    }
    // clang-format on

    return instances;
}

struct test {
    static const std::string build_commit;
    static const int         build_number;
    const std::string        cpu_info;
    const std::string        gpu_info;
    std::string              model_filename;
    std::string              model_type;
    uint64_t                 model_size;
    uint64_t                 model_n_params;
    int                      n_batch;
    int                      n_ubatch;
    int                      n_threads;
    std::string              cpu_mask;
    bool                     cpu_strict;
    int                      poll;
    ggml_type                type_k;
    ggml_type                type_v;
    float                    defrag_thold;
    int                      n_gpu_layers;
    llama_split_mode         split_mode;
    int                      main_gpu;
    bool                     no_kv_offload;
    bool                     flash_attn;
    std::vector<float>       tensor_split;
    std::vector<llama_model_tensor_buft_override> tensor_buft_overrides;
    bool                     use_mmap;
    bool                     embeddings;
    bool                     no_op_offload;
    int                      n_prompt;
    int                      n_gen;
    int                      n_depth;
    std::string              test_time;
    std::vector<uint64_t>    samples_ns;

    test(const cmd_params_instance & inst, const llama_model * lmodel, const llama_context * ctx) :
        cpu_info(get_cpu_info()),
        gpu_info(get_gpu_info()) {

        model_filename = inst.model;
        char buf[128];
        llama_model_desc(lmodel, buf, sizeof(buf));
        model_type     = buf;
        model_size     = llama_model_size(lmodel);
        model_n_params = llama_model_n_params(lmodel);
        n_batch        = inst.n_batch;
        n_ubatch       = inst.n_ubatch;
        n_threads      = inst.n_threads;
        cpu_mask       = inst.cpu_mask;
        cpu_strict     = inst.cpu_strict;
        poll           = inst.poll;
        type_k         = inst.type_k;
        type_v         = inst.type_v;
        defrag_thold   = inst.defrag_thold;
        n_gpu_layers   = inst.n_gpu_layers;
        split_mode     = inst.split_mode;
        main_gpu       = inst.main_gpu;
        no_kv_offload  = inst.no_kv_offload;
        flash_attn     = inst.flash_attn;
        tensor_split   = inst.tensor_split;
        tensor_buft_overrides = inst.tensor_buft_overrides;
        use_mmap       = inst.use_mmap;
        embeddings     = inst.embeddings;
        no_op_offload  = inst.no_op_offload;
        n_prompt       = inst.n_prompt;
        n_gen          = inst.n_gen;
        n_depth        = inst.n_depth;
        // RFC 3339 date-time format
        time_t t       = time(NULL);
        std::strftime(buf, sizeof(buf), "%FT%TZ", gmtime(&t));
        test_time = buf;

        (void) ctx;
    }

    uint64_t avg_ns() const { return ::avg(samples_ns); }

    uint64_t stdev_ns() const { return ::stdev(samples_ns); }

    std::vector<double> get_ts() const {
        int                 n_tokens = n_prompt + n_gen;
        std::vector<double> ts;
        std::transform(samples_ns.begin(), samples_ns.end(), std::back_inserter(ts),
                       [n_tokens](uint64_t t) { return 1e9 * n_tokens / t; });
        return ts;
    }

    double avg_ts() const { return ::avg(get_ts()); }

    double stdev_ts() const { return ::stdev(get_ts()); }

    static std::string get_backend() {
        std::vector<std::string> backends;
        for (size_t i = 0; i < ggml_backend_reg_count(); i++) {
            auto *      reg  = ggml_backend_reg_get(i);
            std::string name = ggml_backend_reg_name(reg);
            if (name != "CPU") {
                backends.push_back(ggml_backend_reg_name(reg));
            }
        }
        return backends.empty() ? "CPU" : join(backends, ",");
    }

    static const std::vector<std::string> & get_fields() {
        static const std::vector<std::string> fields = {
            "build_commit", "build_number", "cpu_info",       "gpu_info",   "backends",     "model_filename",
            "model_type",   "model_size",   "model_n_params", "n_batch",    "n_ubatch",     "n_threads",
            "cpu_mask",     "cpu_strict",   "poll",           "type_k",     "type_v",       "n_gpu_layers",
            "split_mode",   "main_gpu",     "no_kv_offload",  "flash_attn", "tensor_split", "tensor_buft_overrides",
            "defrag_thold",
            "use_mmap",     "embeddings",   "no_op_offload",   "n_prompt",       "n_gen",      "n_depth",      "test_time",
            "avg_ns",       "stddev_ns",    "avg_ts",         "stddev_ts",
        };
        return fields;
    }

    enum field_type { STRING, BOOL, INT, FLOAT };

    static field_type get_field_type(const std::string & field) {
        if (field == "build_number" || field == "n_batch" || field == "n_ubatch" || field == "n_threads" ||
            field == "poll" || field == "model_size" || field == "model_n_params" || field == "n_gpu_layers" ||
            field == "main_gpu" || field == "n_prompt" || field == "n_gen" || field == "n_depth" ||
            field == "avg_ns" || field == "stddev_ns" || field == "no_op_offload") {
            return INT;
        }
        if (field == "f16_kv" || field == "no_kv_offload" || field == "cpu_strict" || field == "flash_attn" ||
            field == "use_mmap" || field == "embeddings") {
            return BOOL;
        }
        if (field == "avg_ts" || field == "stddev_ts" || field == "defrag_thold") {
            return FLOAT;
        }
        return STRING;
    }

    std::vector<std::string> get_values() const {
        std::string tensor_split_str;
        std::string tensor_buft_overrides_str;
        int         max_nonzero = 0;
        for (size_t i = 0; i < llama_max_devices(); i++) {
            if (tensor_split[i] > 0) {
                max_nonzero = i;
            }
        }
        for (int i = 0; i <= max_nonzero; i++) {
            char buf[32];
            snprintf(buf, sizeof(buf), "%.2f", tensor_split[i]);
            tensor_split_str += buf;
            if (i < max_nonzero) {
                tensor_split_str += "/";
            }
        }
        if (tensor_buft_overrides.size() == 1) {
            // Last element of tensor_buft_overrides is always a null pattern
            // so if it is only one element long, it must be a null pattern.
            GGML_ASSERT(tensor_buft_overrides[0].pattern == nullptr);
            tensor_buft_overrides_str += "none";
        } else {
            for (size_t i = 0; i < tensor_buft_overrides.size()-1; i++) {
                // Last element of tensor_buft_overrides is always a null pattern
                if (tensor_buft_overrides[i].pattern == nullptr) {
                    tensor_buft_overrides_str += "none";
                } else {
                    tensor_buft_overrides_str += tensor_buft_overrides[i].pattern;
                    tensor_buft_overrides_str += "=";
                    tensor_buft_overrides_str += ggml_backend_buft_name(tensor_buft_overrides[i].buft);
                }
                if (i + 2 < tensor_buft_overrides.size()) {
                    tensor_buft_overrides_str += ";";
                }
            }
        }
        std::vector<std::string> values = { build_commit,
                                            std::to_string(build_number),
                                            cpu_info,
                                            gpu_info,
                                            get_backend(),
                                            model_filename,
                                            model_type,
                                            std::to_string(model_size),
                                            std::to_string(model_n_params),
                                            std::to_string(n_batch),
                                            std::to_string(n_ubatch),
                                            std::to_string(n_threads),
                                            cpu_mask,
                                            std::to_string(cpu_strict),
                                            std::to_string(poll),
                                            ggml_type_name(type_k),
                                            ggml_type_name(type_v),
                                            std::to_string(n_gpu_layers),
                                            split_mode_str(split_mode),
                                            std::to_string(main_gpu),
                                            std::to_string(no_kv_offload),
                                            std::to_string(flash_attn),
                                            tensor_split_str,
                                            tensor_buft_overrides_str,
                                            std::to_string(defrag_thold),
                                            std::to_string(use_mmap),
                                            std::to_string(embeddings),
                                            std::to_string(no_op_offload),
                                            std::to_string(n_prompt),
                                            std::to_string(n_gen),
                                            std::to_string(n_depth),
                                            test_time,
                                            std::to_string(avg_ns()),
                                            std::to_string(stdev_ns()),
                                            std::to_string(avg_ts()),
                                            std::to_string(stdev_ts()) };
        return values;
    }

    std::map<std::string, std::string> get_map() const {
        std::map<std::string, std::string> map;
        auto                               fields = get_fields();
        auto                               values = get_values();
        std::transform(fields.begin(), fields.end(), values.begin(), std::inserter(map, map.end()),
                       std::make_pair<const std::string &, const std::string &>);
        return map;
    }
};

const std::string test::build_commit = LLAMA_COMMIT;
const int         test::build_number = LLAMA_BUILD_NUMBER;

struct printer {
    virtual ~printer() {}

    FILE * fout;

    virtual void print_header(const cmd_params & params) { (void) params; }

    virtual void print_test(const test & t) = 0;

    virtual void print_footer() {}
};

struct csv_printer : public printer {
    static std::string escape_csv(const std::string & field) {
        std::string escaped = "\"";
        for (auto c : field) {
            if (c == '"') {
                escaped += "\"";
            }
            escaped += c;
        }
        escaped += "\"";
        return escaped;
    }

    void print_header(const cmd_params & params) override {
        std::vector<std::string> fields = test::get_fields();
        fprintf(fout, "%s\n", join(fields, ",").c_str());
        (void) params;
    }

    void print_test(const test & t) override {
        std::vector<std::string> values = t.get_values();
        std::transform(values.begin(), values.end(), values.begin(), escape_csv);
        fprintf(fout, "%s\n", join(values, ",").c_str());
    }
};

static std::string escape_json(const std::string & value) {
    std::string escaped;
    for (auto c : value) {
        if (c == '"') {
            escaped += "\\\"";
        } else if (c == '\\') {
            escaped += "\\\\";
        } else if (c <= 0x1f) {
            char buf[8];
            snprintf(buf, sizeof(buf), "\\u%04x", c);
            escaped += buf;
        } else {
            escaped += c;
        }
    }
    return escaped;
}

static std::string format_json_value(const std::string & field, const std::string & value) {
    switch (test::get_field_type(field)) {
        case test::STRING:
            return "\"" + escape_json(value) + "\"";
        case test::BOOL:
            return value == "0" ? "false" : "true";
        default:
            return value;
    }
}

struct json_printer : public printer {
    bool first = true;

    void print_header(const cmd_params & params) override {
        fprintf(fout, "[\n");
        (void) params;
    }

    void print_fields(const std::vector<std::string> & fields, const std::vector<std::string> & values) {
        assert(fields.size() == values.size());
        for (size_t i = 0; i < fields.size(); i++) {
            fprintf(fout, "    \"%s\": %s,\n", fields.at(i).c_str(),
                    format_json_value(fields.at(i), values.at(i)).c_str());
        }
    }

    void print_test(const test & t) override {
        if (first) {
            first = false;
        } else {
            fprintf(fout, ",\n");
        }
        fprintf(fout, "  {\n");
        print_fields(test::get_fields(), t.get_values());
        fprintf(fout, "    \"samples_ns\": [ %s ],\n", join(t.samples_ns, ", ").c_str());
        fprintf(fout, "    \"samples_ts\": [ %s ]\n", join(t.get_ts(), ", ").c_str());
        fprintf(fout, "  }");
        fflush(fout);
    }

    void print_footer() override { fprintf(fout, "\n]\n"); }
};

struct jsonl_printer : public printer {
    void print_fields(const std::vector<std::string> & fields, const std::vector<std::string> & values) {
        assert(fields.size() == values.size());
        for (size_t i = 0; i < fields.size(); i++) {
            fprintf(fout, "\"%s\": %s, ", fields.at(i).c_str(), format_json_value(fields.at(i), values.at(i)).c_str());
        }
    }

    void print_test(const test & t) override {
        fprintf(fout, "{");
        print_fields(test::get_fields(), t.get_values());
        fprintf(fout, "\"samples_ns\": [ %s ],", join(t.samples_ns, ", ").c_str());
        fprintf(fout, "\"samples_ts\": [ %s ]", join(t.get_ts(), ", ").c_str());
        fprintf(fout, "}\n");
        fflush(fout);
    }
};

struct markdown_printer : public printer {
    std::vector<std::string> fields;

    static int get_field_width(const std::string & field) {
        if (field == "model") {
            return -30;
        }
        if (field == "t/s") {
            return 20;
        }
        if (field == "size" || field == "params") {
            return 10;
        }
        if (field == "n_gpu_layers") {
            return 3;
        }
        if (field == "n_threads") {
            return 7;
        }
        if (field == "n_batch") {
            return 7;
        }
        if (field == "n_ubatch") {
            return 8;
        }
        if (field == "type_k" || field == "type_v") {
            return 6;
        }
        if (field == "split_mode") {
            return 5;
        }
        if (field == "flash_attn") {
            return 2;
        }
        if (field == "use_mmap") {
            return 4;
        }
        if (field == "test") {
            return 15;
        }
        if (field == "no_op_offload") {
            return 4;
        }

        int width = std::max((int) field.length(), 10);

        if (test::get_field_type(field) == test::STRING) {
            return -width;
        }
        return width;
    }

    static std::string get_field_display_name(const std::string & field) {
        if (field == "n_gpu_layers") {
            return "ngl";
        }
        if (field == "split_mode") {
            return "sm";
        }
        if (field == "n_threads") {
            return "threads";
        }
        if (field == "no_kv_offload") {
            return "nkvo";
        }
        if (field == "flash_attn") {
            return "fa";
        }
        if (field == "use_mmap") {
            return "mmap";
        }
        if (field == "embeddings") {
            return "embd";
        }
        if (field == "no_op_offload") {
            return "nopo";
        }
        if (field == "tensor_split") {
            return "ts";
        }
        if (field == "tensor_buft_overrides") {
            return "ot";
        }
        return field;
    }

    void print_header(const cmd_params & params) override {
        // select fields to print
        fields.emplace_back("model");
        fields.emplace_back("size");
        fields.emplace_back("params");
        fields.emplace_back("backend");
        bool is_cpu_backend = test::get_backend().find("CPU") != std::string::npos ||
                              test::get_backend().find("BLAS") != std::string::npos;
        if (!is_cpu_backend) {
            fields.emplace_back("n_gpu_layers");
        }
        if (params.n_threads.size() > 1 || params.n_threads != cmd_params_defaults.n_threads || is_cpu_backend) {
            fields.emplace_back("n_threads");
        }
        if (params.cpu_mask.size() > 1 || params.cpu_mask != cmd_params_defaults.cpu_mask) {
            fields.emplace_back("cpu_mask");
        }
        if (params.cpu_strict.size() > 1 || params.cpu_strict != cmd_params_defaults.cpu_strict) {
            fields.emplace_back("cpu_strict");
        }
        if (params.poll.size() > 1 || params.poll != cmd_params_defaults.poll) {
            fields.emplace_back("poll");
        }
        if (params.n_batch.size() > 1 || params.n_batch != cmd_params_defaults.n_batch) {
            fields.emplace_back("n_batch");
        }
        if (params.n_ubatch.size() > 1 || params.n_ubatch != cmd_params_defaults.n_ubatch) {
            fields.emplace_back("n_ubatch");
        }
        if (params.type_k.size() > 1 || params.type_k != cmd_params_defaults.type_k) {
            fields.emplace_back("type_k");
        }
        if (params.type_v.size() > 1 || params.type_v != cmd_params_defaults.type_v) {
            fields.emplace_back("type_v");
        }
        if (params.defrag_thold.size() > 1 || params.defrag_thold != cmd_params_defaults.defrag_thold) {
            fields.emplace_back("defrag_thold");
        }
        if (params.main_gpu.size() > 1 || params.main_gpu != cmd_params_defaults.main_gpu) {
            fields.emplace_back("main_gpu");
        }
        if (params.split_mode.size() > 1 || params.split_mode != cmd_params_defaults.split_mode) {
            fields.emplace_back("split_mode");
        }
        if (params.no_kv_offload.size() > 1 || params.no_kv_offload != cmd_params_defaults.no_kv_offload) {
            fields.emplace_back("no_kv_offload");
        }
        if (params.flash_attn.size() > 1 || params.flash_attn != cmd_params_defaults.flash_attn) {
            fields.emplace_back("flash_attn");
        }
        if (params.tensor_split.size() > 1 || params.tensor_split != cmd_params_defaults.tensor_split) {
            fields.emplace_back("tensor_split");
        }
        if (params.tensor_buft_overrides.size() > 1 || !vec_vec_tensor_buft_override_equal(params.tensor_buft_overrides, cmd_params_defaults.tensor_buft_overrides)) {
            fields.emplace_back("tensor_buft_overrides");
        }
        if (params.use_mmap.size() > 1 || params.use_mmap != cmd_params_defaults.use_mmap) {
            fields.emplace_back("use_mmap");
        }
        if (params.embeddings.size() > 1 || params.embeddings != cmd_params_defaults.embeddings) {
            fields.emplace_back("embeddings");
        }
        if (params.no_op_offload.size() > 1 || params.no_op_offload != cmd_params_defaults.no_op_offload) {
            fields.emplace_back("no_op_offload");
        }
        fields.emplace_back("test");
        fields.emplace_back("t/s");

        fprintf(fout, "|");
        for (const auto & field : fields) {
            fprintf(fout, " %*s |", get_field_width(field), get_field_display_name(field).c_str());
        }
        fprintf(fout, "\n");
        fprintf(fout, "|");
        for (const auto & field : fields) {
            int width = get_field_width(field);
            fprintf(fout, " %s%s |", std::string(std::abs(width) - 1, '-').c_str(), width > 0 ? ":" : "-");
        }
        fprintf(fout, "\n");
    }

    void print_test(const test & t) override {
        std::map<std::string, std::string> vmap = t.get_map();

        fprintf(fout, "|");
        for (const auto & field : fields) {
            std::string value;
            char        buf[128];
            if (field == "model") {
                value = t.model_type;
            } else if (field == "size") {
                if (t.model_size < 1024 * 1024 * 1024) {
                    snprintf(buf, sizeof(buf), "%.2f MiB", t.model_size / 1024.0 / 1024.0);
                } else {
                    snprintf(buf, sizeof(buf), "%.2f GiB", t.model_size / 1024.0 / 1024.0 / 1024.0);
                }
                value = buf;
            } else if (field == "params") {
                if (t.model_n_params < 1000 * 1000 * 1000) {
                    snprintf(buf, sizeof(buf), "%.2f M", t.model_n_params / 1e6);
                } else {
                    snprintf(buf, sizeof(buf), "%.2f B", t.model_n_params / 1e9);
                }
                value = buf;
            } else if (field == "backend") {
                value = test::get_backend();
            } else if (field == "test") {
                if (t.n_prompt > 0 && t.n_gen == 0) {
                    snprintf(buf, sizeof(buf), "pp%d", t.n_prompt);
                } else if (t.n_gen > 0 && t.n_prompt == 0) {
                    snprintf(buf, sizeof(buf), "tg%d", t.n_gen);
                } else {
                    snprintf(buf, sizeof(buf), "pp%d+tg%d", t.n_prompt, t.n_gen);
                }
                if (t.n_depth > 0) {
                    int len = strlen(buf);
                    snprintf(buf + len, sizeof(buf) - len, " @ d%d", t.n_depth);
                }
                value = buf;
            } else if (field == "t/s") {
                snprintf(buf, sizeof(buf), "%.2f ± %.2f", t.avg_ts(), t.stdev_ts());
                value = buf;
            } else if (vmap.find(field) != vmap.end()) {
                value = vmap.at(field);
            } else {
                assert(false);
                exit(1);
            }

            int width = get_field_width(field);
            if (field == "t/s") {
                // HACK: the utf-8 character is 2 bytes
                width += 1;
            }
            fprintf(fout, " %*s |", width, value.c_str());
        }
        fprintf(fout, "\n");
    }

    void print_footer() override {
        fprintf(fout, "\nbuild: %s (%d)\n", test::build_commit.c_str(), test::build_number);
    }
};

struct sql_printer : public printer {
    static std::string get_sql_field_type(const std::string & field) {
        switch (test::get_field_type(field)) {
            case test::STRING:
                return "TEXT";
            case test::BOOL:
            case test::INT:
                return "INTEGER";
            case test::FLOAT:
                return "REAL";
            default:
                assert(false);
                exit(1);
        }
    }

    void print_header(const cmd_params & params) override {
        std::vector<std::string> fields = test::get_fields();
        fprintf(fout, "CREATE TABLE IF NOT EXISTS test (\n");
        for (size_t i = 0; i < fields.size(); i++) {
            fprintf(fout, "  %s %s%s\n", fields.at(i).c_str(), get_sql_field_type(fields.at(i)).c_str(),
                    i < fields.size() - 1 ? "," : "");
        }
        fprintf(fout, ");\n");
        fprintf(fout, "\n");
        (void) params;
    }

    void print_test(const test & t) override {
        fprintf(fout, "INSERT INTO test (%s) ", join(test::get_fields(), ", ").c_str());
        fprintf(fout, "VALUES (");
        std::vector<std::string> values = t.get_values();
        for (size_t i = 0; i < values.size(); i++) {
            fprintf(fout, "'%s'%s", values.at(i).c_str(), i < values.size() - 1 ? ", " : "");
        }
        fprintf(fout, ");\n");
    }
};

<<<<<<< HEAD
static void test_prompt(llama_context * ctx, int n_prompt, int n_batch, int n_threads, bool do_profile=false) {
=======
static bool test_prompt(llama_context * ctx, int n_prompt, int n_batch, int n_threads) {
>>>>>>> 5db11109
    llama_set_n_threads(ctx, n_threads, n_threads);

    const llama_model * model   = llama_get_model(ctx);
    const llama_vocab * vocab   = llama_model_get_vocab(model);
    const int32_t       n_vocab = llama_vocab_n_tokens(vocab);

    std::vector<llama_token> tokens(n_batch);

    int n_processed = 0;

    while (n_processed < n_prompt) {
        int n_tokens = std::min(n_prompt - n_processed, n_batch);
        tokens[0]    = n_processed == 0 && llama_vocab_get_add_bos(vocab) ? llama_vocab_bos(vocab) : std::rand() % n_vocab;
        for (int i = 1; i < n_tokens; i++) {
            tokens[i] = std::rand() % n_vocab;
        }
<<<<<<< HEAD
        // TODO: profile more batch.
        if (do_profile && n_prompt - n_processed <= n_batch) {
            // If GGML_GRAPH_PROFILE ends with .csv, insert "prefill" before the extension
            std::string profile_path = GGML_GRAPH_PROFILE;
            if (profile_path.size() > 4 && profile_path.substr(profile_path.size() - 4) == ".csv") {
                profile_path.insert(profile_path.size() - 4, "_prefill");
            }
            set_graph_profile(profile_path);
        }
        llama_decode(ctx, llama_batch_get_one(tokens.data(), n_tokens));
=======
        int res = llama_decode(ctx, llama_batch_get_one(tokens.data(), n_tokens));
        if (res != 0) {
            fprintf(stderr, "%s: failed to decode prompt batch, res = %d\n", __func__, res);
            return false;
        }
>>>>>>> 5db11109
        n_processed += n_tokens;
    }
    set_graph_profile("");

    llama_synchronize(ctx);
    return true;
}

<<<<<<< HEAD
static void test_gen(llama_context * ctx, int n_gen, int n_threads, bool do_profile=false) {
=======
static bool test_gen(llama_context * ctx, int n_gen, int n_threads) {
>>>>>>> 5db11109
    llama_set_n_threads(ctx, n_threads, n_threads);

    const llama_model * model   = llama_get_model(ctx);
    const llama_vocab * vocab   = llama_model_get_vocab(model);
    const int32_t       n_vocab = llama_vocab_n_tokens(vocab);

    llama_token token = llama_vocab_get_add_bos(vocab) ? llama_vocab_bos(vocab) : std::rand() % n_vocab;

    for (int i = 0; i < n_gen; i++) {
<<<<<<< HEAD
        if (do_profile && i == n_gen - 1) {
            // If GGML_GRAPH_PROFILE ends with .csv, insert "decode" before the extension
            std::string profile_path = GGML_GRAPH_PROFILE;
            if (profile_path.size() > 4 && profile_path.substr(profile_path.size() - 4) == ".csv") {
                profile_path.insert(profile_path.size() - 4, "_decode");
            }
            set_graph_profile(profile_path);
        }
        llama_decode(ctx, llama_batch_get_one(&token, 1));
        llama_synchronize(ctx);
        token = std::rand() % n_vocab;
    }
    set_graph_profile("");
=======
        int res = llama_decode(ctx, llama_batch_get_one(&token, 1));
        if (res != 0) {
            fprintf(stderr, "%s: failed to decode generation batch, res = %d\n", __func__, res);
            return false;
        }
        llama_synchronize(ctx);
        token = std::rand() % n_vocab;
    }
    return true;
>>>>>>> 5db11109
}

static void llama_null_log_callback(enum ggml_log_level level, const char * text, void * user_data) {
    (void) level;
    (void) text;
    (void) user_data;
}

static std::unique_ptr<printer> create_printer(output_formats format) {
    switch (format) {
        case NONE:
            return nullptr;
        case CSV:
            return std::unique_ptr<printer>(new csv_printer());
        case JSON:
            return std::unique_ptr<printer>(new json_printer());
        case JSONL:
            return std::unique_ptr<printer>(new jsonl_printer());
        case MARKDOWN:
            return std::unique_ptr<printer>(new markdown_printer());
        case SQL:
            return std::unique_ptr<printer>(new sql_printer());
    }
    GGML_ABORT("fatal error");
}

int main(int argc, char ** argv) {
    // try to set locale for unicode characters in markdown
    setlocale(LC_CTYPE, ".UTF-8");

#if !defined(NDEBUG)
    fprintf(stderr, "warning: asserts enabled, performance may be affected\n");
#endif

#if (defined(_MSC_VER) && defined(_DEBUG)) || (!defined(_MSC_VER) && !defined(__OPTIMIZE__))
    fprintf(stderr, "warning: debug build, performance may be affected\n");
#endif

#if defined(__SANITIZE_ADDRESS__) || defined(__SANITIZE_THREAD__)
    fprintf(stderr, "warning: sanitizer enabled, performance may be affected\n");
#endif

    // initialize backends
    ggml_backend_load_all();

    cmd_params params = parse_cmd_params(argc, argv);

    auto * cpu_dev = ggml_backend_dev_by_type(GGML_BACKEND_DEVICE_TYPE_CPU);
    if (!cpu_dev) {
        fprintf(stderr, "%s: error: CPU backend is not loaded\n", __func__);
        return 1;
    }
    auto * cpu_reg = ggml_backend_dev_backend_reg(cpu_dev);
    auto * ggml_threadpool_new_fn = (decltype(ggml_threadpool_new) *) ggml_backend_reg_get_proc_address(cpu_reg, "ggml_threadpool_new");
    auto * ggml_threadpool_free_fn = (decltype(ggml_threadpool_free) *) ggml_backend_reg_get_proc_address(cpu_reg, "ggml_threadpool_free");

    // initialize llama.cpp
    if (!params.verbose) {
        llama_log_set(llama_null_log_callback, NULL);
    }
    llama_backend_init();
    llama_numa_init(params.numa);

    set_process_priority(params.prio);

    // initialize printer
    std::unique_ptr<printer> p     = create_printer(params.output_format);
    std::unique_ptr<printer> p_err = create_printer(params.output_format_stderr);

    if (p) {
        p->fout = stdout;
        p->print_header(params);
    }

    if (p_err) {
        p_err->fout = stderr;
        p_err->print_header(params);
    }

    std::vector<cmd_params_instance> params_instances = get_cmd_params_instances(params);

    llama_model *               lmodel    = nullptr;
    const cmd_params_instance * prev_inst = nullptr;

    int  params_idx   = 0;
    auto params_count = params_instances.size();
    
    GGML_GRAPH_PROFILE = get_graph_profile();

    for (const auto & inst : params_instances) {
        params_idx++;
        if (params.progress) {
            fprintf(stderr, "llama-bench: benchmark %d/%zu: starting\n", params_idx, params_count);
        }
        // keep the same model between tests when possible
        if (!lmodel || !prev_inst || !inst.equal_mparams(*prev_inst)) {
            if (lmodel) {
                llama_model_free(lmodel);
            }

            lmodel = llama_model_load_from_file(inst.model.c_str(), inst.to_llama_mparams());
            if (lmodel == NULL) {
                fprintf(stderr, "%s: error: failed to load model '%s'\n", __func__, inst.model.c_str());
                return 1;
            }
            prev_inst = &inst;
        }

        llama_context * ctx = llama_init_from_model(lmodel, inst.to_llama_cparams());
        if (ctx == NULL) {
            fprintf(stderr, "%s: error: failed to create context with model '%s'\n", __func__, inst.model.c_str());
            llama_model_free(lmodel);
            return 1;
        }

        test t(inst, lmodel, ctx);

        llama_kv_self_clear(ctx);

        // cool off before the test
        if (params.delay) {
            std::this_thread::sleep_for(std::chrono::seconds(params.delay));
        }

        struct ggml_threadpool_params tpp = ggml_threadpool_params_default(t.n_threads);
        if (!parse_cpu_mask(t.cpu_mask, tpp.cpumask)) {
            fprintf(stderr, "%s: failed to parse cpu-mask: %s\n", __func__, t.cpu_mask.c_str());
            exit(1);
        }
        tpp.strict_cpu = t.cpu_strict;
        tpp.poll       = t.poll;
        tpp.prio       = params.prio;

        struct ggml_threadpool * threadpool = ggml_threadpool_new_fn(&tpp);
        if (!threadpool) {
            fprintf(stderr, "%s: threadpool create failed : n_threads %d\n", __func__, tpp.n_threads);
            exit(1);
        }

        llama_attach_threadpool(ctx, threadpool, NULL);

        set_graph_profile("");
        // warmup run
        if (t.n_prompt > 0) {
            if (params.progress) {
                fprintf(stderr, "llama-bench: benchmark %d/%zu: warmup prompt run\n", params_idx, params_count);
            }
            //test_prompt(ctx, std::min(t.n_batch, std::min(t.n_prompt, 32)), 0, t.n_batch, t.n_threads);
            bool res = test_prompt(ctx, t.n_prompt, t.n_batch, t.n_threads);
            if (!res) {
                fprintf(stderr, "%s: error: failed to run prompt warmup\n", __func__);
                exit(1);
            }
        }
        if (t.n_gen > 0) {
            if (params.progress) {
                fprintf(stderr, "llama-bench: benchmark %d/%zu: warmup generation run\n", params_idx, params_count);
            }
<<<<<<< HEAD
            test_gen(ctx, 1, t.n_threads, false);
=======
            bool res = test_gen(ctx, 1, t.n_threads);
            if (!res) {
                fprintf(stderr, "%s: error: failed to run gen warmup\n", __func__);
                exit(1);
            }
>>>>>>> 5db11109
        }

        for (int i = 0; i < params.reps; i++) {
            llama_kv_self_clear(ctx);

            set_graph_profile("");
            if (t.n_depth > 0) {
                if (params.progress) {
                    fprintf(stderr, "llama-bench: benchmark %d/%zu: depth run %d/%d\n", params_idx, params_count,
                            i + 1, params.reps);
                }
                bool res = test_prompt(ctx, t.n_depth, t.n_batch, t.n_threads);
                if (!res) {
                    fprintf(stderr, "%s: error: failed to run depth\n", __func__);
                    exit(1);
                }
            }

            uint64_t t_start = get_time_ns();

            if (t.n_prompt > 0) {
                if (params.progress) {
                    fprintf(stderr, "llama-bench: benchmark %d/%zu: prompt run %d/%d\n", params_idx, params_count,
                            i + 1, params.reps);
                }
                bool res = test_prompt(ctx, t.n_prompt, t.n_batch, t.n_threads);
                if (!res) {
                    fprintf(stderr, "%s: error: failed to run prompt\n", __func__);
                    exit(1);
                }
            }

            if (t.n_gen > 0) {
                if (params.progress) {
                    fprintf(stderr, "llama-bench: benchmark %d/%zu: generation run %d/%d\n", params_idx, params_count,
                            i + 1, params.reps);
                }
<<<<<<< HEAD
                test_gen(ctx, t.n_gen, t.n_threads, true);
=======
                bool res = test_gen(ctx, t.n_gen, t.n_threads);
                if (!res) {
                    fprintf(stderr, "%s: error: failed to run gen\n", __func__);
                    exit(1);
                }
>>>>>>> 5db11109
            }

            uint64_t t_ns = get_time_ns() - t_start;
            t.samples_ns.push_back(t_ns);
        }

        if (p) {
            p->print_test(t);
            fflush(p->fout);
        }

        if (p_err) {
            p_err->print_test(t);
            fflush(p_err->fout);
        }

        llama_perf_context_print(ctx);

        llama_free(ctx);

        ggml_threadpool_free_fn(threadpool);
    }

    llama_model_free(lmodel);

    if (p) {
        p->print_footer();
    }

    if (p_err) {
        p_err->print_footer();
    }

    llama_backend_free();

    return 0;
}<|MERGE_RESOLUTION|>--- conflicted
+++ resolved
@@ -1781,11 +1781,7 @@
     }
 };
 
-<<<<<<< HEAD
-static void test_prompt(llama_context * ctx, int n_prompt, int n_batch, int n_threads, bool do_profile=false) {
-=======
-static bool test_prompt(llama_context * ctx, int n_prompt, int n_batch, int n_threads) {
->>>>>>> 5db11109
+static bool test_prompt(llama_context * ctx, int n_prompt, int n_batch, int n_threads, bool do_profile=false) {
     llama_set_n_threads(ctx, n_threads, n_threads);
 
     const llama_model * model   = llama_get_model(ctx);
@@ -1802,7 +1798,6 @@
         for (int i = 1; i < n_tokens; i++) {
             tokens[i] = std::rand() % n_vocab;
         }
-<<<<<<< HEAD
         // TODO: profile more batch.
         if (do_profile && n_prompt - n_processed <= n_batch) {
             // If GGML_GRAPH_PROFILE ends with .csv, insert "prefill" before the extension
@@ -1812,14 +1807,11 @@
             }
             set_graph_profile(profile_path);
         }
-        llama_decode(ctx, llama_batch_get_one(tokens.data(), n_tokens));
-=======
         int res = llama_decode(ctx, llama_batch_get_one(tokens.data(), n_tokens));
         if (res != 0) {
             fprintf(stderr, "%s: failed to decode prompt batch, res = %d\n", __func__, res);
             return false;
         }
->>>>>>> 5db11109
         n_processed += n_tokens;
     }
     set_graph_profile("");
@@ -1828,11 +1820,7 @@
     return true;
 }
 
-<<<<<<< HEAD
-static void test_gen(llama_context * ctx, int n_gen, int n_threads, bool do_profile=false) {
-=======
-static bool test_gen(llama_context * ctx, int n_gen, int n_threads) {
->>>>>>> 5db11109
+static bool test_gen(llama_context * ctx, int n_gen, int n_threads, bool do_profile=false) {
     llama_set_n_threads(ctx, n_threads, n_threads);
 
     const llama_model * model   = llama_get_model(ctx);
@@ -1842,7 +1830,6 @@
     llama_token token = llama_vocab_get_add_bos(vocab) ? llama_vocab_bos(vocab) : std::rand() % n_vocab;
 
     for (int i = 0; i < n_gen; i++) {
-<<<<<<< HEAD
         if (do_profile && i == n_gen - 1) {
             // If GGML_GRAPH_PROFILE ends with .csv, insert "decode" before the extension
             std::string profile_path = GGML_GRAPH_PROFILE;
@@ -1851,12 +1838,6 @@
             }
             set_graph_profile(profile_path);
         }
-        llama_decode(ctx, llama_batch_get_one(&token, 1));
-        llama_synchronize(ctx);
-        token = std::rand() % n_vocab;
-    }
-    set_graph_profile("");
-=======
         int res = llama_decode(ctx, llama_batch_get_one(&token, 1));
         if (res != 0) {
             fprintf(stderr, "%s: failed to decode generation batch, res = %d\n", __func__, res);
@@ -1865,8 +1846,8 @@
         llama_synchronize(ctx);
         token = std::rand() % n_vocab;
     }
+    set_graph_profile("");
     return true;
->>>>>>> 5db11109
 }
 
 static void llama_null_log_callback(enum ggml_log_level level, const char * text, void * user_data) {
@@ -2025,15 +2006,11 @@
             if (params.progress) {
                 fprintf(stderr, "llama-bench: benchmark %d/%zu: warmup generation run\n", params_idx, params_count);
             }
-<<<<<<< HEAD
-            test_gen(ctx, 1, t.n_threads, false);
-=======
-            bool res = test_gen(ctx, 1, t.n_threads);
+            bool res = test_gen(ctx, 1, t.n_threads, false);
             if (!res) {
                 fprintf(stderr, "%s: error: failed to run gen warmup\n", __func__);
                 exit(1);
             }
->>>>>>> 5db11109
         }
 
         for (int i = 0; i < params.reps; i++) {
@@ -2059,11 +2036,7 @@
                     fprintf(stderr, "llama-bench: benchmark %d/%zu: prompt run %d/%d\n", params_idx, params_count,
                             i + 1, params.reps);
                 }
-                bool res = test_prompt(ctx, t.n_prompt, t.n_batch, t.n_threads);
-                if (!res) {
-                    fprintf(stderr, "%s: error: failed to run prompt\n", __func__);
-                    exit(1);
-                }
+                test_prompt(ctx, t.n_prompt, t.n_batch, t.n_threads);
             }
 
             if (t.n_gen > 0) {
@@ -2071,15 +2044,11 @@
                     fprintf(stderr, "llama-bench: benchmark %d/%zu: generation run %d/%d\n", params_idx, params_count,
                             i + 1, params.reps);
                 }
-<<<<<<< HEAD
-                test_gen(ctx, t.n_gen, t.n_threads, true);
-=======
-                bool res = test_gen(ctx, t.n_gen, t.n_threads);
+                bool res = test_gen(ctx, t.n_gen, t.n_threads, true);
                 if (!res) {
                     fprintf(stderr, "%s: error: failed to run gen\n", __func__);
                     exit(1);
                 }
->>>>>>> 5db11109
             }
 
             uint64_t t_ns = get_time_ns() - t_start;
