#include "common.h"
#include "llama.h"

#include <cmath>
#include <cstdio>
#include <cstring>
#include <ctime>
#include <sstream>
#include <thread>
#include <mutex>
#include <vector>

#if defined(_MSC_VER)
#pragma warning(disable: 4244 4267) // possible loss of data
#endif

struct results_perplexity {
    std::vector<llama_token> tokens;
    double                   ppl_value;
    std::vector<float>       logits;
    std::vector<float>       probs;
};

struct results_log_softmax {
    double log_softmax;
    float  logit;
    float  prob;
};

static void write_logfile(
    const llama_context * ctx, const gpt_params & params, const llama_model * model,
    const struct results_perplexity & results
) {
    if (params.logdir.empty()) {
        return;
    }

    if (params.hellaswag) {
        fprintf(stderr, "%s: warning: logging results is not implemented for HellaSwag. No files will be written.\n", __func__);
        return;
    }

    const std::string timestamp = get_sortable_timestamp();

    const bool success = create_directory_with_parents(params.logdir);
    if (!success) {
        fprintf(stderr, "%s: warning: failed to create logdir %s, cannot write logfile\n",
                __func__, params.logdir.c_str());
        return;
    }

    const std::string logfile_path = params.logdir + timestamp + ".yml";
    FILE * logfile = fopen(logfile_path.c_str(), "w");

    if (logfile == NULL) {
        fprintf(stderr, "%s: failed to open logfile %s\n", __func__, logfile_path.c_str());
        return;
    }

    fprintf(logfile, "binary: main\n");
    char model_desc[128];
    llama_model_desc(model, model_desc, sizeof(model_desc));
    dump_non_result_info_yaml(logfile, params, ctx, timestamp, results.tokens, model_desc);

    fprintf(logfile, "\n");
    fprintf(logfile, "######################\n");
    fprintf(logfile, "# Perplexity Results #\n");
    fprintf(logfile, "######################\n");
    fprintf(logfile, "\n");

    dump_vector_float_yaml(logfile, "logits", results.logits);
    fprintf(logfile, "ppl_value: %f\n", results.ppl_value);
    dump_vector_float_yaml(logfile, "probs", results.probs);

    llama_dump_timing_info_yaml(logfile, ctx);
    fclose(logfile);
}

static std::vector<float> softmax(const std::vector<float>& logits) {
    std::vector<float> probs(logits.size());
    float max_logit = logits[0];
    for (float v : logits) max_logit = std::max(max_logit, v);
    double sum_exp = 0.0;
    for (size_t i = 0; i < logits.size(); i++) {
        // Subtract the maximum logit value from the current logit value for numerical stability
        const float logit = logits[i] - max_logit;
        const float exp_logit = expf(logit);
        sum_exp += exp_logit;
        probs[i] = exp_logit;
    }
    for (size_t i = 0; i < probs.size(); i++) probs[i] /= sum_exp;
    return probs;
}

static results_log_softmax log_softmax(int n_vocab, const float * logits, int tok) {
    float max_logit = logits[0];
    for (int i = 1; i < n_vocab; ++i) max_logit = std::max(max_logit, logits[i]);
    double sum_exp = 0.0;
    for (int i = 0; i < n_vocab; ++i) sum_exp += expf(logits[i] - max_logit);
    return {logits[tok] - max_logit - log(sum_exp), logits[tok], expf(logits[tok] - max_logit) / (float) sum_exp};
}

static void process_logits(
    int n_vocab, const float * logits, const int * tokens, int n_token, std::vector<std::thread> & workers,
    double & nll, double & nll2, float * logit_history, float * prob_history
) {
    std::mutex mutex;
    int counter = 0;
    auto compute = [&mutex, &counter, &nll, &nll2, logit_history, prob_history, n_vocab, logits, tokens, n_token] () {
        double local_nll = 0, local_nll2 = 0;
        while (true) {
            std::unique_lock<std::mutex> lock(mutex);
            int i = counter++;
            if (i >= n_token) {
                nll += local_nll; nll2 += local_nll2;
                break;
            }
            lock.unlock();
            const results_log_softmax results = log_softmax(n_vocab, logits + i*n_vocab, tokens[i+1]);
            const double v = -results.log_softmax;
            local_nll += v;
            local_nll2 += v*v;

            logit_history[i] = results.logit;
            prob_history[i]  = results.prob;
        }
    };
    for (auto & w : workers) w = std::thread(compute);
    compute();
    for (auto & w : workers) w.join();

}

static results_perplexity perplexity_v2(llama_context * ctx, const gpt_params & params) {
    // Download: https://s3.amazonaws.com/research.metamind.io/wikitext/wikitext-2-raw-v1.zip?ref=salesforce-research
    // Run `./perplexity -m models/7B/ggml-model-q4_0.bin -f wiki.test.raw`
    // Output: `perplexity: 13.5106 [114/114]`
    // BOS tokens will be added for each chunk before eval

    const bool is_spm = llama_vocab_type(ctx) == LLAMA_VOCAB_TYPE_SPM;
    const bool add_bos = is_spm;

    fprintf(stderr, "%s: tokenizing the input ..\n", __func__);

    std::vector<llama_token> tokens = ::llama_tokenize(ctx, params.prompt, add_bos);

    if (int(tokens.size()) < 2*params.n_ctx) {
        fprintf(stderr, "%s: you need at least %d tokens to evaluate perplexity with a context of %d\n",__func__,2*params.n_ctx,
                params.n_ctx);
        fprintf(stderr, "%s: the data file you provided tokenizes to only %zu tokens\n",__func__,tokens.size());
        return {std::move(tokens), 0., {}, {}};
    }

    std::vector<float>       logit_history;
    std::vector<float>       prob_history;

    logit_history.resize(tokens.size());
    prob_history.resize(tokens.size());

    if (params.ppl_stride <= 0) {
        fprintf(stderr, "%s: stride is %d but must be greater than zero!\n",__func__,params.ppl_stride);
        return {tokens, -1, logit_history, prob_history};
    }

    const int calc_chunk = params.n_ctx;

    fprintf(stderr, "%s: have %zu tokens. Calculation chunk = %d\n", __func__, tokens.size(), calc_chunk);

    if (int(tokens.size()) <= calc_chunk) {
        fprintf(stderr, "%s: there are only %zu tokens, this is not enough for a context size of %d and stride %d\n",__func__,
                tokens.size(), params.n_ctx, params.ppl_stride);
        return {tokens, -1, logit_history, prob_history};
    }

    const int n_chunk_max = (tokens.size() - calc_chunk + params.ppl_stride - 1)  / params.ppl_stride;

    const int n_chunk = params.n_chunks < 0 ? n_chunk_max : std::min(params.n_chunks, n_chunk_max);
    const int n_vocab = llama_n_vocab(ctx);
    const int n_batch = params.n_batch;

    int count = 0;
    double nll = 0.0;

    fprintf(stderr, "%s: calculating perplexity over %d chunks, batch_size=%d\n", __func__, n_chunk, n_batch);

    for (int i = 0; i < n_chunk; ++i) {
        const int start =     i * params.ppl_stride;
        const int end   = start + calc_chunk;

        const int num_batches = (calc_chunk + n_batch - 1) / n_batch;
        //fprintf(stderr, "%s: evaluating %d...%d using %d batches\n", __func__, start, end, num_batches);

        std::vector<float> logits;

        const auto t_start = std::chrono::high_resolution_clock::now();

        for (int j = 0; j < num_batches; ++j) {
            const int batch_start = start + j * n_batch;
            const int batch_size  = std::min(end - batch_start, n_batch);

            //fprintf(stderr, "    Batch %d: starts at %d, size is %d, n_past is %d\n",j,batch_start,batch_size,j * n_batch);
            if (llama_eval(ctx, tokens.data() + batch_start, batch_size, j * n_batch, params.n_threads)) {
                //fprintf(stderr, "%s : failed to eval\n", __func__);
                return {tokens, -1, logit_history, prob_history};
            }

            // save original token and restore it after eval
            const auto token_org = tokens[batch_start];

            // add BOS token for the first batch of each chunk
            if (add_bos && j == 0) {
                tokens[batch_start] = llama_token_bos(ctx);
            }

            const auto batch_logits = llama_get_logits(ctx);
            logits.insert(logits.end(), batch_logits, batch_logits + batch_size * n_vocab);

            if (j == 0) {
                tokens[batch_start] = token_org;
            }
        }

        const auto t_end = std::chrono::high_resolution_clock::now();

        if (i == 0) {
            const float t_total = std::chrono::duration<float>(t_end - t_start).count();
            fprintf(stderr, "%s: %.2f seconds per pass - ETA ", __func__, t_total);
            int total_seconds = (int)(t_total * n_chunk);
            if (total_seconds >= 60*60) {
                fprintf(stderr, "%d hours ", total_seconds / (60*60));
                total_seconds = total_seconds % (60*60);
            }
            fprintf(stderr, "%.2f minutes\n", total_seconds / 60.0);
        }

        //fprintf(stderr, "%s: using tokens %d...%d\n",__func__,params.n_ctx - params.ppl_stride + start, params.n_ctx + start);
        for (int j = params.n_ctx - params.ppl_stride - 1; j < params.n_ctx - 1; ++j) {

            // Calculate probability of next token, given the previous ones.
            const std::vector<float> tok_logits(
                logits.begin() + (j + 0) * n_vocab,
                logits.begin() + (j + 1) * n_vocab);

            const float prob = softmax(tok_logits)[tokens[start + j + 1]];
            logit_history[start + j + 1] = tok_logits[tokens[start + j + 1]];
            prob_history[start + j + 1]  = prob;

            nll += -std::log(prob);
            ++count;
        }
        // perplexity is e^(average negative log-likelihood)
        if (params.ppl_output_type == 0) {
            printf("[%d]%.4lf,", i + 1, std::exp(nll / count));
        } else {
            printf("%8d  %.4lf\n", i*params.ppl_stride, std::exp(nll / count));
        }
        fflush(stdout);
    }
    printf("\n");

    return {tokens, std::exp(nll / count), logit_history, prob_history};
}

static results_perplexity perplexity(llama_context * ctx, const gpt_params & params) {
    if (params.ppl_stride > 0) {
        return perplexity_v2(ctx, params);
    }

    // Download: https://s3.amazonaws.com/research.metamind.io/wikitext/wikitext-2-raw-v1.zip?ref=salesforce-research
    // Run `./perplexity -m models/7B/ggml-model-q4_0.bin -f wiki.test.raw`
    // Output: `perplexity: 13.5106 [114/114]`
    // BOS tokens will be added for each chunk before eval

    const bool is_spm = llama_vocab_type(ctx) == LLAMA_VOCAB_TYPE_SPM;
    const bool add_bos = is_spm;

    auto tim1 = std::chrono::high_resolution_clock::now();
    fprintf(stderr, "%s: tokenizing the input ..\n", __func__);

    std::vector<llama_token> tokens = ::llama_tokenize(ctx, params.prompt, add_bos);

    auto tim2 = std::chrono::high_resolution_clock::now();
    fprintf(stderr, "%s: tokenization took %g ms\n",__func__,1e-3*std::chrono::duration_cast<std::chrono::microseconds>(tim2-tim1).count());

    if (int(tokens.size()) < 2*params.n_ctx) {
        fprintf(stderr, "%s: you need at least %d tokens to evaluate perplexity with a context of %d\n",__func__,2*params.n_ctx,
                params.n_ctx);
        fprintf(stderr, "%s: the data file you provided tokenizes to only %zu tokens\n",__func__,tokens.size());
        return {std::move(tokens), 0., {}, {}};
    }

    std::vector<float> logit_history;
    logit_history.resize(tokens.size());

    std::vector<float> prob_history;
    prob_history.resize(tokens.size());

    const int n_chunk_max = tokens.size() / params.n_ctx;

    const int n_chunk = params.n_chunks < 0 ? n_chunk_max : std::min(params.n_chunks, n_chunk_max);
    const int n_vocab = llama_n_vocab(ctx);
    const int n_batch = params.n_batch;

    int count = 0;
    double nll = 0.0;
    double nll2 = 0.0;

    fprintf(stderr, "%s: calculating perplexity over %d chunks, batch_size=%d\n", __func__, n_chunk, n_batch);

    std::vector<std::thread> workers(std::thread::hardware_concurrency() - 1);

    for (int i = 0; i < n_chunk; ++i) {
        const int start =     i * params.n_ctx;
        const int end   = start + params.n_ctx;

        const int num_batches = (params.n_ctx + n_batch - 1) / n_batch;

        std::vector<float> logits;

        const auto t_start = std::chrono::high_resolution_clock::now();

        for (int j = 0; j < num_batches; ++j) {
            const int batch_start = start + j * n_batch;
            const int batch_size  = std::min(end - batch_start, n_batch);

            // save original token and restore it after eval
            const auto token_org = tokens[batch_start];

            // add BOS token for the first batch of each chunk
            if (add_bos && j == 0) {
                tokens[batch_start] = llama_token_bos(ctx);
            }

            if (llama_eval(ctx, tokens.data() + batch_start, batch_size, j * n_batch, params.n_threads)) {
                fprintf(stderr, "%s : failed to eval\n", __func__);
                return {tokens, -1, logit_history, prob_history};
            }

            // restore the original token in case it was set to BOS
            tokens[batch_start] = token_org;

            const auto batch_logits = llama_get_logits(ctx);
            logits.insert(logits.end(), batch_logits, batch_logits + batch_size * n_vocab);
        }

        const auto t_end = std::chrono::high_resolution_clock::now();

        if (i == 0) {
            const float t_total = std::chrono::duration<float>(t_end - t_start).count();
            fprintf(stderr, "%s: %.2f seconds per pass - ETA ", __func__, t_total);
            int total_seconds = (int)(t_total * n_chunk);
            if (total_seconds >= 60*60) {
                fprintf(stderr, "%d hours ", total_seconds / (60*60));
                total_seconds = total_seconds % (60*60);
            }
            fprintf(stderr, "%.2f minutes\n", total_seconds / 60.0);
        }

        // We get the logits for all the tokens in the context window (params.n_ctx)
        // from llama_eval above.  Now, based on https://huggingface.co/docs/transformers/perplexity,
        // calculate the perplexity over the last half of the window (so the model always has
        // some context to predict the token).
        //
        // We rely on the fact that attention in the forward pass only looks at previous
        // tokens here, so the logits returned for each token are an accurate representation
        // of what the model would have predicted at that point.
        //
        // Example, we have a context window of 512, we will compute perplexity for each of the
        // last 256 tokens.  Then, we split the input up into context window size chunks to
        // process the entire prompt.
        const int first = params.n_ctx/2;
        process_logits(n_vocab, logits.data() + first*n_vocab, tokens.data() + start + first, params.n_ctx - 1 - first,
                       workers, nll, nll2, logit_history.data() + start + first, prob_history.data() + start + first);
        count += params.n_ctx - first - 1;

        // perplexity is e^(average negative log-likelihood)
        if (params.ppl_output_type == 0) {
            printf("[%d]%.4lf,", i + 1, std::exp(nll / count));
        } else {
            double av = nll/count;
            double av2 = nll2/count - av*av;
            if (av2 > 0) av2 = sqrt(av2/(count-1));
            printf("%8d  %.4lf  %4lf  %4lf\n", i*params.n_ctx, std::exp(nll / count), av, av2);
        }
        fflush(stdout);
    }
    printf("\n");

    nll2 /= count;
    nll /= count;
    const double ppl = exp(nll);
    nll2 -= nll * nll;
    if (nll2 > 0) {
        nll2 = sqrt(nll2/(count-1));
        printf("Final estimate: PPL = %.4lf +/- %.5lf\n", ppl, nll2*ppl);
    } else {
        printf("Unexpected negative standard deviation of log(prob)\n");
    }

    return {tokens, ppl, logit_history, prob_history};
}

<<<<<<< HEAD
std::vector<float> hellaswag_evaluate_tokens(llama_context * ctx, const std::vector<int> & tokens, int n_past, int n_batch,
        int n_vocab, int n_thread) {
=======
static std::vector<float> hellaswag_evaluate_tokens(
    llama_context * ctx, const std::vector<int>& tokens, int n_past, int n_batch, int n_vocab, int n_thread
) {
>>>>>>> 7ddf1855
    std::vector<float> result;
    result.reserve(tokens.size() * n_vocab);
    size_t n_chunk = (tokens.size() + n_batch - 1)/n_batch;
    for (size_t i_chunk = 0; i_chunk < n_chunk; ++i_chunk) {
        size_t n_tokens = tokens.size() - i_chunk * n_batch;
        n_tokens = std::min(n_tokens, size_t(n_batch));
        if (llama_eval(ctx, tokens.data() + i_chunk * n_batch, n_tokens, n_past, n_thread)) {
            fprintf(stderr, "%s : failed to eval\n", __func__);
            return {};
        }

        const auto logits = llama_get_logits(ctx);
        result.insert(result.end(), logits, logits + n_tokens * n_vocab);

        n_past += n_tokens;
    }
    return result;
}

static void hellaswag_score(llama_context * ctx, const gpt_params & params) {
    // Calculates hellaswag score (acc_norm) from prompt
    //
    // Data extracted from the HellaSwag validation dataset (MIT license) https://github.com/rowanz/hellaswag/blob/master/data/hellaswag_val.jsonl
    // All used data fields are preprocessed as in https://github.com/EleutherAI/lm-evaluation-harness/blob/df3da98c5405deafd519c2ddca52bb7c3fe36bef/lm_eval/tasks/hellaswag.py#L62-L68
    //
    // All 10042 tasks should be extracted to keep the results standardized like other implementations.
    //
    // Datafile layout:
    // ['??'] denotes json fields
    // 6 lines per task:
    // ['activity_label'] + ": " +['ctx']  - The first part of the query, the context
    // ['label'] - The index the best common sense ending aka gold ending
    // ['endings'][0] - Endings added to the first part of the query
    // ['endings'][1]
    // ['endings'][2]
    // ['endings'][3]

    std::vector<std::string> prompt_lines;
    std::istringstream strstream(params.prompt);
    std::string line;

    while (std::getline(strstream,line,'\n')) {
        prompt_lines.push_back(line);
    }

    if( prompt_lines.size() % 6 != 0) {
        fprintf(stderr, "%s : number of lines in prompt not a multiple of 6.\n", __func__);
        return;
    }

    size_t hs_task_count = prompt_lines.size()/6;
    fprintf(stderr, "%s : loaded %zu tasks from prompt.\n", __func__, hs_task_count);

    const bool is_spm = llama_vocab_type(ctx) == LLAMA_VOCAB_TYPE_SPM;
    fprintf(stderr, "================================= is_spm = %d\n", is_spm);

    // This is needed as usual for LLaMA models
    const bool add_bos = is_spm;

    // Number of tasks to use when computing the score
    if ( params.hellaswag_tasks < hs_task_count  ) {
        hs_task_count = params.hellaswag_tasks;
    }

    // The tasks should be randomized so the score stabilizes quickly.
    bool randomize_tasks = true;

    // The random seed should not impact the final result if the computation is done over enough tasks, so kept hardcoded for now
    std::mt19937 rng(1);

    // Dataholder for hellaswag tasks
    struct hs_data_t {
        std::string context;
        size_t gold_ending_idx;
        std::string ending[4];
        size_t ending_logprob_count[4];
        double ending_logprob[4];
    };

    fprintf(stderr, "%s : selecting %zu %s tasks.\n", __func__, hs_task_count, (randomize_tasks?"randomized":"the first")  );

    // Select and read data from prompt lines
    hs_data_t *hs_data = new hs_data_t[hs_task_count];
    for (size_t i=0; i < hs_task_count; i++) {
        size_t idx = i;

        // Select a random example of those left in the prompt
        if (randomize_tasks) {
            std::uniform_int_distribution<size_t> dist(0, prompt_lines.size()/6-1 ) ;
            idx = dist(rng);
        }

        hs_data[i].context = prompt_lines[idx*6];
        hs_data[i].gold_ending_idx = std::stoi( prompt_lines[idx*6+1] );
        for (size_t j=0; j < 4; j++) {
            hs_data[i].ending[j] = prompt_lines[idx*6+2+j];
        }

        // Delete the selected random example from the prompt
        if (randomize_tasks) {
            prompt_lines.erase( std::next(prompt_lines.begin(),idx*6)  , std::next(prompt_lines.begin(),idx*6+6) );
        }
    }

    fprintf(stderr, "%s : calculating hellaswag score over selected tasks.\n", __func__);
    printf("\ntask\tacc_norm\n");

    double acc = 0.0f;
    const int n_vocab = llama_n_vocab(ctx);

    std::vector<std::vector<int>> ending_tokens(4);

    std::vector<float> tok_logits(n_vocab);

    for (size_t task_idx = 0; task_idx < hs_task_count; task_idx++) {
        // Tokenize the context to count tokens
        std::vector<int> context_embd = ::llama_tokenize(ctx, hs_data[task_idx].context, add_bos);
        size_t context_size = context_embd.size();

        for (int i = 0; i < 4; ++i) {
            ending_tokens[i] = ::llama_tokenize(ctx, hs_data[task_idx].context + " " + hs_data[task_idx].ending[i], add_bos);
            for (int k = 0; k < int(context_size); ++k) {
                if (ending_tokens[i][k] != context_embd[k]) {
                    fprintf(stderr, "Oops: ending %d of task %d differs from context at position %d\n",i,int(task_idx),k);
                    break;
                }
            }
        }

        // Do the 1st ending
        // In this case we include the context when evaluating
        //auto query_embd = ::llama_tokenize(ctx, hs_data[task_idx].context + hs_data[task_idx].ending[0], add_bos);
        auto query_embd = ending_tokens[0];
        auto query_size = query_embd.size();

        // Stop if query wont fit the ctx window
        if (query_size > (size_t)params.n_ctx) {
            fprintf(stderr, "%s : number of tokens in query %zu > n_ctxl\n", __func__, query_size);
            return;
        }

        // Speedup small evaluations by evaluating atleast 32 tokens
        if (query_size < 32) {
            query_embd.resize(32);
        }

        auto logits = hellaswag_evaluate_tokens(ctx, query_embd, 0, params.n_batch, n_vocab, params.n_threads);
        if (logits.empty()) {
            fprintf(stderr, "%s : failed to eval\n", __func__);
            return;
        }

        std::memcpy(tok_logits.data(), logits.data() + (context_size-1)*n_vocab, n_vocab*sizeof(float));
        const auto first_probs = softmax(tok_logits);

        hs_data[task_idx].ending_logprob_count[0] = 1;
        hs_data[task_idx].ending_logprob[0] = std::log(first_probs[query_embd[context_size]]);

        // Calculate the logprobs over the ending
        for (size_t j = context_size; j < query_size - 1; j++) {

            std::memcpy(tok_logits.data(), logits.data() + j*n_vocab, n_vocab*sizeof(float));

            const float prob = softmax(tok_logits)[query_embd[j + 1]];

            hs_data[task_idx].ending_logprob[0] += std::log(prob);
            hs_data[task_idx].ending_logprob_count[0]++;
        }

        // Calculate the mean token logprob for acc_norm
        hs_data[task_idx].ending_logprob[0] /= hs_data[task_idx].ending_logprob_count[0];

        // Do the remaining endings
        // For these, we use the bare ending with n_past = context_size
        //
        for (size_t ending_idx = 1; ending_idx < 4; ending_idx++) {

            // Tokenize the query
            query_embd.resize(ending_tokens[ending_idx].size() - context_size);
            std::memcpy(query_embd.data(), ending_tokens[ending_idx].data() + context_size, query_embd.size()*sizeof(int));
            query_size = query_embd.size();

            // Stop if query wont fit the ctx window
            if (context_size + query_size > (size_t)params.n_ctx) {
                fprintf(stderr, "%s : number of tokens in query %zu > n_ctxl\n", __func__, query_size);
                return;
            }

            // Speedup small evaluations by evaluating atleast 32 tokens
            // No, resizing to 32 is actually slightly slower (at least on CUDA)
            //if (query_size < 32) {
            //    query_embd.resize(32);
            //}

            // Evaluate the query
            logits = hellaswag_evaluate_tokens(ctx, query_embd, context_size, params.n_batch, n_vocab, params.n_threads);
            if (logits.empty()) {
                fprintf(stderr, "%s : failed to eval\n", __func__);
                return;
            }

            hs_data[task_idx].ending_logprob_count[ending_idx] = 1;
            hs_data[task_idx].ending_logprob[ending_idx] = std::log(first_probs[query_embd[0]]);

            // Calculate the logprobs over the ending
            for (size_t j = 0; j < query_size - 1; j++) {
                std::memcpy(tok_logits.data(), logits.data() + j*n_vocab, n_vocab*sizeof(float));

                const float prob = softmax(tok_logits)[query_embd[j + 1]];

                hs_data[task_idx].ending_logprob[ending_idx] += std::log(prob);
                hs_data[task_idx].ending_logprob_count[ending_idx]++;
            }

            // Calculate the mean token logprob for acc_norm
            hs_data[task_idx].ending_logprob[ending_idx] /= hs_data[task_idx].ending_logprob_count[ending_idx];


//            printf("task %lu, ending %lu, whole_len %lu, context_len %lu, ending_logprob_count %lu, ending_logprob %.4f\n",
//                task_idx,ending_idx,whole_size,context_size, hs_data[task_idx].ending_logprob_count[ending_idx], hs_data[task_idx].ending_logprob[ending_idx] );
        }

        // Find the ending with maximum logprob
        size_t ending_logprob_max_idx = 0;
        double ending_logprob_max_val = hs_data[task_idx].ending_logprob[0];
        for (size_t j = 1; j < 4; j++) {
            if (hs_data[task_idx].ending_logprob[j] > ending_logprob_max_val) {
                ending_logprob_max_idx = j;
                ending_logprob_max_val =  hs_data[task_idx].ending_logprob[j];
            }
        }

//        printf("max logprob ending idx %lu, gold ending idx %lu\n", ending_logprob_max_idx, hs_data[task_idx].gold_ending_idx);

        // If the gold ending got the maximum logprobe add one accuracy point
        if (ending_logprob_max_idx == hs_data[task_idx].gold_ending_idx) {
            acc += 1.0;
        }

        // Print the accumulated accuracy mean x 100
        printf("%zu\t%.8lf\n",task_idx+1, acc/double(task_idx+1)*100.0);
        fflush(stdout);
    }

    delete [] hs_data;

    printf("\n");
}

int main(int argc, char ** argv) {
    gpt_params params;

    params.n_batch = 512;
    if (!gpt_params_parse(argc, argv, params)) {
        return 1;
    }

    params.perplexity = true;
    params.n_batch = std::min(params.n_batch, params.n_ctx);

    if (params.ppl_stride > 0) {
        fprintf(stderr, "Will perform strided perplexity calculation -> adjusting context size from %d to %d\n",
                params.n_ctx, params.n_ctx + params.ppl_stride/2);
        params.n_ctx += params.ppl_stride/2;
    }

    print_build_info();

    if (params.seed == LLAMA_DEFAULT_SEED) {
        params.seed = time(NULL);
    }

    fprintf(stderr, "%s: seed  = %u\n", __func__, params.seed);

    std::mt19937 rng(params.seed);
    if (params.random_prompt) {
        params.prompt = gpt_random_prompt(rng);
    }

    llama_backend_init(params.numa);

    llama_model * model;
    llama_context * ctx;

    // load the model and apply lora adapter, if any
    std::tie(model, ctx) = llama_init_from_gpt_params(params);
    if (model == NULL) {
        fprintf(stderr, "%s: error: unable to load model\n", __func__);
        return 1;
    }

    const int n_ctx_train = llama_n_ctx_train(ctx);
    if (params.n_ctx > n_ctx_train) {
        fprintf(stderr, "%s: warning: model was trained on only %d context tokens (%d specified)\n",
                __func__, n_ctx_train, params.n_ctx);
    }

    // print system information
    {
        fprintf(stderr, "\n");
        fprintf(stderr, "system_info: n_threads = %d / %d | %s\n",
                params.n_threads, std::thread::hardware_concurrency(), llama_print_system_info());
    }

    struct results_perplexity results;
    if (params.hellaswag) {
        hellaswag_score(ctx, params);
    } else {
        results = perplexity(ctx, params);
    }

    llama_print_timings(ctx);
    write_logfile(ctx, params, model, results);

    llama_free(ctx);
    llama_free_model(model);

    llama_backend_free();

    return 0;
}<|MERGE_RESOLUTION|>--- conflicted
+++ resolved
@@ -400,14 +400,9 @@
     return {tokens, ppl, logit_history, prob_history};
 }
 
-<<<<<<< HEAD
-std::vector<float> hellaswag_evaluate_tokens(llama_context * ctx, const std::vector<int> & tokens, int n_past, int n_batch,
-        int n_vocab, int n_thread) {
-=======
 static std::vector<float> hellaswag_evaluate_tokens(
     llama_context * ctx, const std::vector<int>& tokens, int n_past, int n_batch, int n_vocab, int n_thread
 ) {
->>>>>>> 7ddf1855
     std::vector<float> result;
     result.reserve(tokens.size() * n_vocab);
     size_t n_chunk = (tokens.size() + n_batch - 1)/n_batch;
