--- conflicted
+++ resolved
@@ -1109,14 +1109,10 @@
         if metadata is not None and metadata.name is not None:
             name = metadata.name
         elif params.path_model is not None:
-<<<<<<< HEAD
             name = params.path_model.name
-=======
-            name = str(params.path_model.parent).split("/")[-1]
         elif params.n_ctx == 4096:
             # Heuristic detection of LLaMA v2 model
             name = "LLaMA v2"
->>>>>>> ee522250
 
         self.gguf.add_name(name)
 
