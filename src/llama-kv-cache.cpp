#include "llama-kv-cache.h"

#include "llama-impl.h"
#include "llama-batch.h"
#include "llama-cparams.h"
#include "llama-model.h"
#include "llama-context.h"

#include <algorithm>
#include <cassert>
#include <cmath>
#include <limits>
#include <map>
#include <stdexcept>

//
// llama_kv_cache_unified
//

uint32_t llama_kv_cache_unified::get_padding(const llama_cparams & cparams) {
    // the FA kernels require padding to avoid extra runtime boundary checks
    return cparams.flash_attn ? 256u : 32u;
}

llama_kv_cache_unified::llama_kv_cache_unified(
        const llama_model &  model,
          layer_filter_cb && filter,
                ggml_type    type_k,
                ggml_type    type_v,
                     bool    v_trans,
                     bool    offload,
                 uint32_t    kv_size,
<<<<<<< HEAD
                 uint32_t    padding,
                 uint32_t    n_swa,
           llama_swa_type    swa_type) : model(model), hparams(model.hparams), v_trans(v_trans), padding(padding), n_swa(n_swa), swa_type(swa_type) {
    GGML_ASSERT(kv_size % padding == 0 && "kv_size must be a multiple of padding");

    this->type_k = type_k;
    this->type_v = type_v;
=======
                 uint32_t    n_seq_max,
                 uint32_t    n_pad,
                 uint32_t    n_swa,
           llama_swa_type    swa_type) :
    model(model), hparams(model.hparams), v_trans(v_trans),
    n_seq_max(n_seq_max), n_pad(n_pad), n_swa(n_swa), swa_type(swa_type) {

    GGML_ASSERT(kv_size % n_pad == 0);
>>>>>>> a4e8912d

    // create a context for each buffer type
    std::map<ggml_backend_buffer_type_t, ggml_context *> ctx_map;
    auto ctx_for_buft = [&](ggml_backend_buffer_type_t buft) -> ggml_context * {
        auto it = ctx_map.find(buft);
        if (it == ctx_map.end()) {
            ggml_init_params params = {
                /*.mem_size   =*/ size_t(2u*hparams.n_layer*ggml_tensor_overhead()),
                /*.mem_buffer =*/ NULL,
                /*.no_alloc   =*/ true,
            };

            ggml_context * ctx = ggml_init(params);
            if (!ctx) {
                return nullptr;
            }

            ctx_map[buft] = ctx;
            ctxs.emplace_back(ctx);

            return ctx;
        }

        return it->second;
    };

    head = 0;
    size = kv_size;
    used = 0;

    cells.resize(kv_size);

    for (uint32_t il = 0; il < hparams.n_layer; il++) {
        if (filter && !filter(il)) {
            LLAMA_LOG_DEBUG("%s: layer %3d: skipped\n", __func__, il);
            continue;
        }

        const uint32_t n_embd_k_gqa = hparams.n_embd_k_gqa(il) + hparams.n_embd_k_s();
        const uint32_t n_embd_v_gqa = hparams.n_embd_v_gqa(il) + hparams.n_embd_v_s();

        const char * dev_name = "CPU";

        ggml_backend_buffer_type_t buft = ggml_backend_cpu_buffer_type();

        if (offload) {
            auto * dev = model.dev_layer(il);
            buft = ggml_backend_dev_buffer_type(dev);

            dev_name = ggml_backend_dev_name(dev);
        }

        LLAMA_LOG_DEBUG("%s: layer %3d: dev = %s\n", __func__, il, dev_name);

        ggml_context * ctx = ctx_for_buft(buft);
        if (!ctx) {
            throw std::runtime_error("failed to create ggml context for kv cache");
        }

        ggml_tensor * k;
        ggml_tensor * v;

        k = ggml_new_tensor_2d(ctx, type_k, n_embd_k_gqa, kv_size);
        v = ggml_new_tensor_2d(ctx, type_v, n_embd_v_gqa, kv_size);

        ggml_format_name(k, "cache_k_l%d", il);
        ggml_format_name(v, "cache_v_l%d", il);

        map_layer_ids[il] = layers.size();
        layers.push_back({ il, k, v });
    }

    // allocate tensors and initialize the buffers to avoid NaNs in the padding
    for (auto it : ctx_map) {
        auto * buft = it.first;
        auto * ctx  = it.second;

        ggml_backend_buffer_t buf = ggml_backend_alloc_ctx_tensors_from_buft(ctx, buft);
        if (!buf) {
            throw std::runtime_error("failed to allocate buffer for kv cache");
        }

        LLAMA_LOG_INFO("%s: %10s KV buffer size = %8.2f MiB\n", __func__, ggml_backend_buffer_name(buf), ggml_backend_buffer_get_size(buf)/1024.0/1024.0);

        ggml_backend_buffer_clear(buf, 0);
        bufs.emplace_back(buf);
    }

    {
        const size_t memory_size_k = size_k_bytes();
        const size_t memory_size_v = size_v_bytes();

<<<<<<< HEAD
        LLAMA_LOG_INFO("%s: size = %7.2f MiB (%6d cells, %3d layers), K (%s): %7.2f MiB, V (%s): %7.2f MiB\n", __func__,
                (float)(memory_size_k + memory_size_v) / (1024.0f * 1024.0f), kv_size, (int) layers.size(),
=======
        LLAMA_LOG_INFO("%s: size = %7.2f MiB (%6u cells, %3d layers, %2u seqs), K (%s): %7.2f MiB, V (%s): %7.2f MiB\n", __func__,
                (float)(memory_size_k + memory_size_v) / (1024.0f * 1024.0f), kv_size, (int) layers.size(), n_seq_max,
>>>>>>> a4e8912d
                ggml_type_name(type_k), (float)memory_size_k / (1024.0f * 1024.0f),
                ggml_type_name(type_v), (float)memory_size_v / (1024.0f * 1024.0f));
    }
}

void llama_kv_cache_unified::clear() {
    for (uint32_t i = 0; i < size; ++i) {
        cells[i].pos = -1;
        cells[i].seq_id.clear();
    }

    head = 0;
    used = 0;

    for (auto & buf : bufs) {
        ggml_backend_buffer_clear(buf.get(), 0);
    }
}

bool llama_kv_cache_unified::seq_rm(llama_seq_id seq_id, llama_pos p0, llama_pos p1) {
    uint32_t new_head = size;

    if (p0 < 0) {
        p0 = 0;
    }

    if (p1 < 0) {
        p1 = std::numeric_limits<llama_pos>::max();
    }

    for (uint32_t i = 0; i < size; ++i) {
        if (cells[i].pos >= p0 && cells[i].pos < p1) {
            if (seq_id < 0) {
                cells[i].seq_id.clear();
            } else if (cells[i].has_seq_id(seq_id)) {
                cells[i].seq_id.erase(seq_id);
            } else {
                continue;
            }

            if (cells[i].is_empty()) {
                // keep count of the number of used cells
                if (cells[i].pos >= 0) {
                    used--;
                }

                cells[i].pos = -1;

                if (new_head == size) {
                    new_head = i;
                }
            }
        }
    }

    // If we freed up a slot, set head to it so searching can start there.
    if (new_head != size && new_head < head) {
        head = new_head;
    }

    return true;
}

void llama_kv_cache_unified::seq_cp(llama_seq_id seq_id_src, llama_seq_id seq_id_dst, llama_pos p0, llama_pos p1) {
    if (seq_id_src == seq_id_dst) {
        return;
    }

    if (p0 < 0) {
        p0 = 0;
    }

    if (p1 < 0) {
        p1 = std::numeric_limits<llama_pos>::max();
    }

    // otherwise, this is the KV of a Transformer-like model
    head = 0;

    for (uint32_t i = 0; i < size; ++i) {
        if (cells[i].has_seq_id(seq_id_src) && cells[i].pos >= p0 && cells[i].pos < p1) {
            cells[i].seq_id.insert(seq_id_dst);
        }
    }
}

void llama_kv_cache_unified::seq_keep(llama_seq_id seq_id) {
    uint32_t new_head = size;

    for (uint32_t i = 0; i < size; ++i) {
        if (!cells[i].has_seq_id(seq_id)) {
            if (cells[i].pos >= 0) {
                used--;
            }

            cells[i].pos = -1;
            cells[i].seq_id.clear();

            if (new_head == size){
                new_head = i;
            }
        } else {
            cells[i].seq_id.clear();
            cells[i].seq_id.insert(seq_id);
        }
    }

    // If we freed up a slot, set head to it so searching can start there.
    if (new_head != size && new_head < head) {
        head = new_head;
    }
}

void llama_kv_cache_unified::seq_add(llama_seq_id seq_id, llama_pos p0, llama_pos p1, llama_pos delta) {
    if (delta == 0) {
        return;
    }

    uint32_t new_head = size;

    if (p0 < 0) {
        p0 = 0;
    }

    if (p1 < 0) {
        p1 = std::numeric_limits<llama_pos>::max();
    }

    // If there is no range then return early to avoid looping over the
    if (p0 == p1) {
        return;
    }

    for (uint32_t i = 0; i < size; ++i) {
        if (cells[i].has_seq_id(seq_id) && cells[i].pos >= p0 && cells[i].pos < p1) {
            has_shift = true;

            cells[i].pos   += delta;
            cells[i].delta += delta;

            if (cells[i].pos < 0) {
                if (!cells[i].is_empty()) {
                    used--;
                }
                cells[i].pos = -1;
                cells[i].seq_id.clear();
                if (new_head == size) {
                    new_head = i;
                }
            }
        }
    }

    // If we freed up a slot, set head to it so searching can start there.
    // Otherwise we just start the next search from the beginning.
    head = new_head != size ? new_head : 0;
}

void llama_kv_cache_unified::seq_div(llama_seq_id seq_id, llama_pos p0, llama_pos p1, int d) {
    if (d == 1) {
        return;
    }

    if (p0 < 0) {
        p0 = 0;
    }

    if (p1 < 0) {
        p1 = std::numeric_limits<llama_pos>::max();
    }

    // If there is no range then return early to avoid looping over the cache.
    if (p0 == p1) {
        return;
    }

    for (uint32_t i = 0; i < size; ++i) {
        if (cells[i].has_seq_id(seq_id) && cells[i].pos >= p0 && cells[i].pos < p1) {
            has_shift = true;

            {
                llama_pos p_old = cells[i].pos;
                cells[i].pos   /= d;
                cells[i].delta += cells[i].pos - p_old;
            }
        }
    }
}

llama_pos llama_kv_cache_unified::seq_pos_min(llama_seq_id seq_id) const {
    llama_pos result = std::numeric_limits<llama_pos>::max();

    for (uint32_t i = 0; i < size; ++i) {
        if (cells[i].has_seq_id(seq_id)) {
            result = std::min(result, cells[i].pos);
        }
    }

    if (result == std::numeric_limits<llama_pos>::max()) {
        result = -1;
    }

    return result;
}

llama_pos llama_kv_cache_unified::seq_pos_max(llama_seq_id seq_id) const {
    llama_pos result = -1;

    for (uint32_t i = 0; i < size; ++i) {
        if (cells[i].has_seq_id(seq_id)) {
            result = std::max(result, cells[i].pos);
        }
    }

    return result;
}

void llama_kv_cache_unified::restore() {
    for (const auto & [id, cell] : recovery.cells) {
        // TODO: move to new `struct kv_cells`
        const bool is_empty0 = cells[id].is_empty();
        const bool is_empty1 = cell.is_empty();

        if (!is_empty0 && is_empty1) {
            used--;
        } else if (is_empty0 && !is_empty1) {
            used++;
        }

        cells[id] = cell;
    }

    recovery.clear();
}

void llama_kv_cache_unified::commit() {
    if (recovery.cells.empty()) {
        LLAMA_LOG_WARN("%s: the recovery information upon a commit was empty - might indicate a bug (ref: %s)\n",
                __func__, "https://github.com/ggml-org/llama.cpp/pull/13194");
        return;
    }

    recovery.clear();
}

bool llama_kv_cache_unified::update(llama_context & lctx) {
    bool need_reserve = false;

    auto * sched = lctx.get_sched();

    if (has_shift) {
        if (!get_can_shift()) {
            GGML_ABORT("The current KV cache / model configuration does not support K-shift");
        }

        LLAMA_LOG_DEBUG("%s: applying K-shift\n", __func__);

        // apply K-shift if needed
        if (hparams.rope_type != LLAMA_ROPE_TYPE_NONE) {
            ggml_backend_sched_reset(sched);

            auto * gf = lctx.graph_init();

            auto res = build_graph_shift(lctx.get_cparams(), lctx.get_ctx_compute(), gf);

            ggml_backend_sched_alloc_graph(sched, gf);

            res->set_inputs(nullptr);

            lctx.graph_compute(gf, false);

            need_reserve = true;
        }

        {
            has_shift = false;

            for (uint32_t i = 0; i < size; ++i) {
                cells[i].delta = 0;
            }
        }
    }

    if (do_defrag) {
        LLAMA_LOG_DEBUG("%s: defragmenting KV cache\n", __func__);

        if (defrag_prepare(lctx.graph_max_nodes())) {
            ggml_backend_sched_reset(sched);

            auto * gf = lctx.graph_init();

            auto res = build_graph_defrag(lctx.get_cparams(), lctx.get_ctx_compute(), gf);

            ggml_backend_sched_alloc_graph(sched, gf);

            res->set_inputs(nullptr);

            lctx.graph_compute(gf, false);

            need_reserve = true;
        }

        do_defrag = false;
    }

    return need_reserve;
}

void llama_kv_cache_unified::defrag_sched(float thold) {
    // - do not defrag small contexts (i.e. < 2048 tokens)
    // - count the padding towards the number of used tokens
    const float fragmentation = n >= 2048 ? std::max(0.0f, 1.0f - (float(used + n_pad)/n)) : 0.0f;

    // queue defragmentation for next llama_kv_cache_update
    if (fragmentation > thold) {
        LLAMA_LOG_DEBUG("%s: fragmentation: %.2f - requesting defrag\n", __func__, fragmentation);

        do_defrag = true;
    }
}

void llama_kv_cache_unified::set_full() {
    n = size;

    // when simulating a full KV cache, the specific value of the "head" pointer is not important because it does not
    //   affect the shapes of the tensors in the compute graph - it only affects the offsets of the K/V views.
    //   we should only guarantee that the head position won't cause out-of-bounds view of the K, V tensors, so
    //   setting it to 0 is the simplest way to achieve that
    // ref: https://github.com/ggml-org/llama.cpp/issues/13359
    head = 0;
}

llama_sbatch llama_kv_cache_unified::sbatch_init(const llama_batch & batch, bool logits_all) {
    return llama_sbatch(batch, hparams.n_embd, true, logits_all);
}

llama_ubatch llama_kv_cache_unified::ubatch_next(llama_sbatch & sbatch, uint32_t n_ubatch, bool embd_pooled) const {
    GGML_UNUSED(embd_pooled);
    return sbatch.split_simple(n_ubatch);
}

bool llama_kv_cache_unified::find_slot(const llama_ubatch & ubatch) {
    const uint32_t n_tokens = ubatch.n_tokens;

    // if we have enough unused cells before the current head ->
    //   better to start searching from the beginning of the cache, hoping to fill it
    if (head > used + 2*ubatch.n_tokens) {
        head = 0;
    }

    // otherwise, one cell per token.

    if (n_tokens > size) {
        LLAMA_LOG_ERROR("%s: n_tokens = %d > size = %d\n", __func__, n_tokens, size);
        return false;
    }

//#define FIND_SLOT_DEBUG 1
#if FIND_SLOT_DEBUG
    LLAMA_LOG_WARN("begin: n = %5d, used = %5d, head = %5d, n_swa = %5d\n", n, used, head, n_swa);

    // for debugging
    {
        std::string ss;
        if (n_swa > 0) {
            for (uint32_t i = 0; i < size; ++i) {
                if (cells[i].pos == -1) {
                    ss += '.';
                } else {
                    ss += std::to_string(*cells[i].seq_id.begin());
                }
                if (i%256 == 255) {
                    ss += '\n';
                }
            }
        }
        LLAMA_LOG_WARN("\n%s\n", ss.c_str());
    }
#endif

    uint32_t n_tested = 0;

    while (true) {
        if (head + n_tokens > size) {
            n_tested += size - head;
            head = 0;
            continue;
        }

        bool found = true;
        for (uint32_t i = 0; i < n_tokens; i++) {
            if (cells[head + i].pos >= 0) {
                found = false;
                head     += i + 1;
                n_tested += i + 1;
                break;
            }
        }

        if (found) {
            break;
        }

        if (n_tested >= size) {
            //LLAMA_LOG_ERROR("%s: failed to find a slot for %d tokens\n", __func__, n_tokens);
            return false;
        }
    }

    for (uint32_t i = 0; i < n_tokens; ++i) {
        // remember the original state
        if (recovery.cells.find(head + i) == recovery.cells.end()) {
            recovery.cells[head + i] = cells[head + i];
        }
<<<<<<< HEAD

        cells[head + i].pos = ubatch.pos[i];

=======

        cells[head + i].pos = ubatch.pos[i];

>>>>>>> a4e8912d
        for (int32_t j = 0; j < ubatch.n_seq_id[i]; j++) {
            cells[head + i].seq_id.insert(ubatch.seq_id[i][j]);
        }
    }

    used += n_tokens;

    // a heuristic, to avoid attending the full cache if it is not yet utilized
    // after enough generations, the benefit from this heuristic disappears
    // if we start defragmenting the cache, the benefit from this will be more important
    n = std::min(size, std::max(n_pad, GGML_PAD(cell_max(), n_pad)));

#ifdef FIND_SLOT_DEBUG
    LLAMA_LOG_WARN("end:   n = %5d, used = %5d, head = %5d, n_swa = %5d\n", n, used, head, n_swa);
#endif

    return true;
}

bool llama_kv_cache_unified::get_can_shift() const {
    return true;
}

uint32_t llama_kv_cache_unified::get_n() const {
    return n;
}

uint32_t llama_kv_cache_unified::get_size() const {
    return size;
}

ggml_tensor * llama_kv_cache_unified::get_k(ggml_context * ctx, int32_t il) const {
    const int32_t ikv = map_layer_ids.at(il);

    auto * k = layers[ikv].k;

    return ggml_view_3d(ctx, k,
            hparams.n_embd_head_k, hparams.n_head_kv(il), n,
            ggml_row_size(k->type, hparams.n_embd_head_k),
            ggml_row_size(k->type, hparams.n_embd_k_gqa(il)),
            0);
}

ggml_tensor * llama_kv_cache_unified::get_v(ggml_context * ctx, int32_t il) const {
    const int32_t ikv = map_layer_ids.at(il);

    auto * v = layers[ikv].v;

    if (!v_trans) {
        // note: v->nb[1] <= v->nb[2]
        return ggml_view_3d(ctx, v,
                hparams.n_embd_head_v, hparams.n_head_kv(il), n,
                ggml_row_size(v->type, hparams.n_embd_head_v),    // v->nb[1]
                ggml_row_size(v->type, hparams.n_embd_v_gqa(il)), // v->nb[2]
                0);
    }

    // note: v->nb[1] > v->nb[2]
    return ggml_view_3d(ctx, v,
            n, hparams.n_head_kv(il), hparams.n_embd_head_v,
            ggml_row_size(v->type, v->ne[1]*hparams.n_embd_head_v), // v->nb[1]
            ggml_row_size(v->type, v->ne[1]),                       // v->nb[2]
            0);
}

ggml_tensor * llama_kv_cache_unified::cpy_k(ggml_context * ctx, ggml_tensor * k_cur, int32_t il) const {
    const int32_t ikv = map_layer_ids.at(il);

    auto * k = layers[ikv].k;

    const int64_t n_tokens = k_cur->ne[2];

    ggml_tensor * k_view = ggml_view_1d(ctx, k,
            n_tokens*hparams.n_embd_k_gqa(il),
            ggml_row_size(k->type, hparams.n_embd_k_gqa(il))*head);

    return ggml_cpy(ctx, k_cur, k_view);
}

<<<<<<< HEAD
bool llama_kv_cache_unified::get_can_shift() const {
    return true;
}

uint32_t llama_kv_cache_unified::get_n() const {
    return n;
}

uint32_t llama_kv_cache_unified::get_size() const {
    return size;
}

ggml_tensor * llama_kv_cache_unified::get_k(ggml_context * ctx, int32_t il) const {
    const int32_t ikv = map_layer_ids.at(il);

    auto * k = layers[ikv].k;

    return ggml_view_3d(ctx, k,
            hparams.n_embd_head_k, hparams.n_head_kv(il), n,
            ggml_row_size(k->type, hparams.n_embd_head_k),
            ggml_row_size(k->type, hparams.n_embd_k_gqa(il)),
            0);
}

ggml_tensor * llama_kv_cache_unified::get_v(ggml_context * ctx, int32_t il) const {
    const int32_t ikv = map_layer_ids.at(il);

    auto * v = layers[ikv].v;

    if (!v_trans) {
        // note: v->nb[1] <= v->nb[2]
        return ggml_view_3d(ctx, v,
                hparams.n_embd_head_v, hparams.n_head_kv(il), n,
                ggml_row_size(v->type, hparams.n_embd_head_v),    // v->nb[1]
                ggml_row_size(v->type, hparams.n_embd_v_gqa(il)), // v->nb[2]
                0);
    }

    // note: v->nb[1] > v->nb[2]
    return ggml_view_3d(ctx, v,
            n, hparams.n_head_kv(il), hparams.n_embd_head_v,
            ggml_row_size(v->type, v->ne[1]*hparams.n_embd_head_v), // v->nb[1]
            ggml_row_size(v->type, v->ne[1]),                       // v->nb[2]
            0);
}

ggml_tensor * llama_kv_cache_unified::cpy_k(ggml_context * ctx, ggml_tensor * k_cur, int32_t il) const {
    const int32_t ikv = map_layer_ids.at(il);

    auto * k = layers[ikv].k;

    const int64_t n_tokens = k_cur->ne[2];

    ggml_tensor * k_view = ggml_view_1d(ctx, k,
            n_tokens*hparams.n_embd_k_gqa(il),
            ggml_row_size(k->type, hparams.n_embd_k_gqa(il))*head);

    return ggml_cpy(ctx, k_cur, k_view);
}

=======
>>>>>>> a4e8912d
ggml_tensor * llama_kv_cache_unified::cpy_v(ggml_context * ctx, ggml_tensor * v_cur, int32_t il) const {
    const int32_t ikv = map_layer_ids.at(il);

    auto * v = layers[ikv].v;

    const int64_t n_tokens = v_cur->ne[2];

    v_cur = ggml_reshape_2d(ctx, v_cur, hparams.n_embd_v_gqa(il), n_tokens);

    ggml_tensor * v_view = nullptr;

    if (!v_trans) {
        v_view = ggml_view_1d(ctx, v,
                n_tokens*hparams.n_embd_v_gqa(il),
                ggml_row_size(v->type, hparams.n_embd_v_gqa(il))*head);
    } else {
        // note: the V cache is transposed when not using flash attention
        v_view = ggml_view_2d(ctx, v, n_tokens, hparams.n_embd_v_gqa(il),
                (v->ne[1])*ggml_element_size(v),
                (    head)*ggml_element_size(v));

        v_cur = ggml_transpose(ctx, v_cur);
    }

    return ggml_cpy(ctx, v_cur, v_view);
}

void llama_kv_cache_unified::prune_swa(llama_seq_id seq_id, llama_pos pmin, llama_pos pmax) {
    // no pruning is needed when the cache does not use SWA
    GGML_ASSERT(swa_type != LLAMA_SWA_TYPE_NONE && "do not prune non-SWA cache");

    int n_attended = 0;

    for (uint32_t i = 0; i < size; ++i) {
        const llama_pos p0 = cells[i].pos;

        if (p0 <= pmin && !is_masked_swa(p0, pmin)) {
            n_attended++;
        }

        if (is_masked_swa(p0, pmax)) {
            if (seq_id < 0) {
                cells[i].seq_id.clear();
            } else if (cells[i].has_seq_id(seq_id)) {
                cells[i].seq_id.erase(seq_id);
            } else {
                continue;
            }

            if (cells[i].is_empty()) {
                // keep count of the number of used cells
                if (cells[i].pos >= 0) {
                    used--;
                }

                cells[i].pos = -1;
            }
        }
    }

    if (n_attended < std::min<int>(n_swa, pmin)) {
        LLAMA_LOG_WARN("%s: partial SWA cache detected - possible loss of information, pmin = %d, n_attended = %d, n_swa = %d\n", __func__, pmin, n_attended, n_swa);
    }
}

void llama_kv_cache_unified::set_input_kq_mask(ggml_tensor * dst, const llama_ubatch * ubatch, bool causal_attn) const {
    const int64_t n_tokens     = ubatch->n_tokens;
    const int64_t n_seq_tokens = ubatch->n_seq_tokens;
    const int64_t n_seqs       = ubatch->n_seqs;

    GGML_ASSERT(ggml_backend_buffer_is_host(dst->buffer));
    float * data = (float *) dst->data;

    const int64_t n_kv = n;

    // Use only the previous KV cells of the correct sequence for each token of the ubatch.
    // It's assumed that if a token in the batch has multiple sequences, they are equivalent.
    // Example with a cache of 10 tokens, 2 tokens populated in cache and 3 tokens in batch:
    //   Causal mask:
    //      xxx-------
    //      xxxx------
    //      xxxxx-----
    //   Non-causal mask:
    //      xxxxx-----
    //      xxxxx-----
    //      xxxxx-----
    // To visualize the mask, see https://github.com/ggml-org/llama.cpp/pull/12615
    for (int h = 0; h < 1; ++h) {
        for (int s = 0; s < n_seqs; ++s) {
            const llama_seq_id seq_id = ubatch->seq_id[s][0];

            for (int j = 0; j < n_seq_tokens; ++j) {
                const llama_pos p1 = ubatch->pos[s*n_seq_tokens + j];

                for (int i = 0; i < n_kv; ++i) {
                    const llama_pos p0 = cells[i].pos;

                    bool masked = false;

                    // mask the token if not the same sequence
                    masked = masked || (!cells[i].has_seq_id(seq_id));

                    // mask future tokens
                    masked = masked || (causal_attn && p0 > p1);

                    // apply SWA if any
                    masked = masked || (is_masked_swa(p0, p1));

                    float f = 0.0f;

                    if (masked) {
                        f = -INFINITY;
                    } else if (hparams.use_alibi) {
                        f = -std::abs(p0 - p1);
                    }

                    data[h*(n_kv*n_tokens) + s*(n_kv*n_seq_tokens) + j*n_kv + i] = f;
                }
            }
        }

        // mask padded tokens
        if (data) {
            for (int i = n_tokens; i < GGML_PAD(n_tokens, GGML_KQ_MASK_PAD); ++i) {
                for (int j = 0; j < n_kv; ++j) {
                    data[h*(n_kv*n_tokens) + i*n_kv + j] = -INFINITY;
                }
            }
        }
    }
<<<<<<< HEAD
}

void llama_kv_cache_unified::set_input_k_shift(ggml_tensor * dst) const {
    GGML_ASSERT(ggml_backend_buffer_is_host(dst->buffer));

    int32_t * data = (int32_t *) dst->data;

    for (uint32_t i = 0; i < size; ++i) {
        data[i] = cells[i].delta;
    }
}

void llama_kv_cache_unified::set_input_pos_bucket(ggml_tensor * dst, const llama_ubatch * ubatch) const {
    const int64_t n_tokens = ubatch->n_tokens;

    GGML_ASSERT(ggml_backend_buffer_is_host(dst->buffer));
    GGML_ASSERT(!ubatch->equal_seqs); // TODO: use ubatch->n_seqs instead of failing

    int32_t * data = (int32_t *) dst->data;

    const int64_t n_kv = n;

    for (int h = 0; h < 1; ++h) {
        for (int j = 0; j < n_tokens; ++j) {
            for (int i = 0; i < n_kv; ++i) {
                data[h*(n_kv*n_tokens) + j*n_kv + i] = llama_relative_position_bucket(cells[i].pos, ubatch->pos[j], hparams.n_rel_attn_bkts, false);
            }
        }
    }
}

llama_pos llama_kv_cache_unified::get_pos_max() const {
    llama_pos pos_max = -1;

    for (const auto & cell : cells) {
        pos_max = std::max(pos_max, cell.pos);
=======
}

void llama_kv_cache_unified::set_input_k_shift(ggml_tensor * dst) const {
    GGML_ASSERT(ggml_backend_buffer_is_host(dst->buffer));

    int32_t * data = (int32_t *) dst->data;

    for (uint32_t i = 0; i < size; ++i) {
        data[i] = cells[i].delta;
>>>>>>> a4e8912d
    }
}

void llama_kv_cache_unified::set_input_pos_bucket(ggml_tensor * dst, const llama_ubatch * ubatch) const {
    const int64_t n_tokens = ubatch->n_tokens;

    GGML_ASSERT(ggml_backend_buffer_is_host(dst->buffer));
    GGML_ASSERT(!ubatch->equal_seqs); // TODO: use ubatch->n_seqs instead of failing

    int32_t * data = (int32_t *) dst->data;

    const int64_t n_kv = n;

    for (int h = 0; h < 1; ++h) {
        for (int j = 0; j < n_tokens; ++j) {
            for (int i = 0; i < n_kv; ++i) {
                data[h*(n_kv*n_tokens) + j*n_kv + i] = llama_relative_position_bucket(cells[i].pos, ubatch->pos[j], hparams.n_rel_attn_bkts, false);
            }
        }
    }
}

size_t llama_kv_cache_unified::total_size() const {
    size_t size = 0;

    for (const auto & buf : bufs) {
        size += ggml_backend_buffer_get_size(buf.get());
    }

    return size;
}

size_t llama_kv_cache_unified::size_k_bytes() const {
    size_t size_k_bytes = 0;

    for (const auto & layer : layers) {
        size_k_bytes += ggml_nbytes(layer.k);
    }

    return size_k_bytes;
}

size_t llama_kv_cache_unified::size_v_bytes() const {
    size_t size_v_bytes = 0;

    for (const auto & layer : layers) {
        size_v_bytes += ggml_nbytes(layer.v);
    }

    return size_v_bytes;
}

ggml_tensor * llama_kv_cache_unified::build_rope_shift(
        const llama_cparams & cparams,
               ggml_context * ctx,
                ggml_tensor * cur,
                ggml_tensor * shift,
                ggml_tensor * factors,
                      float   freq_base,
                      float   freq_scale) const {
    const auto & n_ctx_orig = cparams.n_ctx_orig_yarn;

    const auto & yarn_ext_factor = cparams.yarn_ext_factor;
    const auto & yarn_beta_fast  = cparams.yarn_beta_fast;
    const auto & yarn_beta_slow  = cparams.yarn_beta_slow;

    const auto & n_rot     = hparams.n_rot;
    const auto & rope_type = hparams.rope_type;

    // See llm_build_deepseek2() for why attn_factor has to be scaled for YaRN RoPE to work correctly.
    // See https://github.com/ggerganov/llama.cpp/discussions/7416 for detailed explanation.
    const float yarn_attn_factor = model.arch == LLM_ARCH_DEEPSEEK2 ? 1.0f / (1.0f + 0.1f * logf(1.0f / freq_scale)) : cparams.yarn_attn_factor;

    ggml_tensor * tmp;

    if (ggml_is_quantized(cur->type)) {
        // dequantize to f32 -> RoPE -> quantize back
        tmp = ggml_cast(ctx, cur, GGML_TYPE_F32);

        tmp = ggml_rope_ext(ctx, tmp,
                shift, factors, n_rot, rope_type, n_ctx_orig, freq_base, freq_scale,
                yarn_ext_factor, yarn_attn_factor, yarn_beta_fast, yarn_beta_slow);

        tmp = ggml_cpy(ctx, tmp, cur);
    } else {
        // we rotate only the first n_rot dimensions
        tmp = ggml_rope_ext_inplace(ctx, cur,
                shift, factors, n_rot, rope_type, n_ctx_orig, freq_base, freq_scale,
                yarn_ext_factor, yarn_attn_factor, yarn_beta_fast, yarn_beta_slow);
    }

    return tmp;
}

class llm_graph_input_k_shift : public llm_graph_input_i {
public:
    llm_graph_input_k_shift(const llama_kv_cache_unified * kv_self) : kv_self(kv_self) {}
    virtual ~llm_graph_input_k_shift() = default;

    void set_input(const llama_ubatch * ubatch) override;

    ggml_tensor * k_shift; // I32 [kv_size]

    const llama_kv_cache_unified * kv_self;
};

void llm_graph_input_k_shift::set_input(const llama_ubatch * ubatch) {
    GGML_UNUSED(ubatch);

    if (k_shift) {
        kv_self->set_input_k_shift(k_shift);
    }
}

llm_graph_result_ptr llama_kv_cache_unified::build_graph_shift(
        const llama_cparams & cparams,
               ggml_context * ctx,
                ggml_cgraph * gf) const {
    auto res = std::make_unique<llm_graph_result>();

    const auto & n_embd_head_k = hparams.n_embd_head_k;
  //const auto & n_embd_head_v = hparams.n_embd_head_v;

    //GGML_ASSERT(kv_self->size == n_ctx);

    auto inp = std::make_unique<llm_graph_input_k_shift>(this);

    inp->k_shift = ggml_new_tensor_1d(ctx, GGML_TYPE_I32, cparams.n_ctx);
    ggml_set_input(inp->k_shift);

    for (const auto & layer : layers) {
        const uint32_t il = layer.il;

        const int64_t n_head_kv    = hparams.n_head_kv(il);
        const int64_t n_embd_k_gqa = hparams.n_embd_k_gqa(il);

        const float freq_base_l  = model.get_rope_freq_base (cparams, il);
        const float freq_scale_l = model.get_rope_freq_scale(cparams, il);

        ggml_tensor * rope_factors = model.get_rope_factors(cparams, il);

        ggml_tensor * k =
            ggml_view_3d(ctx, layer.k,
                n_embd_head_k, n_head_kv, size,
                ggml_row_size(layer.k->type, n_embd_head_k),
                ggml_row_size(layer.k->type, n_embd_k_gqa),
                0);

        ggml_tensor * cur = build_rope_shift(cparams, ctx, k, inp->k_shift, rope_factors, freq_base_l, freq_scale_l);

        ggml_build_forward_expand(gf, cur);
    }

    res->add_input(std::move(inp));

    return res;
}

llm_graph_result_ptr llama_kv_cache_unified::build_graph_defrag(
        const llama_cparams & cparams,
               ggml_context * ctx,
                ggml_cgraph * gf) const {
    auto res = std::make_unique<llm_graph_result>();

    const auto & ids = defrag_info.ids;

#if 0
    // CPU defrag
    //
    // TODO: optimizations are possible:
    //       - multiple threads
    //       - avoid copying to the host memory when already there
    //
    // likely not worth the effort, as we have ggml_graph based defrag
    //

    const uint32_t n_embd_k_gqa = hparams.n_embd_k_gqa();
    const uint32_t n_embd_v_gqa = hparams.n_embd_v_gqa();

    const uint32_t kv_size = size;

    std::vector<uint8_t> buf_k;
    std::vector<uint8_t> buf_v;

    for (uint32_t il = 0; il < n_layer; ++il) {
        const size_t k_size_row = ggml_row_size(k_l[il]->type, n_embd_k_gqa);
        const size_t k_size     = ggml_row_size(k_l[il]->type, n_embd_k_gqa*kv_size);

        const size_t v_size_el = ggml_type_size(v_l[il]->type);
        const size_t v_size    = ggml_row_size (v_l[il]->type, n_embd_v_gqa*kv_size);

        buf_k.resize(k_size);
        buf_v.resize(v_size);

        ggml_backend_tensor_get(k_l[il], buf_k.data(), 0, buf_k.size());
        ggml_backend_tensor_get(v_l[il], buf_v.data(), 0, buf_v.size());

        // batch move [i, i+nm) to [id, id+nm)
        // note: cells can move only to a lower index
        for (uint32_t i = 0; i < n_kv; ++i) {
            const uint32_t id = ids[i];

            if (i == id || id == n_kv) {
                continue;
            }

            uint32_t nm = 1;

            while (i + nm < n_kv && ids[i + nm] == id + nm) {
                nm++;
            }

            // move keys
            {
                const int64_t os =  i*k_size_row;
                const int64_t od = id*k_size_row;

                memcpy(buf_k.data() + od, buf_k.data() + os, nm*k_size_row);
            }

            // move values (note: they are transposed)
            {
                const int64_t os =  i;
                const int64_t od = id;

                for (uint32_t j = 0; j < n_embd_v_gqa; ++j) {
                    memcpy(buf_v.data() + (od + j*kv_size)*v_size_el, buf_v.data() + (os + j*kv_size)*v_size_el, nm*v_size_el);
                }
            }

            i += nm - 1;
        }

        ggml_backend_tensor_set(k_l[il], buf_k.data(), 0, buf_k.size());
        ggml_backend_tensor_set(v_l[il], buf_v.data(), 0, buf_v.size());
    }
#else
    for (uint32_t i = 0; i < ids.size(); ++i) {
        const uint32_t id = ids[i];

        if (i == id || id == ids.size()) {
            continue;
        }

        uint32_t nm = 1;

        while (i + nm < ids.size() && ids[i + nm] == id + nm) {
            nm++;
        }

        for (const auto & layer : layers) {
            const uint32_t il = layer.il;

            const int64_t n_embd_k_gqa = hparams.n_embd_k_gqa(il);
            const int64_t n_embd_v_gqa = hparams.n_embd_v_gqa(il);

            ggml_tensor * view_k_src = ggml_view_2d(ctx, layer.k,
                    n_embd_k_gqa, nm,
                    ggml_row_size(layer.k->type, n_embd_k_gqa),
                    ggml_row_size(layer.k->type, n_embd_k_gqa*i));

            ggml_tensor * view_k_dst = ggml_view_2d(ctx, layer.k,
                    n_embd_k_gqa, nm,
                    ggml_row_size(layer.k->type, n_embd_k_gqa),
                    ggml_row_size(layer.k->type, n_embd_k_gqa*id));

            ggml_tensor * view_v_src;
            ggml_tensor * view_v_dst;

            if (cparams.flash_attn) {
                // NOTE: the V cache is not transposed when using flash attention
                view_v_src = ggml_view_2d(ctx, layer.v,
                        n_embd_v_gqa, nm,
                        ggml_row_size(layer.v->type, n_embd_v_gqa),
                        ggml_row_size(layer.v->type, n_embd_v_gqa*i));

                view_v_dst = ggml_view_2d(ctx, layer.v,
                        n_embd_v_gqa, nm,
                        ggml_row_size(layer.v->type, n_embd_v_gqa),
                        ggml_row_size(layer.v->type, n_embd_v_gqa*id));
            } else {
                view_v_src = ggml_view_2d(ctx, layer.v,
                        nm, n_embd_v_gqa,
                        ggml_row_size(layer.v->type, size),
                        ggml_row_size(layer.v->type, i));

                view_v_dst = ggml_view_2d(ctx, layer.v,
                        nm, n_embd_v_gqa,
                        ggml_row_size(layer.v->type, size),
                        ggml_row_size(layer.v->type, id));
            }

            ggml_build_forward_expand(gf, ggml_cpy(ctx, view_k_src, view_k_dst));
            ggml_build_forward_expand(gf, ggml_cpy(ctx, view_v_src, view_v_dst));
        }

        i += nm - 1;
    }

    //LLAMA_LOG_INFO("gf->n_nodes = %d\n", gf->n_nodes);
#endif

    return res;
}

bool llama_kv_cache_unified::defrag_prepare(int32_t n_max_nodes) {
    const uint32_t n_layer = layers.size();

    const uint32_t n_kv   = cell_max();
    const uint32_t n_used = used;

    assert(n_used <= n_kv);

    //const int64_t t_start = ggml_time_us();

    // number of cells moved
    uint32_t n_moves = 0;

    // each move requires 6*n_layer tensors (see graph_build_kv_self_defrag)
    //   - source view, destination view, copy operation
    //   - x2 for keys and values
    //const uint32_t max_moves = max_nodes()/(6*n_layer);
    // TODO: tmp fix https://github.com/ggerganov/llama.cpp/issues/6685#issuecomment-2057579516
    const uint32_t max_moves = (n_max_nodes - 2*n_layer)/(6*n_layer);

    // determine which KV cells to move where
    //
    //  cell i moves to ids[i]
    //
    //  if ids[i] == i || ids[i] == n_kv, then cell i is not moved
    //
    auto & ids = defrag_info.ids;

    ids.clear();
    ids.resize(n_kv, n_kv);

    for (uint32_t i0 = 0; i0 < n_used; ++i0) {
        const auto & cell0 = cells[i0];

        if (!cell0.is_empty()) {
            ids[i0] = i0;

            continue;
        }

        // found a hole - fill it with data from the end of the cache

        uint32_t nh = 1;

        // determine the size of the hole
        while (i0 + nh < n_used && cells[i0 + nh].is_empty()) {
            nh++;
        }

        uint32_t nf = 0;
        uint32_t is = n_kv - 1;

        // starting from the end, find nh non-empty cells
        for (; is > i0; --is) {
            const auto & cell1 = cells[is];

            if (cell1.is_empty() || ids[is] != n_kv) {
                continue;
            }

            // non-empty cell which is not yet moved
            nf++;

            if (nf == nh) {
                break;
            }
        }

        // this can only happen if `n_used` is not accurate, which would be a bug
        GGML_ASSERT(nf == nh && "KV defrag bug: nf != nh");

        nf = 0;

        uint32_t i1 = is;

        // are we moving a continuous block of memory?
        bool cont = false;

        // should we stop searching for the next move?
        bool stop = false;

        // go back and move the nf cells to the hole
        for (; i1 < n_kv; ++i1) {
            auto & cell1 = cells[i1];

            if (cell1.is_empty() || ids[i1] != n_kv) {
                if (n_moves == max_moves) {
                    stop = true;
                    break;
                }

                cont = false;
                continue;
            }

            // this cell goes to (i0 + nf)
            ids[i1] = i0 + nf;

            // move the cell meta data
            cells[i0 + nf] = cell1;

            // clear the old cell and move the head there
            cell1 = kv_cell();
            head = n_used;

            if (!cont) {
                n_moves++;
                cont = true;
            }

            nf++;

            if (nf == nh) {
                break;
            }
        }

        if (stop || n_moves == max_moves) {
            break;
        }

        //LLAMA_LOG_INFO("(tmp log) KV defrag: move [%u, %u) to [%u, %u)\n", is, i1 + 1, i0, i0 + nh);

        i0 += nh - 1;
    }

    if (n_moves == 0) {
        return false;
    }

    LLAMA_LOG_DEBUG("%s: (tmp log) KV defrag cell moves: %u\n", __func__, n_moves);

    LLAMA_LOG_DEBUG("%s: expected gf nodes: %u\n", __func__, 6*n_moves*n_layer);

    return true;
}

uint32_t llama_kv_cache_unified::cell_max() const {
    for (uint32_t i = size; i > 0; --i) {
        const kv_cell & cell = cells[i - 1];

        if (cell.pos >= 0 && !cell.is_empty()) {
            return i;
        }
    }

    return 0;
}

bool llama_kv_cache_unified::is_masked_swa(llama_pos p0, llama_pos p1) const {
    if (p0 < 0) {
        return true;
    }

    switch (swa_type) {
        case LLAMA_SWA_TYPE_NONE:
            {
            } break;
        case LLAMA_SWA_TYPE_STANDARD:
            {
                if (p1 - p0 >= (int32_t) n_swa) {
                    return true;
                }
            } break;
        case LLAMA_SWA_TYPE_CHUNKED:
            {
                const llama_pos pos_chunk_start = (p1 / n_swa) * n_swa;

                if (p0 < pos_chunk_start) {
                    return true;
                }
            } break;
    }

    return false;
}

void llama_kv_cache_unified::state_write(llama_io_write_i & io, llama_seq_id seq_id) const {
    std::vector<std::pair<uint32_t, uint32_t>> cell_ranges; // ranges, from inclusive, to exclusive
    uint32_t cell_count = 0;

    // Count the number of cells with the specified seq_id
    // Find all the ranges of cells with this seq id (or all, when -1)
    uint32_t cell_range_begin = size;
    for (uint32_t i = 0; i < size; ++i) {
        const auto & cell = cells[i];
        if ((seq_id == -1 && !cell.is_empty()) || cell.has_seq_id(seq_id)) {
            ++cell_count;
            if (cell_range_begin == size) {
                cell_range_begin = i;
            }
        } else {
            if (cell_range_begin != size) {
                cell_ranges.emplace_back(cell_range_begin, i);
                cell_range_begin = size;
            }
        }
    }
    if (cell_range_begin != size) {
        cell_ranges.emplace_back(cell_range_begin, size);
    }

    // DEBUG CHECK: Sum of cell counts in ranges should equal the total cell count
    uint32_t cell_count_check = 0;
    for (const auto & range : cell_ranges) {
        cell_count_check += range.second - range.first;
    }
    GGML_ASSERT(cell_count == cell_count_check);

    io.write(&cell_count, sizeof(cell_count));

    state_write_meta(io, cell_ranges, seq_id);
    state_write_data(io, cell_ranges);
}

void llama_kv_cache_unified::state_read(llama_io_read_i & io, llama_seq_id seq_id) {
    uint32_t cell_count;
    io.read_to(&cell_count, sizeof(cell_count));

    bool res = true;
    res = res && state_read_meta(io, cell_count, seq_id);
    res = res && state_read_data(io, cell_count);

    if (!res) {
        if (seq_id == -1) {
            clear();
        } else {
            seq_rm(seq_id, -1, -1);
        }
        throw std::runtime_error("failed to restore kv cache");
    }
}

void llama_kv_cache_unified::state_write_meta(llama_io_write_i & io, const std::vector<std::pair<uint32_t, uint32_t>> & cell_ranges, llama_seq_id seq_id) const {
    for (const auto & range : cell_ranges) {
        for (uint32_t i = range.first; i < range.second; ++i) {
            const auto & cell = cells[i];
            const llama_pos pos      = cell.pos;
            const uint32_t  n_seq_id = seq_id == -1 ? cell.seq_id.size() : 0;

            io.write(&pos,      sizeof(pos));
            io.write(&n_seq_id, sizeof(n_seq_id));

            if (n_seq_id) {
                for (auto seq_id : cell.seq_id) {
                    io.write(&seq_id, sizeof(seq_id));
                }
            }
        }
    }
}

void llama_kv_cache_unified::state_write_data(llama_io_write_i & io, const std::vector<std::pair<uint32_t, uint32_t>> & cell_ranges) const {
    const uint32_t v_trans = this->v_trans ? 1 : 0;
    const uint32_t n_layer = layers.size();

    io.write(&v_trans, sizeof(v_trans));
    io.write(&n_layer, sizeof(n_layer));

    std::vector<uint8_t> tmp_buf;

    // Iterate and write all the keys first, each row is a cell
    // Get whole range at a time
    for (const auto & layer : layers) {
        const uint32_t il = layer.il;

        const uint32_t n_embd_k_gqa = hparams.n_embd_k_gqa(il) + hparams.n_embd_k_s();

        // Write key type
        const int32_t k_type_i = (int32_t)layer.k->type;
        io.write(&k_type_i, sizeof(k_type_i));

        // Write row size of key
        const uint64_t k_size_row = ggml_row_size(layer.k->type, n_embd_k_gqa);
        io.write(&k_size_row, sizeof(k_size_row));

        // Read each range of cells of k_size length each into tmp_buf and write out
        for (const auto & range : cell_ranges) {
            const size_t range_size = range.second - range.first;
            const size_t buf_size = range_size * k_size_row;
            io.write_tensor(layer.k, range.first * k_size_row, buf_size);
        }
    }

    if (!v_trans) {
        for (const auto & layer : layers) {
            const uint32_t il = layer.il;

            const uint32_t n_embd_v_gqa = hparams.n_embd_v_gqa(il) + hparams.n_embd_v_s();

            // Write value type
            const int32_t v_type_i = (int32_t)layer.v->type;
            io.write(&v_type_i, sizeof(v_type_i));

            // Write row size of value
            const uint64_t v_size_row = ggml_row_size(layer.v->type, n_embd_v_gqa);
            io.write(&v_size_row, sizeof(v_size_row));

            // Read each range of cells of v_size length each into tmp_buf and write out
            for (const auto & range : cell_ranges) {
                const size_t range_size = range.second - range.first;
                const size_t buf_size = range_size * v_size_row;
                io.write_tensor(layer.v, range.first * v_size_row, buf_size);
            }
        }
    } else {
        // When v is transposed, we also need the element size and get the element ranges from each row
        const uint32_t kv_size = size;

        for (const auto & layer : layers) {
            const uint32_t il = layer.il;

            const uint32_t n_embd_v_gqa = hparams.n_embd_v_gqa(il) + hparams.n_embd_v_s();

            // Write value type
            const int32_t v_type_i = (int32_t)layer.v->type;
            io.write(&v_type_i, sizeof(v_type_i));

            // Write element size
            const uint32_t v_size_el = ggml_type_size(layer.v->type);
            io.write(&v_size_el, sizeof(v_size_el));

            // Write GQA embedding size
            io.write(&n_embd_v_gqa, sizeof(n_embd_v_gqa));

            // For each row, we get the element values of each cell
            for (uint32_t j = 0; j < n_embd_v_gqa; ++j) {
                // Read each range of cells of v_size_el length each into tmp_buf and write out
                for (const auto & range : cell_ranges) {
                    const size_t range_size = range.second - range.first;
                    const size_t src_offset = (range.first + j * kv_size) * v_size_el;
                    const size_t buf_size = range_size * v_size_el;
                    io.write_tensor(layer.v, src_offset, buf_size);
                }
            }
        }
    }
}

bool llama_kv_cache_unified::state_read_meta(llama_io_read_i & io, uint32_t cell_count, llama_seq_id dest_seq_id) {
    if (dest_seq_id != -1) {
        // single sequence

        seq_rm(dest_seq_id, -1, -1);

        llama_sbatch sbatch;
        llama_ubatch batch = sbatch.reserve_ubatch(cell_count, /* has_embd */ false);

        batch.n_tokens = cell_count;

        for (uint32_t i = 0; i < cell_count; ++i) {
            llama_pos pos;
            uint32_t n_seq_id;

            io.read_to(&pos,      sizeof(pos));
            io.read_to(&n_seq_id, sizeof(n_seq_id));

            if (n_seq_id != 0) {
                LLAMA_LOG_ERROR("%s: invalid seq_id-agnostic kv cell\n", __func__);
                return false;
            }

            batch.pos[i] = pos;
            batch.n_seq_id[i] = 1;
            batch.seq_id[i] = &dest_seq_id;
        }

        if (!find_slot(batch)) {
            LLAMA_LOG_ERROR("%s: failed to find available cells in kv cache\n", __func__);
            return false;
        }

        commit();

        // DEBUG CHECK: kv.head should be our first cell, kv.head + cell_count - 1 should be our last cell (verify seq_id and pos values)
        // Assume that this is one contiguous block of cells
        GGML_ASSERT(head + cell_count <= size);
        GGML_ASSERT(cells[head].pos == batch.pos[0]);
        GGML_ASSERT(cells[head + cell_count - 1].pos == batch.pos[cell_count - 1]);
        GGML_ASSERT(cells[head].has_seq_id(dest_seq_id));
        GGML_ASSERT(cells[head + cell_count - 1].has_seq_id(dest_seq_id));
    } else {
        // whole KV cache restore

        if (cell_count > size) {
            LLAMA_LOG_ERROR("%s: not enough cells in kv cache\n", __func__);
            return false;
        }

        clear();

        for (uint32_t i = 0; i < cell_count; ++i) {
            kv_cell & cell = cells[i];

            llama_pos pos;
            uint32_t  n_seq_id;

            io.read_to(&pos,      sizeof(pos));
            io.read_to(&n_seq_id, sizeof(n_seq_id));

            cell.pos = pos;

            for (uint32_t j = 0; j < n_seq_id; ++j) {
                llama_seq_id seq_id;
                io.read_to(&seq_id, sizeof(seq_id));

                if (seq_id < 0 || (uint32_t) seq_id >= n_seq_max) {
                    LLAMA_LOG_ERROR("%s: invalid seq_id, %d is out of range [0, %u)\n", __func__, seq_id, n_seq_max);
                    return false;
                }

                cell.seq_id.insert(seq_id);
            }
        }

        head = 0;
        used = cell_count;
    }

    return true;
}

bool llama_kv_cache_unified::state_read_data(llama_io_read_i & io, uint32_t cell_count) {
    uint32_t v_trans;
    uint32_t n_layer;

    io.read_to(&v_trans, sizeof(v_trans));
    io.read_to(&n_layer, sizeof(n_layer));

    if (n_layer != layers.size()) {
        LLAMA_LOG_ERROR("%s: mismatched layer count (%u instead of %u)\n", __func__, n_layer, (uint32_t) layers.size());
        return false;
    }
    if (cell_count > size) {
        LLAMA_LOG_ERROR("%s: not enough cells in kv cache to restore state (%u > %u)\n", __func__, cell_count, size);
        return false;
    }
    if (this->v_trans != (bool) v_trans) {
        LLAMA_LOG_ERROR("%s: incompatible V transposition\n", __func__);
        return false;
    }

    // For each layer, read the keys for each cell, one row is one cell, read as one contiguous block
    for (const auto & layer : layers) {
        const uint32_t il = layer.il;

        const uint32_t n_embd_k_gqa = hparams.n_embd_k_gqa(il) + hparams.n_embd_k_s();

        // Read type of key
        int32_t k_type_i_ref;
        io.read_to(&k_type_i_ref, sizeof(k_type_i_ref));
        const int32_t k_type_i = (int32_t) layer.k->type;
        if (k_type_i != k_type_i_ref) {
            LLAMA_LOG_ERROR("%s: mismatched key type (%d != %d, layer %d)\n", __func__, k_type_i, k_type_i_ref, il);
            return false;
        }

        // Read row size of key
        uint64_t k_size_row_ref;
        io.read_to(&k_size_row_ref, sizeof(k_size_row_ref));
        const size_t k_size_row = ggml_row_size(layer.k->type, n_embd_k_gqa);
        if (k_size_row != k_size_row_ref) {
            LLAMA_LOG_ERROR("%s: mismatched key row size (%zu != %zu, layer %d)\n", __func__, k_size_row, (size_t) k_size_row_ref, il);
            return false;
        }

        if (cell_count) {
            // Read and set the keys for the whole cell range
            ggml_backend_tensor_set(layer.k, io.read(cell_count * k_size_row), head * k_size_row, cell_count * k_size_row);
        }
    }

    if (!this->v_trans) {
        for (const auto & layer : layers) {
            const uint32_t il = layer.il;

            const uint32_t n_embd_v_gqa = hparams.n_embd_v_gqa(il) + hparams.n_embd_v_s();

            // Read type of value
            int32_t v_type_i_ref;
            io.read_to(&v_type_i_ref, sizeof(v_type_i_ref));
            const int32_t v_type_i = (int32_t)layer.v->type;
            if (v_type_i != v_type_i_ref) {
                LLAMA_LOG_ERROR("%s: mismatched value type (%d != %d, layer %d)\n", __func__, v_type_i, v_type_i_ref, il);
                return false;
            }

            // Read row size of value
            uint64_t v_size_row_ref;
            io.read_to(&v_size_row_ref, sizeof(v_size_row_ref));
            const size_t v_size_row = ggml_row_size(layer.v->type, n_embd_v_gqa);
            if (v_size_row != v_size_row_ref) {
                LLAMA_LOG_ERROR("%s: mismatched value row size (%zu != %zu, layer %d)\n", __func__, v_size_row, (size_t) v_size_row_ref, il);
                return false;
            }

            if (cell_count) {
                // Read and set the values for the whole cell range
                ggml_backend_tensor_set(layer.v, io.read(cell_count * v_size_row), head * v_size_row, cell_count * v_size_row);
            }
        }
    } else {
        // For each layer, read the values for each cell (transposed)
        for (const auto & layer : layers) {
            const uint32_t il = layer.il;

            const uint32_t n_embd_v_gqa = hparams.n_embd_v_gqa(il) + hparams.n_embd_v_s();

            // Read type of value
            int32_t v_type_i_ref;
            io.read_to(&v_type_i_ref, sizeof(v_type_i_ref));
            const int32_t v_type_i = (int32_t)layer.v->type;
            if (v_type_i != v_type_i_ref) {
                LLAMA_LOG_ERROR("%s: mismatched value type (%d != %d, layer %d)\n", __func__, v_type_i, v_type_i_ref, il);
                return false;
            }

            // Read element size of value
            uint32_t v_size_el_ref;
            io.read_to(&v_size_el_ref, sizeof(v_size_el_ref));
            const size_t v_size_el = ggml_type_size(layer.v->type);
            if (v_size_el != v_size_el_ref) {
                LLAMA_LOG_ERROR("%s: mismatched value element size (%zu != %zu, layer %d)\n", __func__, v_size_el, (size_t) v_size_el_ref, il);
                return false;
            }

            // Read GQA embedding size
            uint32_t n_embd_v_gqa_ref;
            io.read_to(&n_embd_v_gqa_ref, sizeof(n_embd_v_gqa_ref));
            if (n_embd_v_gqa != n_embd_v_gqa_ref) {
                LLAMA_LOG_ERROR("%s: mismatched GQA embedding size (%u != %u, layer %d)\n", __func__, n_embd_v_gqa, n_embd_v_gqa_ref, il);
                return false;
            }

            if (cell_count) {
                // For each row in the transposed matrix, read the values for the whole cell range
                for (uint32_t j = 0; j < n_embd_v_gqa; ++j) {
                    const size_t dst_offset = (head + j * size) * v_size_el;
                    ggml_backend_tensor_set(layer.v, io.read(cell_count * v_size_el), dst_offset, cell_count * v_size_el);
                }
            }
        }
    }

    return true;
}

//
// llama_kv_cache_unified_iswa
//

llama_kv_cache_unified_iswa::llama_kv_cache_unified_iswa(
        const llama_model & model,
                ggml_type   type_k,
                ggml_type   type_v,
                     bool   v_trans,
                     bool   offload,
<<<<<<< HEAD
                 uint32_t   kv_size,
                     bool   swa_full,
                 uint32_t   n_seq_max,
                 uint32_t   n_batch,
                 uint32_t   padding) : hparams(model.hparams) {
=======
                     bool   swa_full,
                 uint32_t   kv_size,
                 uint32_t   n_seq_max,
                 uint32_t   n_batch,
                 uint32_t   n_pad) : hparams(model.hparams) {
>>>>>>> a4e8912d
    llama_kv_cache_unified::layer_filter_cb filter_base = [&](int32_t il) { return !model.hparams.is_swa(il); };
    llama_kv_cache_unified::layer_filter_cb filter_swa  = [&](int32_t il) { return  model.hparams.is_swa(il); };

    const uint32_t size_base = kv_size;

<<<<<<< HEAD
    uint32_t size_swa = std::min(size_base, GGML_PAD(hparams.n_swa*n_seq_max + n_batch, padding));
=======
    uint32_t size_swa = std::min(size_base, GGML_PAD(hparams.n_swa*n_seq_max + n_batch, n_pad));
>>>>>>> a4e8912d

    // when using full-size SWA cache, we set the SWA cache size to be equal to the base cache size and disable pruning
    if (swa_full) {
        LLAMA_LOG_WARN("%s: using full-size SWA cache (ref: %s)\n",
                __func__, "https://github.com/ggml-org/llama.cpp/pull/13194#issuecomment-2868343055");

        size_swa = size_base;
        do_prune = false;
    }

    LLAMA_LOG_INFO("%s: creating non-SWA KV cache, size = %u cells\n", __func__, size_base);

    kv_base = std::make_unique<llama_kv_cache_unified>(
            model, std::move(filter_base), type_k, type_v,
<<<<<<< HEAD
            v_trans, offload, size_base, padding,
=======
            v_trans, offload, size_base, n_seq_max, n_pad,
>>>>>>> a4e8912d
            0, LLAMA_SWA_TYPE_NONE);

    LLAMA_LOG_INFO("%s: creating     SWA KV cache, size = %u cells\n", __func__, size_swa);

    kv_swa = std::make_unique<llama_kv_cache_unified>(
            model, std::move(filter_swa), type_k, type_v,
<<<<<<< HEAD
            v_trans, offload, size_swa, padding,
=======
            v_trans, offload, size_swa, n_seq_max, n_pad,
>>>>>>> a4e8912d
            hparams.n_swa, hparams.swa_type);
}

void llama_kv_cache_unified_iswa::clear() {
    kv_base->clear();
    kv_swa ->clear();
}

bool llama_kv_cache_unified_iswa::seq_rm(llama_seq_id seq_id, llama_pos p0, llama_pos p1) {
    bool res = true;

    res = res & kv_base->seq_rm(seq_id, p0, p1);
    res = res & kv_swa ->seq_rm(seq_id, p0, p1);

    return res;
}

void llama_kv_cache_unified_iswa::seq_cp(llama_seq_id seq_id_src, llama_seq_id seq_id_dst, llama_pos p0, llama_pos p1) {
    kv_base->seq_cp(seq_id_src, seq_id_dst, p0, p1);
    kv_swa ->seq_cp(seq_id_src, seq_id_dst, p0, p1);
}

void llama_kv_cache_unified_iswa::seq_keep(llama_seq_id seq_id) {
    kv_base->seq_keep(seq_id);
    kv_swa ->seq_keep(seq_id);
}

void llama_kv_cache_unified_iswa::seq_add(llama_seq_id seq_id, llama_pos p0, llama_pos p1, llama_pos delta) {
    kv_base->seq_add(seq_id, p0, p1, delta);
    kv_swa ->seq_add(seq_id, p0, p1, delta);
}

void llama_kv_cache_unified_iswa::seq_div(llama_seq_id seq_id, llama_pos p0, llama_pos p1, int d) {
    kv_base->seq_div(seq_id, p0, p1, d);
    kv_swa ->seq_div(seq_id, p0, p1, d);
}

llama_pos llama_kv_cache_unified_iswa::seq_pos_min(llama_seq_id seq_id) const {
    // the base cache is a superset of the SWA cache, so we can just check the SWA cache
    return kv_swa->seq_pos_min(seq_id);
}

llama_pos llama_kv_cache_unified_iswa::seq_pos_max(llama_seq_id seq_id) const {
    return kv_swa->seq_pos_max(seq_id);
}

void llama_kv_cache_unified_iswa::restore() {
    kv_base->restore();
    kv_swa ->restore();
}

void llama_kv_cache_unified_iswa::commit() {
    kv_base->commit();
    kv_swa ->commit();

    // slide the attention window, forgetting/pruning old tokens that are outside the window
    if (do_prune) {
        for (const auto & [seq_id, entry] : pending.pos) {
            kv_swa->prune_swa(seq_id, entry.pmin, entry.pmax);
        }

    }

    pending.clear();
}

bool llama_kv_cache_unified_iswa::update(llama_context & lctx) {
    bool res = true;

    res = res & kv_base->update(lctx);
    res = res & kv_swa ->update(lctx);

    return res;
}

void llama_kv_cache_unified_iswa::defrag_sched(float thold) {
    kv_base->defrag_sched(thold);
    kv_swa ->defrag_sched(thold);
}

void llama_kv_cache_unified_iswa::set_full() {
    kv_base->set_full();
    kv_swa ->set_full();
}

llama_sbatch llama_kv_cache_unified_iswa::sbatch_init(const llama_batch & batch, bool logits_all) {
    pending.clear();

    if (do_prune) {
        for (int i = 0; i < batch.n_tokens; ++i) {
            for (int s = 0; s < batch.n_seq_id[i]; ++s) {
                const llama_seq_id seq_id = batch.seq_id[i][s];
                const llama_pos    pos    = batch.pos[i];

                if (pending.pos.find(seq_id) == pending.pos.end()) {
                    pending.pos[seq_id].pmin = pos;
                    pending.pos[seq_id].pmax = pos;
                } else {
                    pending.pos[seq_id].pmin = std::min(pending.pos[seq_id].pmin, pos);
                    pending.pos[seq_id].pmax = std::max(pending.pos[seq_id].pmax, pos);
                }
            }
        }
    }

    return llama_sbatch(batch, hparams.n_embd, true, logits_all);
}

llama_ubatch llama_kv_cache_unified_iswa::ubatch_next(llama_sbatch & sbatch, uint32_t n_ubatch, bool embd_pooled) const {
    GGML_UNUSED(embd_pooled);
    return sbatch.split_simple(n_ubatch);
}

bool llama_kv_cache_unified_iswa::find_slot(const llama_ubatch & batch) {
    bool res = true;

    res = res & kv_base->find_slot(batch);
    res = res & kv_swa ->find_slot(batch);

    return res;
}

<<<<<<< HEAD
int32_t llama_kv_cache_unified_iswa::get_n_tokens()   const {
    return kv_base->get_n_tokens();
}

int32_t llama_kv_cache_unified_iswa::get_used_cells() const {
    return kv_base->get_used_cells();
}

llama_pos llama_kv_cache_unified_iswa::get_pos_max() const {
    return kv_base->get_pos_max();
}

=======
>>>>>>> a4e8912d
bool llama_kv_cache_unified_iswa::get_can_shift() const {
    return kv_base->get_size() == kv_swa->get_size();
}

void llama_kv_cache_unified_iswa::state_write(llama_io_write_i & io, llama_seq_id seq_id) const {
    kv_base->state_write(io, seq_id);
    kv_swa ->state_write(io, seq_id);
}

void llama_kv_cache_unified_iswa::state_read(llama_io_read_i & io, llama_seq_id seq_id) {
    kv_base->state_read(io, seq_id);
    kv_swa ->state_read(io, seq_id);
}

llama_kv_cache_unified * llama_kv_cache_unified_iswa::get_kv_base() const {
    return kv_base.get();
}

llama_kv_cache_unified * llama_kv_cache_unified_iswa::get_kv_swa() const {
    return kv_swa.get();
}

//
// llama_kv_cache_recurrent
//

llama_kv_cache_recurrent::llama_kv_cache_recurrent(
        const llama_model & model,
                ggml_type   type_k,
                ggml_type   type_v,
                     bool   offload,
                 uint32_t   kv_size,
                 uint32_t   n_seq_max) : hparams(model.hparams), n_seq_max(n_seq_max) {
    const int32_t n_layer = hparams.n_layer;

    LLAMA_LOG_INFO("%s: kv_size = %u, n_seq_max = %u, type_k = '%s', type_v = '%s', n_layer = %d\n",
            __func__, kv_size, n_seq_max, ggml_type_name(type_k), ggml_type_name(type_v), n_layer);

    head = 0;
    size = kv_size;
    used = 0;

    cells.clear();
    cells.resize(kv_size);

    // create a context for each buffer type
    std::map<ggml_backend_buffer_type_t, ggml_context *> ctx_map;
    auto ctx_for_buft = [&](ggml_backend_buffer_type_t buft) -> ggml_context * {
        auto it = ctx_map.find(buft);
        if (it == ctx_map.end()) {
            ggml_init_params params = {
                /*.mem_size   =*/ size_t(2u*n_layer*ggml_tensor_overhead()),
                /*.mem_buffer =*/ NULL,
                /*.no_alloc   =*/ true,
            };

            ggml_context * ctx = ggml_init(params);
            if (!ctx) {
                return nullptr;
            }

            ctx_map[buft] = ctx;
            ctxs.emplace_back(ctx);

            return ctx;
        }

        return it->second;
    };

    k_l.reserve(n_layer);
    v_l.reserve(n_layer);

    for (int i = 0; i < n_layer; i++) {
        const uint32_t n_embd_k_gqa = hparams.n_embd_k_gqa(i) + hparams.n_embd_k_s();
        const uint32_t n_embd_v_gqa = hparams.n_embd_v_gqa(i) + hparams.n_embd_v_s();

        const char * dev_name = "CPU";

        ggml_backend_buffer_type_t buft = ggml_backend_cpu_buffer_type();

        if (offload) {
            auto * dev = model.dev_layer(i);
            buft = ggml_backend_dev_buffer_type(dev);

            dev_name = ggml_backend_dev_name(dev);
        }

        LLAMA_LOG_DEBUG("%s, layer %3d: dev = %s\n", __func__, i, dev_name);

        ggml_context * ctx = ctx_for_buft(buft);
        if (!ctx) {
            throw std::runtime_error("failed to create ggml context for kv cache");
        }

        ggml_tensor * k = ggml_new_tensor_1d(ctx, type_k, n_embd_k_gqa*kv_size);
        ggml_tensor * v = ggml_new_tensor_1d(ctx, type_v, n_embd_v_gqa*kv_size);
        ggml_format_name(k, "cache_k_l%d", i);
        ggml_format_name(v, "cache_v_l%d", i);
        k_l.push_back(k);
        v_l.push_back(v);
    }

    // allocate tensors and initialize the buffers to avoid NaNs in the padding
    for (auto it : ctx_map) {
        auto * buft = it.first;
        auto * ctx  = it.second;

        ggml_backend_buffer_t buf = ggml_backend_alloc_ctx_tensors_from_buft(ctx, buft);
        if (!buf) {
            throw std::runtime_error("failed to allocate buffer for kv cache");
        }
        ggml_backend_buffer_clear(buf, 0);
        LLAMA_LOG_INFO("%s: %10s KV buffer size = %8.2f MiB\n", __func__, ggml_backend_buffer_name(buf), ggml_backend_buffer_get_size(buf)/1024.0/1024.0);
        bufs.emplace_back(buf);
    }

    {
        const size_t memory_size_k = size_k_bytes();
        const size_t memory_size_v = size_v_bytes();

        LLAMA_LOG_INFO("%s: KV self size  = %7.2f MiB, K (%s): %7.2f MiB, V (%s): %7.2f MiB\n", __func__,
                (float)(memory_size_k + memory_size_v) / (1024.0f * 1024.0f),
                ggml_type_name(type_k), (float)memory_size_k / (1024.0f * 1024.0f),
                ggml_type_name(type_v), (float)memory_size_v / (1024.0f * 1024.0f));
    }
}

void llama_kv_cache_recurrent::clear() {
    for (int32_t i = 0; i < (int32_t) size; ++i) {
        cells[i].pos = -1;
        cells[i].seq_id.clear();
        cells[i].src = -1;
        cells[i].tail = -1;
    }
    head = 0;
    used = 0;

    for (auto & buf : bufs) {
        ggml_backend_buffer_clear(buf.get(), 0);
    }
}

bool llama_kv_cache_recurrent::seq_rm(llama_seq_id seq_id, llama_pos p0, llama_pos p1) {
    uint32_t new_head = size;

    if (p0 < 0) {
        p0 = 0;
    }

    if (p1 < 0) {
        p1 = std::numeric_limits<llama_pos>::max();
    }

    // models like Mamba or RWKV can't have a state partially erased
    if (seq_id >= (int64_t) size) {
        // could be fatal
        return false;
    }
    if (0 <= seq_id) {
        int32_t & tail_id = cells[seq_id].tail;
        if (tail_id >= 0) {
            const kv_cell & cell = cells[tail_id];
            // partial intersection is invalid
            if ((0 < p0 && p0 <= cell.pos) || (0 < p1 && p1 <= cell.pos)) {
                return false;
            }
            // invalidate tails which will be cleared
            if (p0 <= cell.pos && cell.pos < p1) {
                tail_id = -1;
            }
        }
    } else {
        // seq_id is negative, then the range should include everything or nothing
        if (p0 != p1 && (p0 != 0 || p1 != std::numeric_limits<llama_pos>::max())) {
            return false;
        }
    }

    for (uint32_t i = 0; i < size; ++i) {
        if (cells[i].pos >= p0 && cells[i].pos < p1) {
            if (seq_id < 0) {
                cells[i].seq_id.clear();
            } else if (cells[i].has_seq_id(seq_id)) {
                cells[i].seq_id.erase(seq_id);
            } else {
                continue;
            }
            if (cells[i].is_empty()) {
                // keep count of the number of used cells
                if (cells[i].pos >= 0) {
                    used--;
                }
                cells[i].pos = -1;
                cells[i].src = -1;
                if (new_head == size) {
                    new_head = i;
                }
            }
        }
    }

    // If we freed up a slot, set head to it so searching can start there.
    if (new_head != size && new_head < head) {
        head = new_head;
    }

    return true;
}

void llama_kv_cache_recurrent::seq_cp(llama_seq_id seq_id_src, llama_seq_id seq_id_dst, llama_pos p0, llama_pos p1) {
    if (seq_id_src == seq_id_dst) {
        return;
    }

    if (p0 < 0) {
        p0 = 0;
    }

    if (p1 < 0) {
        p1 = std::numeric_limits<llama_pos>::max();
    }

    if ((uint32_t) seq_id_dst < size && (uint32_t) seq_id_src < size) {
        kv_cell & tail_src = cells[seq_id_src];
        kv_cell & tail_dst = cells[seq_id_dst];
        if (tail_dst.tail >= 0) {
            // clear destination seq_id if it wasn't empty
            kv_cell & cell_dst = cells[tail_dst.tail];

            cell_dst.seq_id.erase(seq_id_dst);
            tail_dst.tail = -1;
            if (cell_dst.seq_id.empty()) {
                cell_dst.pos = -1;
                cell_dst.src = -1;
                used -= 1;
            }
        }
        if (tail_src.tail >= 0) {
            kv_cell & cell_src = cells[tail_src.tail];

            cell_src.seq_id.insert(seq_id_dst);
            tail_dst.tail = tail_src.tail;
        }
    }
}

void llama_kv_cache_recurrent::seq_keep(llama_seq_id seq_id) {
    uint32_t new_head = size;

    for (uint32_t i = 0; i < size; ++i) {
        if ((llama_seq_id) i != seq_id) {
            cells[i].tail = -1;
        }

        if (!cells[i].has_seq_id(seq_id)) {
            if (cells[i].pos >= 0) {
                used--;
            }

            cells[i].pos = -1;
            cells[i].src = -1;
            cells[i].seq_id.clear();

            if (new_head == size){
                new_head = i;
            }
        } else {
            cells[i].seq_id.clear();
            cells[i].seq_id.insert(seq_id);
        }
    }

    // If we freed up a slot, set head to it so searching can start there.
    if (new_head != size && new_head < head) {
        head = new_head;
    }
}

void llama_kv_cache_recurrent::seq_add(llama_seq_id seq_id, llama_pos p0, llama_pos p1, llama_pos delta) {
    if (delta == 0) {
        return;
    }

    if (p0 < 0) {
        p0 = 0;
    }

    if (p1 < 0) {
        p1 = std::numeric_limits<llama_pos>::max();
    }

    // If there is no range then return early to avoid looping over the
    if (p0 == p1) {
        return;
    }

    // for Mamba-like or RWKV models, only the pos needs to be shifted
    if (0 <= seq_id && seq_id < (int64_t) size) {
        const int32_t tail_id = cells[seq_id].tail;
        if (tail_id >= 0) {
            kv_cell & cell = cells[tail_id];
            if (cell.has_seq_id(seq_id) && p0 <= cell.pos && cell.pos < p1) {
                cell.pos += delta;
            }
        }
    }
}

void llama_kv_cache_recurrent::seq_div(llama_seq_id seq_id, llama_pos p0, llama_pos p1, int d) {
    if (d == 1) {
        return;
    }

    if (p0 < 0) {
        p0 = 0;
    }

    if (p1 < 0) {
        p1 = std::numeric_limits<llama_pos>::max();
    }

    // If there is no range then return early to avoid looping over the cache.
    if (p0 == p1) {
        return;
    }

    // for Mamba-like or RWKV models, only the pos needs to be changed
    if (0 <= seq_id && seq_id < (int64_t) size) {
        const int32_t tail_id = cells[seq_id].tail;
        if (tail_id >= 0) {
            kv_cell & cell = cells[tail_id];
            if (cell.has_seq_id(seq_id) && p0 <= cell.pos && cell.pos < p1) {
                cell.pos /= d;
            }
        }
    }
}

llama_pos llama_kv_cache_recurrent::seq_pos_min(llama_seq_id seq_id) const {
    llama_pos result = std::numeric_limits<llama_pos>::max();

    for (uint32_t i = 0; i < size; ++i) {
        if (cells[i].has_seq_id(seq_id)) {
            result = std::min(result, cells[i].pos);
        }
    }

    if (result == std::numeric_limits<llama_pos>::max()) {
        result = -1;
    }

    return result;
}

llama_pos llama_kv_cache_recurrent::seq_pos_max(llama_seq_id seq_id) const {
    llama_pos result = -1;

    for (uint32_t i = 0; i < size; ++i) {
        if (cells[i].has_seq_id(seq_id)) {
            result = std::max(result, cells[i].pos);
        }
    }

    return result;
}

void llama_kv_cache_recurrent::restore() {
    if (pending.ranges.empty()) {
        return;
    }

    seq_rm(-1, -1, -1);
}

void llama_kv_cache_recurrent::commit() {
    pending.ranges.clear();
}

bool llama_kv_cache_recurrent::update(llama_context & ctx) {
    GGML_UNUSED(ctx);
    return false;
}

void llama_kv_cache_recurrent::defrag_sched(float thold) {
    GGML_UNUSED(thold);
    // noop
}

void llama_kv_cache_recurrent::set_full() {
    n = size;
    head = 0;
}

llama_sbatch llama_kv_cache_recurrent::sbatch_init(
        const llama_batch & batch,
        bool logits_all) {
    return llama_sbatch(batch, hparams.n_embd, false, logits_all);
}

llama_ubatch llama_kv_cache_recurrent::ubatch_next(llama_sbatch & sbatch, uint32_t n_ubatch, bool embd_pooled) const {
    if (embd_pooled) {
        // Pooled embeddings cannot be split across ubatches (yet)
        return sbatch.split_seq(n_ubatch);
    }

    return sbatch.split_equal(n_ubatch);
}

bool llama_kv_cache_recurrent::find_slot(
       const llama_ubatch & ubatch) {
    const uint32_t n_tokens = ubatch.n_tokens;
    const uint32_t n_seqs   = ubatch.n_seqs;

    const uint32_t n_seq_tokens = ubatch.n_seq_tokens;

    // if we have enough unused cells before the current head ->
    //   better to start searching from the beginning of the cache, hoping to fill it
    if (head > used + 2*n_tokens) {
        head = 0;
    }

    // For recurrent state architectures (like Mamba or RWKV),
    // each cache cell can store the state for a whole sequence.
    // A slot should be always be contiguous.

    // can only process batches with an equal number of new tokens in each sequence
    GGML_ASSERT(ubatch.equal_seqs);

    int32_t min = size - 1;
    int32_t max = 0;

    // everything should fit if all seq_ids are smaller than the max
    for (uint32_t s = 0; s < n_seqs; ++s) {
        const uint32_t n_seq_id = ubatch.n_seq_id[s];
        for (uint32_t j = 0; j < n_seq_id; ++j) {
            const llama_seq_id seq_id = ubatch.seq_id[s][j];

            if (seq_id < 0 || (uint32_t) seq_id >= size) {
                // too big seq_id
                // TODO: would it be possible to resize the cache instead?
                LLAMA_LOG_ERROR("%s: seq_id=%d >= n_seq_max=%u Try using a bigger --parallel value\n", __func__, seq_id, n_seq_max);
                return false;
            }
            if (j > 0) {
                kv_cell & seq = cells[seq_id];
                if (seq.tail >= 0) {
                    kv_cell & cell = cells[seq.tail];
                    // clear cells from seq_ids that become shared
                    // (should not normally happen, but let's handle it anyway)
                    cell.seq_id.erase(seq_id);
                    seq.tail = -1;
                    if (cell.seq_id.empty()) {
                        cell.pos = -1;
                        cell.src = -1;
                        used -= 1;
                    }
                }
            }
        }
    }

#ifndef NDEBUG
    {
        std::vector<int32_t> tails_verif;
        tails_verif.assign(size, -1);
        for (uint32_t i = 0; i < size; ++i) {
            kv_cell & cell = cells[i];
            for (llama_seq_id seq_id : cell.seq_id) {
                if (tails_verif[seq_id] != -1) {
                    LLAMA_LOG_ERROR("%s: duplicate tail for seq_id %d in cell %d and %d\n", __func__, seq_id, i, tails_verif[seq_id]);
                }
                tails_verif[seq_id] = i;
            }
        }
        for (uint32_t i = 0; i < size; ++i) {
            if (tails_verif[i] != cells[i].tail) {
                LLAMA_LOG_ERROR("%s: wrong tail for seq_id %d, (%d instead of %d)\n", __func__, i, cells[i].tail, tails_verif[i]);
            }
        }
    }
#endif

    // find next empty cell
    uint32_t next_empty_cell = head;

    for (uint32_t i = 0; i < size; ++i) {
        if (next_empty_cell >= size) { next_empty_cell -= size; }
        kv_cell & cell = cells[next_empty_cell];
        if (cell.is_empty()) { break; }
        next_empty_cell += 1;
    }

    // find usable cell range
    for (uint32_t s = 0; s < n_seqs; ++s) {
        const llama_seq_id seq_id = ubatch.seq_id[s][0];
        kv_cell & seq_meta = cells[seq_id];
        bool has_cell = false;
        if (seq_meta.tail >= 0) {
            kv_cell & cell = cells[seq_meta.tail];
            GGML_ASSERT(cell.has_seq_id(seq_id));
            // does this seq_id "own" the cell?
            if (cell.seq_id.size() == 1) { has_cell = true; }
        }
        if (!has_cell) {
            kv_cell & empty_cell = cells[next_empty_cell];
            GGML_ASSERT(empty_cell.is_empty());
            // copy old tail into the empty cell
            if (seq_meta.tail >= 0) {
                kv_cell & orig_cell = cells[seq_meta.tail];
                empty_cell.pos = orig_cell.pos;
                empty_cell.src = orig_cell.src;
                orig_cell.seq_id.erase(seq_id);
                empty_cell.seq_id.insert(seq_id); // will be overwritten
            }
            seq_meta.tail = next_empty_cell;
            // find next empty cell
            if (s + 1 < n_seqs) {
                next_empty_cell += 1;
                for (uint32_t i = 0; i < size; ++i) {
                    if (next_empty_cell >= size) { next_empty_cell -= size; }
                    kv_cell & cell = cells[next_empty_cell];
                    if (cell.is_empty()) { break; }
                    next_empty_cell += 1;
                }
            }
        }
        if (min > seq_meta.tail) { min = seq_meta.tail; }
        if (max < seq_meta.tail) { max = seq_meta.tail; }
    }

    // gather and re-order
    for (uint32_t s = 0; s < n_seqs; ++s) {
        int32_t dst_id = s + min;
        int32_t src_id = cells[ubatch.seq_id[s][0]].tail;
        if (dst_id != src_id) {
            kv_cell & dst_cell = cells[dst_id];
            kv_cell & src_cell = cells[src_id];

            std::swap(dst_cell.pos, src_cell.pos);
            std::swap(dst_cell.src, src_cell.src);
            std::swap(dst_cell.seq_id, src_cell.seq_id);

            // swap tails (assuming they NEVER overlap)
            for (const llama_seq_id seq_id : src_cell.seq_id) {
                cells[seq_id].tail = src_id;
            }
            for (const llama_seq_id seq_id : dst_cell.seq_id) {
                cells[seq_id].tail = dst_id;
            }
        }
    }

    // update the pos of the used seqs
    for (uint32_t s = 0; s < n_seqs; ++s) {
        const llama_pos last_pos = ubatch.pos[n_seq_tokens * s + n_seq_tokens - 1];
        int32_t cell_id = s + min;
        kv_cell & cell = cells[cell_id];

        if (cell.pos >= 0 && last_pos != cell.pos + (llama_pos) n_seq_tokens) {
            // What should happen when the pos backtracks or skips a value?
            // Clearing the state mid-batch would require special-casing which isn't done.
            LLAMA_LOG_WARN("%s: non-consecutive token position %d after %d for sequence %d with %u new tokens\n",
                __func__, last_pos, cell.pos, ubatch.seq_id[s][0], n_seq_tokens);
        }
        cell.pos = last_pos;
        cell.seq_id.clear();
        for (int32_t j = 0; j < ubatch.n_seq_id[s]; ++j) {
            const llama_seq_id seq_id = ubatch.seq_id[s][j];
            cell.seq_id.insert(seq_id);
            cells[seq_id].tail = cell_id;
        }
    }

    // allow getting the range of used cells, from head to head + n
    head = min;
    n    = max - min + 1;
    used = std::count_if(cells.begin(), cells.end(),
        [](const kv_cell & cell){ return !cell.is_empty(); });

    // sanity check
    return n >= n_seqs;
}

bool llama_kv_cache_recurrent::get_can_shift() const {
    return false;
}

int32_t llama_kv_cache_recurrent::s_copy(int i) const {
    const uint32_t cell_id = i + head;

    //////////////////////////////////////////////
    // TODO: this should not mutate the KV cache !
    kv_cell & cell = const_cast<kv_cell &>(cells[cell_id]);

    // prevent out-of-bound sources
    if (cell.src < 0 || (uint32_t) cell.src >= size) {
        cell.src = cell_id;
    }

    int32_t res = cell.src;

    // TODO: do not mutate the KV cache
    // ensure copy only happens once
    if (cell.src != (int32_t) cell_id) {
        cell.src = cell_id;
    }

    return res;
}

float llama_kv_cache_recurrent::s_mask(int i) const {
    const uint32_t cell_id = i + head;

    //////////////////////////////////////////////
    // TODO: this should not mutate the KV cache !
    kv_cell & cell = const_cast<kv_cell &>(cells[cell_id]);

    float res = (float) (cell.src >= 0);

    // only clear once
    if (cell.src < 0) {
        cell.src = cell_id;
    }

    return res;
}

uint32_t llama_kv_cache_recurrent::cell_max() const {
    for (uint32_t i = size; i > 0; --i) {
        const kv_cell & cell = cells[i - 1];

        if (cell.pos >= 0 && !cell.is_empty()) {
            return i;
        }
    }

    return 0;
}

size_t llama_kv_cache_recurrent::total_size() const {
    size_t size = 0;
    for (const auto & buf : bufs) {
        size += ggml_backend_buffer_get_size(buf.get());
    }

    return size;
}

size_t llama_kv_cache_recurrent::size_k_bytes() const {
    size_t size_k_bytes = 0;

    for (const auto & k : k_l) {
        size_k_bytes += ggml_nbytes(k);
    }

    return size_k_bytes;
}

size_t llama_kv_cache_recurrent::size_v_bytes() const {
    size_t size_v_bytes = 0;

    for (const auto & v : v_l) {
        size_v_bytes += ggml_nbytes(v);
    }

    return size_v_bytes;
}

void llama_kv_cache_recurrent::state_write(llama_io_write_i & io, llama_seq_id seq_id) const {
    std::vector<std::pair<uint32_t, uint32_t>> cell_ranges; // ranges, from inclusive, to exclusive
    uint32_t cell_count = 0;

    // Count the number of cells with the specified seq_id
    // Find all the ranges of cells with this seq id (or all, when -1)
    uint32_t cell_range_begin = size;
    for (uint32_t i = 0; i < size; ++i) {
        const auto & cell = cells[i];
        if ((seq_id == -1 && !cell.is_empty()) || cell.has_seq_id(seq_id)) {
            ++cell_count;
            if (cell_range_begin == size) {
                cell_range_begin = i;
            }
        } else {
            if (cell_range_begin != size) {
                cell_ranges.emplace_back(cell_range_begin, i);
                cell_range_begin = size;
            }
        }
    }
    if (cell_range_begin != size) {
        cell_ranges.emplace_back(cell_range_begin, size);
    }

    // DEBUG CHECK: Sum of cell counts in ranges should equal the total cell count
    uint32_t cell_count_check = 0;
    for (const auto & range : cell_ranges) {
        cell_count_check += range.second - range.first;
    }
    GGML_ASSERT(cell_count == cell_count_check);

    io.write(&cell_count, sizeof(cell_count));

    state_write_meta(io, cell_ranges, seq_id);
    state_write_data(io, cell_ranges);
}

void llama_kv_cache_recurrent::state_read(llama_io_read_i & io, llama_seq_id seq_id) {
    uint32_t cell_count;
    io.read_to(&cell_count, sizeof(cell_count));

    bool res = true;

    res = res && state_read_meta(io, cell_count, seq_id);
    res = res && state_read_data(io, cell_count);

    if (!res) {
        if (seq_id == -1) {
            clear();
        } else {
            seq_rm(seq_id, -1, -1);
        }
        throw std::runtime_error("failed to restore kv cache");
    }
}

void llama_kv_cache_recurrent::state_write_meta(llama_io_write_i & io, const std::vector<std::pair<uint32_t, uint32_t>> & cell_ranges, llama_seq_id seq_id) const {
    for (const auto & range : cell_ranges) {
        for (uint32_t i = range.first; i < range.second; ++i) {
            const auto & cell = cells[i];
            const llama_pos pos      = cell.pos;
            const uint32_t  n_seq_id = seq_id == -1 ? cell.seq_id.size() : 0;

            io.write(&pos,      sizeof(pos));
            io.write(&n_seq_id, sizeof(n_seq_id));

            if (n_seq_id) {
                for (auto seq_id : cell.seq_id) {
                    io.write(&seq_id, sizeof(seq_id));
                }
            }
        }
    }
}

void llama_kv_cache_recurrent::state_write_data(llama_io_write_i & io, const std::vector<std::pair<uint32_t, uint32_t>> & cell_ranges) const {
    const uint32_t v_trans = 0;
    const uint32_t n_layer = hparams.n_layer;

    io.write(&v_trans, sizeof(v_trans));
    io.write(&n_layer, sizeof(n_layer));

    std::vector<uint8_t> tmp_buf;

    // Iterate and write all the keys first, each row is a cell
    // Get whole range at a time
    for (uint32_t il = 0; il < n_layer; ++il) {
        const uint32_t n_embd_k_gqa = hparams.n_embd_k_gqa(il) + hparams.n_embd_k_s();

        // Write key type
        const int32_t k_type_i = (int32_t)k_l[il]->type;
        io.write(&k_type_i, sizeof(k_type_i));

        // Write row size of key
        const uint64_t k_size_row = ggml_row_size(k_l[il]->type, n_embd_k_gqa);
        io.write(&k_size_row, sizeof(k_size_row));

        // Read each range of cells of k_size length each into tmp_buf and write out
        for (const auto & range : cell_ranges) {
            const size_t range_size = range.second - range.first;
            const size_t buf_size = range_size * k_size_row;
            io.write_tensor(k_l[il], range.first * k_size_row, buf_size);
        }
    }

    if (!v_trans) {
        for (uint32_t il = 0; il < n_layer; ++il) {
            const uint32_t n_embd_v_gqa = hparams.n_embd_v_gqa(il) + hparams.n_embd_v_s();

            // Write value type
            const int32_t v_type_i = (int32_t)v_l[il]->type;
            io.write(&v_type_i, sizeof(v_type_i));

            // Write row size of value
            const uint64_t v_size_row = ggml_row_size(v_l[il]->type, n_embd_v_gqa);
            io.write(&v_size_row, sizeof(v_size_row));

            // Read each range of cells of v_size length each into tmp_buf and write out
            for (const auto & range : cell_ranges) {
                const size_t range_size = range.second - range.first;
                const size_t buf_size = range_size * v_size_row;
                io.write_tensor(v_l[il], range.first * v_size_row, buf_size);
            }
        }
    } else {
        // When v is transposed, we also need the element size and get the element ranges from each row
        const uint32_t kv_size = size;
        for (uint32_t il = 0; il < n_layer; ++il) {
            const uint32_t n_embd_v_gqa = hparams.n_embd_v_gqa(il) + hparams.n_embd_v_s();

            // Write value type
            const int32_t v_type_i = (int32_t)v_l[il]->type;
            io.write(&v_type_i, sizeof(v_type_i));

            // Write element size
            const uint32_t v_size_el = ggml_type_size(v_l[il]->type);
            io.write(&v_size_el, sizeof(v_size_el));

            // Write GQA embedding size
            io.write(&n_embd_v_gqa, sizeof(n_embd_v_gqa));

            // For each row, we get the element values of each cell
            for (uint32_t j = 0; j < n_embd_v_gqa; ++j) {
                // Read each range of cells of v_size_el length each into tmp_buf and write out
                for (const auto & range : cell_ranges) {
                    const size_t range_size = range.second - range.first;
                    const size_t src_offset = (range.first + j * kv_size) * v_size_el;
                    const size_t buf_size = range_size * v_size_el;
                    io.write_tensor(v_l[il], src_offset, buf_size);
                }
            }
        }
    }
}

bool llama_kv_cache_recurrent::state_read_meta(llama_io_read_i & io, uint32_t cell_count, llama_seq_id dest_seq_id) {
    if (dest_seq_id != -1) {
        // single sequence

        seq_rm(dest_seq_id, -1, -1);

        llama_sbatch sbatch;
        llama_ubatch batch = sbatch.reserve_ubatch(cell_count, /* has_embd */ false);

        batch.n_tokens = cell_count;
        batch.n_seq_tokens = cell_count;
        batch.n_seqs = 1;

        for (uint32_t i = 0; i < cell_count; ++i) {
            llama_pos pos;
            uint32_t n_seq_id;

            io.read_to(&pos,      sizeof(pos));
            io.read_to(&n_seq_id, sizeof(n_seq_id));

            if (n_seq_id != 0) {
                LLAMA_LOG_ERROR("%s: invalid seq_id-agnostic kv cell\n", __func__);
                return false;
            }

            batch.pos[i] = pos;
        }
        batch.n_seq_id[0] = 1;
        batch.seq_id[0] = &dest_seq_id;
        if (!find_slot(batch)) {
            LLAMA_LOG_ERROR("%s: failed to find available cells in kv cache\n", __func__);
            return false;
        }
        commit();

        // DEBUG CHECK: kv.head should be our first cell, kv.head + cell_count - 1 should be our last cell (verify seq_id and pos values)
        // Assume that this is one contiguous block of cells
        GGML_ASSERT(head + cell_count <= size);
        GGML_ASSERT(cells[head].pos == batch.pos[0]);
        GGML_ASSERT(cells[head + cell_count - 1].pos == batch.pos[cell_count - 1]);
        GGML_ASSERT(cells[head].has_seq_id(dest_seq_id));
        GGML_ASSERT(cells[head + cell_count - 1].has_seq_id(dest_seq_id));
    } else {
        // whole KV cache restore

        if (cell_count > size) {
            LLAMA_LOG_ERROR("%s: not enough cells in kv cache\n", __func__);
            return false;
        }

        clear();

        for (uint32_t i = 0; i < cell_count; ++i) {
            kv_cell & cell = cells[i];

            llama_pos pos;
            uint32_t  n_seq_id;

            io.read_to(&pos,      sizeof(pos));
            io.read_to(&n_seq_id, sizeof(n_seq_id));

            cell.pos = pos;

            for (uint32_t j = 0; j < n_seq_id; ++j) {
                llama_seq_id seq_id;
                io.read_to(&seq_id, sizeof(seq_id));

                // TODO: llama_kv_cache_recurrent should have a notion of max sequences
                //if (seq_id < 0 || (uint32_t) seq_id >= llama_n_seq_max(ctx)) {
                if (seq_id < 0) {
                    //LLAMA_LOG_ERROR("%s: invalid seq_id, %d is out of range [0, %u)\n", __func__, seq_id, llama_n_seq_max(ctx));
                    LLAMA_LOG_ERROR("%s: invalid seq_id, %d is out of range [0, inf)\n", __func__, seq_id);
                    return false;
                }

                cell.seq_id.insert(seq_id);

                int32_t & tail = cells[seq_id].tail;
                if (tail != -1) {
                    LLAMA_LOG_ERROR("%s: duplicate tail for seq_id %d in cell %d and %d\n", __func__, seq_id, i, tail);
                    return false;
                }
                tail = i;
            }
        }

        head = 0;
        used = cell_count;
    }

    for (uint32_t i = 0; i < cell_count; ++i) {
        uint32_t cell_id = head + i;
        // make sure the recurrent states will keep their restored state
        cells[cell_id].src = cell_id;
    }

    return true;
}

bool llama_kv_cache_recurrent::state_read_data(llama_io_read_i & io, uint32_t cell_count) {
    uint32_t v_trans;
    uint32_t n_layer;
    io.read_to(&v_trans, sizeof(v_trans));
    io.read_to(&n_layer, sizeof(n_layer));

    if (n_layer != hparams.n_layer) {
        LLAMA_LOG_ERROR("%s: mismatched layer count (%u instead of %u)\n", __func__, n_layer, hparams.n_layer);
        return false;
    }
    if (cell_count > size) {
        LLAMA_LOG_ERROR("%s: not enough cells in kv cache to restore state (%u > %u)\n", __func__, cell_count, size);
        return false;
    }
    if (false != (bool) v_trans) {
        LLAMA_LOG_ERROR("%s: incompatible V transposition\n", __func__);
        return false;
    }

    // For each layer, read the keys for each cell, one row is one cell, read as one contiguous block
    for (uint32_t il = 0; il < n_layer; ++il) {
        const uint32_t n_embd_k_gqa = hparams.n_embd_k_gqa(il) + hparams.n_embd_k_s();

        // Read type of key
        int32_t k_type_i_ref;
        io.read_to(&k_type_i_ref, sizeof(k_type_i_ref));
        const int32_t k_type_i = (int32_t) k_l[il]->type;
        if (k_type_i != k_type_i_ref) {
            LLAMA_LOG_ERROR("%s: mismatched key type (%d != %d, layer %d)\n", __func__, k_type_i, k_type_i_ref, il);
            return false;
        }

        // Read row size of key
        uint64_t k_size_row_ref;
        io.read_to(&k_size_row_ref, sizeof(k_size_row_ref));
        const size_t k_size_row = ggml_row_size(k_l[il]->type, n_embd_k_gqa);
        if (k_size_row != k_size_row_ref) {
            LLAMA_LOG_ERROR("%s: mismatched key row size (%zu != %zu, layer %d)\n", __func__, k_size_row, (size_t) k_size_row_ref, il);
            return false;
        }

        if (cell_count) {
            // Read and set the keys for the whole cell range
            ggml_backend_tensor_set(k_l[il], io.read(cell_count * k_size_row), head * k_size_row, cell_count * k_size_row);
        }
    }

    if (!v_trans) {
        for (uint32_t il = 0; il < n_layer; ++il) {
            const uint32_t n_embd_v_gqa = hparams.n_embd_v_gqa(il) + hparams.n_embd_v_s();

            // Read type of value
            int32_t v_type_i_ref;
            io.read_to(&v_type_i_ref, sizeof(v_type_i_ref));
            const int32_t v_type_i = (int32_t)v_l[il]->type;
            if (v_type_i != v_type_i_ref) {
                LLAMA_LOG_ERROR("%s: mismatched value type (%d != %d, layer %d)\n", __func__, v_type_i, v_type_i_ref, il);
                return false;
            }

            // Read row size of value
            uint64_t v_size_row_ref;
            io.read_to(&v_size_row_ref, sizeof(v_size_row_ref));
            const size_t v_size_row = ggml_row_size(v_l[il]->type, n_embd_v_gqa);
            if (v_size_row != v_size_row_ref) {
                LLAMA_LOG_ERROR("%s: mismatched value row size (%zu != %zu, layer %d)\n", __func__, v_size_row, (size_t) v_size_row_ref, il);
                return false;
            }

            if (cell_count) {
                // Read and set the values for the whole cell range
                ggml_backend_tensor_set(v_l[il], io.read(cell_count * v_size_row), head * v_size_row, cell_count * v_size_row);
            }
        }
    } else {
        // For each layer, read the values for each cell (transposed)
        for (uint32_t il = 0; il < n_layer; ++il) {
            const uint32_t n_embd_v_gqa = hparams.n_embd_v_gqa(il) + hparams.n_embd_v_s();

            // Read type of value
            int32_t v_type_i_ref;
            io.read_to(&v_type_i_ref, sizeof(v_type_i_ref));
            const int32_t v_type_i = (int32_t)v_l[il]->type;
            if (v_type_i != v_type_i_ref) {
                LLAMA_LOG_ERROR("%s: mismatched value type (%d != %d, layer %d)\n", __func__, v_type_i, v_type_i_ref, il);
                return false;
            }

            // Read element size of value
            uint32_t v_size_el_ref;
            io.read_to(&v_size_el_ref, sizeof(v_size_el_ref));
            const size_t v_size_el = ggml_type_size(v_l[il]->type);
            if (v_size_el != v_size_el_ref) {
                LLAMA_LOG_ERROR("%s: mismatched value element size (%zu != %zu, layer %d)\n", __func__, v_size_el, (size_t) v_size_el_ref, il);
                return false;
            }

            // Read GQA embedding size
            uint32_t n_embd_v_gqa_ref;
            io.read_to(&n_embd_v_gqa_ref, sizeof(n_embd_v_gqa_ref));
            if (n_embd_v_gqa != n_embd_v_gqa_ref) {
                LLAMA_LOG_ERROR("%s: mismatched GQA embedding size (%u != %u, layer %d)\n", __func__, n_embd_v_gqa, n_embd_v_gqa_ref, il);
                return false;
            }

            if (cell_count) {
                // For each row in the transposed matrix, read the values for the whole cell range
                for (uint32_t j = 0; j < n_embd_v_gqa; ++j) {
                    const size_t dst_offset = (head + j * size) * v_size_el;
                    ggml_backend_tensor_set(v_l[il], io.read(cell_count * v_size_el), dst_offset, cell_count * v_size_el);
                }
            }
        }
    }

    return true;
<<<<<<< HEAD
}

//
// kv cache view
//

llama_kv_cache_view llama_kv_cache_view_init(const llama_kv_cache & kv, int32_t n_seq_max) {
    llama_kv_cache_view result = {
        /*.n_cells            = */ 0,
        /*.n_seq_max          = */ n_seq_max,
        /*.token_count        = */ 0,
        /*.used_cells         = */ kv.get_used_cells(),
        /*.max_contiguous     = */ 0,
        /*.max_contiguous_idx = */ -1,
        /*.cells              = */ nullptr,
        /*.cells_sequences    = */ nullptr,
    };

    return result;
}

void llama_kv_cache_view_free(llama_kv_cache_view * view) {
    if (view->cells != nullptr) {
        free(view->cells);
        view->cells = nullptr;
    }
    if (view->cells_sequences != nullptr) {
        free(view->cells_sequences);
        view->cells_sequences = nullptr;
    }
}

void llama_kv_cache_view_update(llama_kv_cache_view * , const llama_kv_cache * ) {
    // TODO: will be removed soon, keep this for now to avoid too many changes in
    //       https://github.com/ggml-org/llama.cpp/pull/13194
=======
>>>>>>> a4e8912d
}<|MERGE_RESOLUTION|>--- conflicted
+++ resolved
@@ -30,15 +30,6 @@
                      bool    v_trans,
                      bool    offload,
                  uint32_t    kv_size,
-<<<<<<< HEAD
-                 uint32_t    padding,
-                 uint32_t    n_swa,
-           llama_swa_type    swa_type) : model(model), hparams(model.hparams), v_trans(v_trans), padding(padding), n_swa(n_swa), swa_type(swa_type) {
-    GGML_ASSERT(kv_size % padding == 0 && "kv_size must be a multiple of padding");
-
-    this->type_k = type_k;
-    this->type_v = type_v;
-=======
                  uint32_t    n_seq_max,
                  uint32_t    n_pad,
                  uint32_t    n_swa,
@@ -47,7 +38,6 @@
     n_seq_max(n_seq_max), n_pad(n_pad), n_swa(n_swa), swa_type(swa_type) {
 
     GGML_ASSERT(kv_size % n_pad == 0);
->>>>>>> a4e8912d
 
     // create a context for each buffer type
     std::map<ggml_backend_buffer_type_t, ggml_context *> ctx_map;
@@ -140,13 +130,8 @@
         const size_t memory_size_k = size_k_bytes();
         const size_t memory_size_v = size_v_bytes();
 
-<<<<<<< HEAD
-        LLAMA_LOG_INFO("%s: size = %7.2f MiB (%6d cells, %3d layers), K (%s): %7.2f MiB, V (%s): %7.2f MiB\n", __func__,
-                (float)(memory_size_k + memory_size_v) / (1024.0f * 1024.0f), kv_size, (int) layers.size(),
-=======
         LLAMA_LOG_INFO("%s: size = %7.2f MiB (%6u cells, %3d layers, %2u seqs), K (%s): %7.2f MiB, V (%s): %7.2f MiB\n", __func__,
                 (float)(memory_size_k + memory_size_v) / (1024.0f * 1024.0f), kv_size, (int) layers.size(), n_seq_max,
->>>>>>> a4e8912d
                 ggml_type_name(type_k), (float)memory_size_k / (1024.0f * 1024.0f),
                 ggml_type_name(type_v), (float)memory_size_v / (1024.0f * 1024.0f));
     }
@@ -561,15 +546,9 @@
         if (recovery.cells.find(head + i) == recovery.cells.end()) {
             recovery.cells[head + i] = cells[head + i];
         }
-<<<<<<< HEAD
 
         cells[head + i].pos = ubatch.pos[i];
 
-=======
-
-        cells[head + i].pos = ubatch.pos[i];
-
->>>>>>> a4e8912d
         for (int32_t j = 0; j < ubatch.n_seq_id[i]; j++) {
             cells[head + i].seq_id.insert(ubatch.seq_id[i][j]);
         }
@@ -649,69 +628,6 @@
     return ggml_cpy(ctx, k_cur, k_view);
 }
 
-<<<<<<< HEAD
-bool llama_kv_cache_unified::get_can_shift() const {
-    return true;
-}
-
-uint32_t llama_kv_cache_unified::get_n() const {
-    return n;
-}
-
-uint32_t llama_kv_cache_unified::get_size() const {
-    return size;
-}
-
-ggml_tensor * llama_kv_cache_unified::get_k(ggml_context * ctx, int32_t il) const {
-    const int32_t ikv = map_layer_ids.at(il);
-
-    auto * k = layers[ikv].k;
-
-    return ggml_view_3d(ctx, k,
-            hparams.n_embd_head_k, hparams.n_head_kv(il), n,
-            ggml_row_size(k->type, hparams.n_embd_head_k),
-            ggml_row_size(k->type, hparams.n_embd_k_gqa(il)),
-            0);
-}
-
-ggml_tensor * llama_kv_cache_unified::get_v(ggml_context * ctx, int32_t il) const {
-    const int32_t ikv = map_layer_ids.at(il);
-
-    auto * v = layers[ikv].v;
-
-    if (!v_trans) {
-        // note: v->nb[1] <= v->nb[2]
-        return ggml_view_3d(ctx, v,
-                hparams.n_embd_head_v, hparams.n_head_kv(il), n,
-                ggml_row_size(v->type, hparams.n_embd_head_v),    // v->nb[1]
-                ggml_row_size(v->type, hparams.n_embd_v_gqa(il)), // v->nb[2]
-                0);
-    }
-
-    // note: v->nb[1] > v->nb[2]
-    return ggml_view_3d(ctx, v,
-            n, hparams.n_head_kv(il), hparams.n_embd_head_v,
-            ggml_row_size(v->type, v->ne[1]*hparams.n_embd_head_v), // v->nb[1]
-            ggml_row_size(v->type, v->ne[1]),                       // v->nb[2]
-            0);
-}
-
-ggml_tensor * llama_kv_cache_unified::cpy_k(ggml_context * ctx, ggml_tensor * k_cur, int32_t il) const {
-    const int32_t ikv = map_layer_ids.at(il);
-
-    auto * k = layers[ikv].k;
-
-    const int64_t n_tokens = k_cur->ne[2];
-
-    ggml_tensor * k_view = ggml_view_1d(ctx, k,
-            n_tokens*hparams.n_embd_k_gqa(il),
-            ggml_row_size(k->type, hparams.n_embd_k_gqa(il))*head);
-
-    return ggml_cpy(ctx, k_cur, k_view);
-}
-
-=======
->>>>>>> a4e8912d
 ggml_tensor * llama_kv_cache_unified::cpy_v(ggml_context * ctx, ggml_tensor * v_cur, int32_t il) const {
     const int32_t ikv = map_layer_ids.at(il);
 
@@ -842,7 +758,6 @@
             }
         }
     }
-<<<<<<< HEAD
 }
 
 void llama_kv_cache_unified::set_input_k_shift(ggml_tensor * dst) const {
@@ -852,44 +767,6 @@
 
     for (uint32_t i = 0; i < size; ++i) {
         data[i] = cells[i].delta;
-    }
-}
-
-void llama_kv_cache_unified::set_input_pos_bucket(ggml_tensor * dst, const llama_ubatch * ubatch) const {
-    const int64_t n_tokens = ubatch->n_tokens;
-
-    GGML_ASSERT(ggml_backend_buffer_is_host(dst->buffer));
-    GGML_ASSERT(!ubatch->equal_seqs); // TODO: use ubatch->n_seqs instead of failing
-
-    int32_t * data = (int32_t *) dst->data;
-
-    const int64_t n_kv = n;
-
-    for (int h = 0; h < 1; ++h) {
-        for (int j = 0; j < n_tokens; ++j) {
-            for (int i = 0; i < n_kv; ++i) {
-                data[h*(n_kv*n_tokens) + j*n_kv + i] = llama_relative_position_bucket(cells[i].pos, ubatch->pos[j], hparams.n_rel_attn_bkts, false);
-            }
-        }
-    }
-}
-
-llama_pos llama_kv_cache_unified::get_pos_max() const {
-    llama_pos pos_max = -1;
-
-    for (const auto & cell : cells) {
-        pos_max = std::max(pos_max, cell.pos);
-=======
-}
-
-void llama_kv_cache_unified::set_input_k_shift(ggml_tensor * dst) const {
-    GGML_ASSERT(ggml_backend_buffer_is_host(dst->buffer));
-
-    int32_t * data = (int32_t *) dst->data;
-
-    for (uint32_t i = 0; i < size; ++i) {
-        data[i] = cells[i].delta;
->>>>>>> a4e8912d
     }
 }
 
@@ -1752,29 +1629,17 @@
                 ggml_type   type_v,
                      bool   v_trans,
                      bool   offload,
-<<<<<<< HEAD
-                 uint32_t   kv_size,
-                     bool   swa_full,
-                 uint32_t   n_seq_max,
-                 uint32_t   n_batch,
-                 uint32_t   padding) : hparams(model.hparams) {
-=======
                      bool   swa_full,
                  uint32_t   kv_size,
                  uint32_t   n_seq_max,
                  uint32_t   n_batch,
                  uint32_t   n_pad) : hparams(model.hparams) {
->>>>>>> a4e8912d
     llama_kv_cache_unified::layer_filter_cb filter_base = [&](int32_t il) { return !model.hparams.is_swa(il); };
     llama_kv_cache_unified::layer_filter_cb filter_swa  = [&](int32_t il) { return  model.hparams.is_swa(il); };
 
     const uint32_t size_base = kv_size;
 
-<<<<<<< HEAD
-    uint32_t size_swa = std::min(size_base, GGML_PAD(hparams.n_swa*n_seq_max + n_batch, padding));
-=======
     uint32_t size_swa = std::min(size_base, GGML_PAD(hparams.n_swa*n_seq_max + n_batch, n_pad));
->>>>>>> a4e8912d
 
     // when using full-size SWA cache, we set the SWA cache size to be equal to the base cache size and disable pruning
     if (swa_full) {
@@ -1789,22 +1654,14 @@
 
     kv_base = std::make_unique<llama_kv_cache_unified>(
             model, std::move(filter_base), type_k, type_v,
-<<<<<<< HEAD
-            v_trans, offload, size_base, padding,
-=======
             v_trans, offload, size_base, n_seq_max, n_pad,
->>>>>>> a4e8912d
             0, LLAMA_SWA_TYPE_NONE);
 
     LLAMA_LOG_INFO("%s: creating     SWA KV cache, size = %u cells\n", __func__, size_swa);
 
     kv_swa = std::make_unique<llama_kv_cache_unified>(
             model, std::move(filter_swa), type_k, type_v,
-<<<<<<< HEAD
-            v_trans, offload, size_swa, padding,
-=======
             v_trans, offload, size_swa, n_seq_max, n_pad,
->>>>>>> a4e8912d
             hparams.n_swa, hparams.swa_type);
 }
 
@@ -1927,21 +1784,6 @@
     return res;
 }
 
-<<<<<<< HEAD
-int32_t llama_kv_cache_unified_iswa::get_n_tokens()   const {
-    return kv_base->get_n_tokens();
-}
-
-int32_t llama_kv_cache_unified_iswa::get_used_cells() const {
-    return kv_base->get_used_cells();
-}
-
-llama_pos llama_kv_cache_unified_iswa::get_pos_max() const {
-    return kv_base->get_pos_max();
-}
-
-=======
->>>>>>> a4e8912d
 bool llama_kv_cache_unified_iswa::get_can_shift() const {
     return kv_base->get_size() == kv_swa->get_size();
 }
@@ -2982,42 +2824,4 @@
     }
 
     return true;
-<<<<<<< HEAD
-}
-
-//
-// kv cache view
-//
-
-llama_kv_cache_view llama_kv_cache_view_init(const llama_kv_cache & kv, int32_t n_seq_max) {
-    llama_kv_cache_view result = {
-        /*.n_cells            = */ 0,
-        /*.n_seq_max          = */ n_seq_max,
-        /*.token_count        = */ 0,
-        /*.used_cells         = */ kv.get_used_cells(),
-        /*.max_contiguous     = */ 0,
-        /*.max_contiguous_idx = */ -1,
-        /*.cells              = */ nullptr,
-        /*.cells_sequences    = */ nullptr,
-    };
-
-    return result;
-}
-
-void llama_kv_cache_view_free(llama_kv_cache_view * view) {
-    if (view->cells != nullptr) {
-        free(view->cells);
-        view->cells = nullptr;
-    }
-    if (view->cells_sequences != nullptr) {
-        free(view->cells_sequences);
-        view->cells_sequences = nullptr;
-    }
-}
-
-void llama_kv_cache_view_update(llama_kv_cache_view * , const llama_kv_cache * ) {
-    // TODO: will be removed soon, keep this for now to avoid too many changes in
-    //       https://github.com/ggml-org/llama.cpp/pull/13194
-=======
->>>>>>> a4e8912d
 }