--- conflicted
+++ resolved
@@ -104,9 +104,6 @@
     llama_swa_type swa_type = LLAMA_SWA_TYPE_NONE;
 
     uint32_t n_swa = 0;         // the size of the sliding window (0 - no SWA)
-<<<<<<< HEAD
-    uint32_t n_swa_pattern = 1; // by default, all layers use non-sliding-window attention
-=======
     uint32_t n_swa_pattern = 1; // this value n means that every nth layer is dense (i.e. non-SWA)
                                 // by default n == 1, all layers are dense
                                 // note that if n_swa_pattern == 0, all layers are SWA
@@ -119,7 +116,6 @@
                                 //   il == 5: dense
                                 //   il == 6: swa
                                 //   etc ...
->>>>>>> a4e8912d
 
     // for State Space Models
     uint32_t ssm_d_conv  = 0;
