--- conflicted
+++ resolved
@@ -105,12 +105,8 @@
                          bool    v_trans,
                          bool    offload,
                      uint32_t    kv_size,
-<<<<<<< HEAD
-                     uint32_t    padding,
-=======
                      uint32_t    n_seq_max,
                      uint32_t    n_pad,
->>>>>>> a4e8912d
                      uint32_t    n_swa,
                llama_swa_type    swa_type);
 
@@ -223,11 +219,8 @@
 
     // computed before each graph build
     uint32_t n = 0;
-<<<<<<< HEAD
-=======
 
     const uint32_t n_seq_max = 1;
->>>>>>> a4e8912d
 
     // required padding
     const uint32_t n_pad = 1;
@@ -236,11 +229,6 @@
     const uint32_t n_swa = 0;
 
     const llama_swa_type swa_type = LLAMA_SWA_TYPE_NONE;
-
-    // SWA
-    uint32_t n_swa = 0;
-
-    llama_swa_type swa_type = LLAMA_SWA_TYPE_NONE;
 
     std::vector<ggml_context_ptr>        ctxs;
     std::vector<ggml_backend_buffer_ptr> bufs;
@@ -320,19 +308,11 @@
                     ggml_type   type_v,
                          bool   v_trans,
                          bool   offload,
-<<<<<<< HEAD
-                     uint32_t   kv_size,
-                         bool   swa_full,
-                     uint32_t   n_seq_max,
-                     uint32_t   n_batch,
-                     uint32_t   padding);
-=======
                          bool   swa_full,
                      uint32_t   kv_size,
                      uint32_t   n_seq_max,
                      uint32_t   n_batch,
                      uint32_t   n_pad);
->>>>>>> a4e8912d
 
     ~llama_kv_cache_unified_iswa() = default;
 
@@ -369,15 +349,6 @@
 
     bool find_slot(const llama_ubatch & batch) override;
 
-<<<<<<< HEAD
-    int32_t get_n_tokens()   const override;
-    int32_t get_used_cells() const override;
-
-    // TODO: better data structures to reduce the cost of this operation
-    llama_pos get_pos_max() const override;
-
-=======
->>>>>>> a4e8912d
     bool get_can_shift() const override;
 
     // state write/load
