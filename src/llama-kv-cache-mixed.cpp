--- conflicted
+++ resolved
@@ -1002,11 +1002,7 @@
     // NOTE: cell_max() return the last empty cell index.
     n = std::min(size, std::max(n_pad, GGML_PAD(cell_max(), n_pad)));                       //> Virtual head of kv cache.
     n_quantized = std::min(size, std::max(n_pad, GGML_PAD(cell_max_quantized(), n_pad)));   //> Virtual head of quantized kv cache.
-<<<<<<< HEAD
-
-=======
     
->>>>>>> 74119ca1
     // LLAMA_LOG_INFO("\n[mixed-kv] successfully allocated slot: head=%u, used=%u, n=%u, n_quantized=%u, cell_max=%u, cell_max_quantized=%u\n", head, used, n, n_quantized, cell_max(), cell_max_quantized());
 
     return true;
