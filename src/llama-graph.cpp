--- conflicted
+++ resolved
@@ -1237,12 +1237,7 @@
     auto inp = std::make_unique<llm_graph_input_attn_kv_unified>(hparams, cparams, kv_self);
 
     {
-<<<<<<< HEAD
-        GGML_ASSERT(hparams.n_swa_pattern == 1 && "Use llama_kv_cache_unified_iswa for SWA");
-        GGML_ASSERT(hparams.n_swa == 0         && "Use llama_kv_cache_unified_iswa for SWA");
-=======
         GGML_ASSERT(hparams.swa_type == LLAMA_SWA_TYPE_NONE && "Use llama_kv_cache_unified_iswa for SWA");
->>>>>>> a4e8912d
 
         const auto n_kv = kv_self->get_n();
 
@@ -1368,37 +1363,6 @@
     ggml_tensor * k = kv->get_k(ctx0, il);
     ggml_tensor * v = kv->get_v(ctx0, il);
 
-<<<<<<< HEAD
-    const int64_t n_head_kv = hparams.n_head_kv(il);
-
-    const auto & n_embd_head_k = hparams.n_embd_head_k;
-    const auto & n_embd_head_v = hparams.n_embd_head_v;
-
-    ggml_tensor * q = ggml_permute(ctx0, q_cur, 0, 2, 1, 3);
-    //cb(q, "q", il);
-
-    ggml_tensor * k =
-        ggml_view_3d(ctx0, kv_self->k_l[il],
-                n_embd_head_k, n_kv, n_head_kv,
-                ggml_row_size(kv_self->k_l[il]->type, n_embd_k_gqa),
-                ggml_row_size(kv_self->k_l[il]->type, n_embd_head_k),
-                0);
-    //cb(k, "k", il);
-
-    ggml_tensor * v = !v_trans ?
-        ggml_view_3d(ctx0, kv_self->v_l[il],
-                n_embd_head_v, n_kv, n_head_kv,
-                ggml_row_size(kv_self->v_l[il]->type, n_embd_v_gqa),
-                ggml_row_size(kv_self->v_l[il]->type, n_embd_head_v),
-                0) :
-        ggml_view_3d(ctx0, kv_self->v_l[il],
-                n_kv, n_embd_head_v, n_head_kv,
-                ggml_element_size(kv_self->v_l[il])*n_ctx,
-                ggml_element_size(kv_self->v_l[il])*n_ctx*n_embd_head_v,
-                0);
-
-=======
->>>>>>> a4e8912d
     ggml_tensor * cur = build_attn_mha(gf, q, k, v, kq_b, kq_mask, v_mla, kq_scale);
     cb(cur, "kqv_out", il);
 
