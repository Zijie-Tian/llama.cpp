--- conflicted
+++ resolved
@@ -1460,11 +1460,7 @@
         [](common_params & params) {
             params.swa_full = true;
         }
-<<<<<<< HEAD
-    ));
-=======
     ).set_env("LLAMA_ARG_SWA_FULL"));
->>>>>>> a4e8912d
     add_opt(common_arg(
         {"--no-context-shift"},
         string_format("disables context shift on infinite text generation (default: %s)", params.ctx_shift ? "disabled" : "enabled"),
